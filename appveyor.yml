--- conflicted
+++ resolved
@@ -1,19 +1,11 @@
 build: false
-<<<<<<< HEAD
-shallow_clone: true
-=======
 shallow_clone: false
->>>>>>> 831117d4
 skip_branch_with_pr: true
 environment:
 
   global:
     PYTHONUNBUFFERED: "1"
-<<<<<<< HEAD
-    INSTALL_EDM_VERSION: "1.7.1"
-=======
     INSTALL_EDM_VERSION: "1.9.1"
->>>>>>> 831117d4
 
   matrix:
 
