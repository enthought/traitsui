--- conflicted
+++ resolved
@@ -11,11 +11,7 @@
 on: pull_request
 
 env:
-<<<<<<< HEAD
-  INSTALL_EDM_VERSION: 3.2.3
-=======
   INSTALL_EDM_VERSION: 3.3.1
->>>>>>> ca1e1bdc
   QT_MAC_WANTS_LAYER: 1
 
 jobs:
