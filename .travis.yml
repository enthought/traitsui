--- conflicted
+++ resolved
@@ -5,42 +5,25 @@
 virtualenv:
     # This allows installing PyQt using apt-get and being able to import it.
     system_site_packages: true
-<<<<<<< HEAD
 
 before_install:
     # Install PyQt4 for running the UI tests.
     source .travis_before_install
-=======
-before_install:
-    # Install PyQt4 for running the UI tests.
-    - source .travis_before_install
->>>>>>> 371f60cd
 install:
     - pip install pygments
     - sudo apt-get install python-numpy
     - sudo apt-get install python3-numpy
     # Test against the current master of traits
     - pip install git+http://github.com/enthought/traits.git#egg=traits
-    # Test against the current python3 of pyface
+    # Test against the current python3 branch of pyface
     - pip install git+http://github.com/pradyun/pyface.git@python3#egg=pyface
-<<<<<<< HEAD
     - python setup.py develop
     - if [[ $TRAVIS_PYTHON_VERSION == '3.4' ]]; then {envpython} setup.py build; fi
 
 before_script:
     if [[ $TRAVIS_PYTHON_VERSION == '3.4' ]]; then cd build; fi
-=======
-    - {envpython} setup.py develop
-    - if [[ $TRAVIS_PYTHON_VERSION == '3.4' ]]; then {envpython} setup.py build; fi
-before_script:
-    - if [[ $TRAVIS_PYTHON_VERSION == '3.4' ]]; then cd build; fi
->>>>>>> 371f60cd
 script:
     - nosetests traitsui.tests
     - nosetests traitsui.qt4.tests
 after_script:
-<<<<<<< HEAD
-    if [[ $TRAVIS_PYTHON_VERSION == '3.4' ]]; then cd ..; fi
-=======
-    - if [[ $TRAVIS_PYTHON_VERSION == '3.4' ]]; then cd ..; fi
->>>>>>> 371f60cd
+    if [[ $TRAVIS_PYTHON_VERSION == '3.4' ]]; then cd ..; fi