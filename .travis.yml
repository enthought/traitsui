language: generic
dist: xenial
services:
  - xvfb

env:
  global:
    - INSTALL_EDM_VERSION=2.0.0
      PYTHONUNBUFFERED="1"

matrix:
  include:
<<<<<<< HEAD
    - env: RUNTIME=2.7 TOOLKITS="null pyqt pyside pyside2"
    - env: RUNTIME=3.6 TOOLKITS="null pyqt pyqt5 pyside2"
    - os: osx
      env: RUNTIME=2.7 TOOLKITS="null pyside pyqt pyside2"
    - os: osx
      env: RUNTIME=2.7 TOOLKITS="pyqt wx"
=======
    - env: RUNTIME=3.6 TOOLKITS="null pyqt pyside2"
    - env: RUNTIME=3.6 TOOLKITS="pyqt5"
>>>>>>> ef9d0a89
    - os: osx
      env: RUNTIME=3.6 TOOLKITS="null pyqt5 pyqt wx pyside2"
  allow_failures:
<<<<<<< HEAD
    - os: osx
      env: RUNTIME=2.7 TOOLKITS="pyqt"
    - os: osx
      env: RUNTIME=3.6 TOOLKITS="wx"
=======
    - env: RUNTIME=3.6 TOOLKITS="pyqt5"
>>>>>>> ef9d0a89
  fast_finish: true

cache:
  directories:
    - "~/.cache"

before_install:
  - mkdir -p "${HOME}/.cache/download"
  - if [[ ${TRAVIS_OS_NAME} == 'linux' ]]; then ./install-edm-linux.sh; export PATH="${HOME}/edm/bin:${PATH}"; fi
  - if [[ ${TRAVIS_OS_NAME} == 'linux' ]]; then sudo apt-get install -y libdbus-1-3 libxkbcommon-x11-0; fi
  - if [[ ${TRAVIS_OS_NAME} == 'osx' ]]; then ./install-edm-osx.sh; export PATH="${PATH}:/usr/local/bin"; fi
  - edm install -y wheel click coverage
install:
  - for toolkit in ${TOOLKITS}; do edm run -- python etstool.py install --runtime=${RUNTIME} --toolkit=${toolkit} || exit; done
script:
  - for toolkit in ${TOOLKITS}; do edm run -- python etstool.py test --runtime=${RUNTIME} --toolkit=${toolkit} || exit; done

after_success:
  - edm run -- coverage combine
  - edm run -- pip install codecov
  - edm run -- codecov<|MERGE_RESOLUTION|>--- conflicted
+++ resolved
@@ -10,28 +10,16 @@
 
 matrix:
   include:
-<<<<<<< HEAD
-    - env: RUNTIME=2.7 TOOLKITS="null pyqt pyside pyside2"
-    - env: RUNTIME=3.6 TOOLKITS="null pyqt pyqt5 pyside2"
+    - env: RUNTIME=3.6 TOOLKITS="null pyqt pyside2"
+    - env: RUNTIME=3.6 TOOLKITS="wx pyqt5"
     - os: osx
-      env: RUNTIME=2.7 TOOLKITS="null pyside pyqt pyside2"
-    - os: osx
-      env: RUNTIME=2.7 TOOLKITS="pyqt wx"
-=======
-    - env: RUNTIME=3.6 TOOLKITS="null pyqt pyside2"
-    - env: RUNTIME=3.6 TOOLKITS="pyqt5"
->>>>>>> ef9d0a89
-    - os: osx
-      env: RUNTIME=3.6 TOOLKITS="null pyqt5 pyqt wx pyside2"
-  allow_failures:
-<<<<<<< HEAD
-    - os: osx
-      env: RUNTIME=2.7 TOOLKITS="pyqt"
+      env: RUNTIME=3.6 TOOLKITS="null pyqt5 pyqt pyside2"
     - os: osx
       env: RUNTIME=3.6 TOOLKITS="wx"
-=======
-    - env: RUNTIME=3.6 TOOLKITS="pyqt5"
->>>>>>> ef9d0a89
+  allow_failures:
+    - env: RUNTIME=3.6 TOOLKITS="wx pyqt5"
+    - os: osx
+      env: RUNTIME=3.6 TOOLKITS="wx"
   fast_finish: true
 
 cache:
