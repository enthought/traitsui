--- conflicted
+++ resolved
@@ -446,23 +446,44 @@
             item3.perform(command.MouseClick())
             self.assertEqual(demo.checklist, [])
 
-<<<<<<< HEAD
+    def test_instance_editor_demo(self):
+        # Test InstanceEditor_demo.py in examples/demo/Standard_Edtiors
+        filepath = os.path.join(
+            DEMO, "Standard_Editors", "InstanceEditor_demo.py"
+        )
+        demo = load_demo(filepath, "demo")
+
+        tester = UITester()
+        with tester.create_ui(demo) as ui:
+            simple = tester.find_by_id(ui, "simple")
+            custom = tester.find_by_id(ui, "custom")
+            occupation = custom.find_by_name("occupation")
+            occupation.perform(command.KeySequence("Job"))
+            occupation.perform(command.KeyClick("Enter"))
+            self.assertEqual(demo.sample_instance.occupation, "Job")
+
+            simple.perform(command.MouseClick())
+            name = simple.find_by_name("name")
+            name.perform(command.KeySequence("ABC"))
+            name.perform(command.KeyClick("Enter"))
+            self.assertEqual(demo.sample_instance.name, "ABC")
+
+            demo.sample_instance.name = "XYZ"
+            simple_displayed = name.inspect(query.DisplayedText())
+            custom_name = custom.find_by_name("name")
+            custom_displayed = custom_name.inspect(query.DisplayedText())
+            self.assertEqual(simple_displayed, "XYZ")
+            self.assertEqual(custom_displayed, "XYZ")
+
     def test_list_editor_notebook_selection_demo(self):
         # Test List_editor_notebook_selection_demo.py in examples/demo/Advanced
         filepath = os.path.join(
             DEMO, "Advanced", "List_editor_notebook_selection_demo.py"
-=======
-    def test_instance_editor_demo(self):
-        # Test InstanceEditor_demo.py in examples/demo/Standard_Edtiors
-        filepath = os.path.join(
-            DEMO, "Standard_Editors", "InstanceEditor_demo.py"
->>>>>>> b7a12e09
         )
         demo = load_demo(filepath, "demo")
 
         tester = UITester()
         with tester.create_ui(demo) as ui:
-<<<<<<< HEAD
             people_list = tester.find_by_name(ui, "people")
             person2 = people_list.locate(locator.Index(2))
             person2.perform(command.MouseClick())
@@ -470,25 +491,4 @@
             age = person2.find_by_name("age")
             age.perform(command.KeyClick("Backspace"))
             age.perform(command.KeyClick("9"))
-            self.assertEqual(demo.people[2].age, 39)
-=======
-            simple = tester.find_by_id(ui, "simple")
-            custom = tester.find_by_id(ui, "custom")
-            occupation = custom.find_by_name("occupation")
-            occupation.perform(command.KeySequence("Job"))
-            occupation.perform(command.KeyClick("Enter"))
-            self.assertEqual(demo.sample_instance.occupation, "Job")
-
-            simple.perform(command.MouseClick())
-            name = simple.find_by_name("name")
-            name.perform(command.KeySequence("ABC"))
-            name.perform(command.KeyClick("Enter"))
-            self.assertEqual(demo.sample_instance.name, "ABC")
-
-            demo.sample_instance.name = "XYZ"
-            simple_displayed = name.inspect(query.DisplayedText())
-            custom_name = custom.find_by_name("name")
-            custom_displayed = custom_name.inspect(query.DisplayedText())
-            self.assertEqual(simple_displayed, "XYZ")
-            self.assertEqual(custom_displayed, "XYZ")
->>>>>>> b7a12e09
+            self.assertEqual(demo.people[2].age, 39)