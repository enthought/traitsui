#  Copyright (c) 2020, Enthought, Inc.
#  All rights reserved.
#
#  This software is provided without warranty under the terms of the BSD
#  license included in LICENSE.txt and may be redistributed only
#  under the conditions described in the aforementioned license.  The license
#  is also available online at http://www.enthought.com/licenses/BSD.txt
#
#  Thanks for using Enthought open source!

""" Tests for demo and tutorial examples.
"""

import contextlib
import io
import os
import sys
import traceback
import unittest
from unittest import mock

import pkg_resources
from traits.api import HasTraits

from traitsui.tests._tools import (
    is_qt,
    is_wx,
    process_cascade_events,
    requires_toolkit,
    reraise_exceptions,
    ToolkitName,
)
from traitsui.testing.tester import command, locator, query
from traitsui.testing.tester.ui_tester import UITester

# This test file is not distributed nor is it in a package.
HERE = os.path.dirname(__file__)


class ExampleSearcher:
    """ This object collects and reports example files to be tested."""

    def __init__(self, source_dirs):
        """
        Parameters
        ----------
        source_dirs : list of str
            List of directory paths from which Python files will be collected.
        """
        self.source_dirs = source_dirs
        self.files_may_be_skipped = {}

    def skip_file_if(self, filepath, condition, reason):
        """ Mark a file to be skipped for a given condition.

        Parameters
        ----------
        filepath : str
            Path of the file which may be skipped from tests.
        condition: callable() -> bool
            The condition for skipping a file.
        reason : str
            Reason for skipping the file.
        """
        filepath = os.path.abspath(filepath)
        self.files_may_be_skipped[filepath] = (condition, reason)

    def is_skipped(self, filepath):
        """ Return if the Python file should be skipped in test.

        Parameters
        ----------
        path : str
            Path to a file.

        Returns
        -------
        skipped : bool
            True if the file should be skipped.
        reason : str
            Reason why it should be skipped.
        """
        path = os.path.abspath(filepath)
        if path not in self.files_may_be_skipped:
            return False, ""
        condition, reason = self.files_may_be_skipped[path]
        return condition(), reason

    def validate(self):
        """ Validate configuration. Currently this checks all files that may
        be skipped still exist.
        """
        for filepath in self.files_may_be_skipped:
            if not os.path.exists(filepath):
                raise RuntimeError("{} does not exist.".format(filepath))

    @staticmethod
    def _is_python_file(path):
        """ Return true if the given path is (public) Python file."""
        _, basename = os.path.split(path)
        _, ext = os.path.splitext(basename)
        return (
            ext == ".py"
            and not basename.startswith("_")
        )

    def get_python_files(self):
        """ Report Python files to be tested or to be skipped.

        Returns
        -------
        accepted_files : list of str
            Python file paths to be tested.
        skipped_files : (filepath: str, reason: str)
            Skipped files. First item is the file path, second
            item is the reason why it is skipped.
        """
        accepted_files = []
        skipped_files = []
        for source_dir in self.source_dirs:
            for root, _, files in os.walk(source_dir):
                for filename in files:
                    path = os.path.abspath(os.path.join(root, filename))
                    if not self._is_python_file(path):
                        continue

                    skipped, reason = self.is_skipped(path)
                    if skipped:
                        skipped_files.append((path, reason))
                    else:
                        accepted_files.append(path)

        # Avoid arbitrary ordering from the OS
        return sorted(accepted_files), sorted(skipped_files)


# =============================================================================
# Configuration
# =============================================================================

# Tutorial files are not part of the package data
TUTORIALS = os.path.join(
    HERE, "..", "examples", "tutorials", "doc_examples", "examples",
)

# Demo files are part of the package data.
DEMO = pkg_resources.resource_filename("traitsui", "examples/demo")

#: Explicitly include folders from which example files should be found
#: recursively.
SOURCE_DIRS = [
    DEMO,
    TUTORIALS,
]

SEARCHER = ExampleSearcher(source_dirs=SOURCE_DIRS)
SEARCHER.skip_file_if(
    os.path.join(DEMO, "Advanced", "Table_editor_with_progress_column.py"),
    is_wx, "ProgressRenderer is not implemented in wx.",
)
SEARCHER.skip_file_if(
    os.path.join(DEMO, "Advanced", "Scrubber_editor_demo.py"),
    is_qt, "ScrubberEditor is not implemented in qt.",
)
SEARCHER.skip_file_if(
    os.path.join(DEMO, "Extras", "animated_GIF.py"),
    lambda: not is_wx(), "Only support wx",
)
SEARCHER.skip_file_if(
    os.path.join(DEMO, "Extras", "Tree_editor_with_TreeNodeRenderer.py"),
    lambda: not is_qt(), "Only support Qt",
)
SEARCHER.skip_file_if(
    os.path.join(DEMO, "Extras", "windows", "flash.py"),
    lambda: not is_wx(), "Only support wx",
)
SEARCHER.skip_file_if(
    os.path.join(DEMO, "Extras", "windows", "internet_explorer.py"),
    lambda: not is_wx(), "Only support wx",
)
SEARCHER.skip_file_if(
    os.path.join(DEMO, "Useful", "demo_group_size.py"),
    is_wx,
    "enable tries to import a missing constant. See enthought/enable#307",
)
SEARCHER.skip_file_if(
    os.path.join(TUTORIALS, "view_multi_object.py"),
    lambda: True, "Require wx and is blocking.",
)
SEARCHER.skip_file_if(
    os.path.join(TUTORIALS, "view_standalone.py"),
    lambda: True, "Require wx and is blocking.",
)
SEARCHER.skip_file_if(
    os.path.join(TUTORIALS, "wizard.py"),
    is_qt, "Failing on Qt, see enthought/traitsui#773",
)

# Validate configuration.
SEARCHER.validate()


# =============================================================================
# Test run utility functions
# =============================================================================


def replaced_configure_traits(
        instance,
        filename=None,
        view=None,
        kind=None,
        edit=True,
        context=None,
        handler=None,
        id="",
        scrollable=None,
        **args
):
    """ Mocked configure_traits to launch then close the GUI.
    """
    ui = instance.edit_traits(
        view=view,
        parent=None,
        kind="live",  # other options may block the test
        context=context,
        handler=handler,
        id=id,
        scrollable=scrollable,
        **args,
    )
    with reraise_exceptions():
        process_cascade_events()

        # Temporary fix for enthought/traitsui#907
        if is_qt():
            ui.control.hide()
        if is_wx():
            ui.control.Hide()

        ui.dispose()
        process_cascade_events()


@contextlib.contextmanager
def replace_configure_traits():
    """ Context manager to temporarily replace HasTraits.configure_traits
    with a mocked version such that GUI launched are closed soon after they
    are open.
    """
    original_func = HasTraits.configure_traits
    HasTraits.configure_traits = replaced_configure_traits
    try:
        yield
    finally:
        HasTraits.configure_traits = original_func


def run_file(file_path):
    """ Execute a given Python file.

    Parameters
    ----------
    file_path : str
        File path to be tested.
    """
    with open(file_path, "r", encoding="utf-8") as f:
        content = f.read()

    globals = {
        "__name__": "__main__",
        "__file__": file_path,
    }
    with replace_configure_traits(), \
            mock.patch("sys.stdout", new_callable=io.StringIO), \
            mock.patch("sys.argv", [file_path]):
        # Mock stdout: Examples typically print educational information.
        # They are expected but they should not pollute test output.
        # Mock argv: Some example reads sys.argv to allow more arguments
        # But all examples should support being run without additional
        # arguments.
        exec(content, globals)


def load_demo(file_path, variable_name="demo"):
    """ Loads a demo example from given file_path. Extracts the relevant
    object via variable_name.

    Parameters
    ----------
    file_path : str
        The file_path of the file to be loaded
    variable_name : str
        The key in the global symbol state corresponding to the object of
        interest for the demo.

    Returns
    -------
    Instance of HasTraits
        It is expected that this object will have edit_traits called on it,
        so that the demo can be tested.
    """
    with open(file_path, "r", encoding="utf-8") as f:
        content = f.read()
    globals_ = globals().copy()
    exec(content, globals_)
    return globals_[variable_name]


# =============================================================================
# Test cases
# =============================================================================

@requires_toolkit([ToolkitName.qt, ToolkitName.wx])
class TestExample(unittest.TestCase):

    def test_run(self):
        accepted_files, skipped_files = SEARCHER.get_python_files()

        for file_path in accepted_files:
            with self.subTest(file_path=file_path):
                try:
                    run_file(file_path)
                except Exception as exc:
                    message = "".join(
                        traceback.format_exception(*sys.exc_info())
                    )
                    self.fail(
                        "Executing {} failed with exception {}\n {}".format(
                            file_path, exc, message
                        )
                    )
                finally:
                    # Whatever failure, always flush the GUI event queue
                    # before running the next one.
                    process_cascade_events()

        # Report skipped files
        for file_path, reason in skipped_files:
            with self.subTest(file_path=file_path):
                # make up for unittest not reporting the parameter in skip
                # message.
                raise unittest.SkipTest(
                    "{reason} (File: {file_path})".format(
                        reason=reason, file_path=file_path
                    )
                )


@requires_toolkit([ToolkitName.qt, ToolkitName.wx])
class TestInteractExample(unittest.TestCase):
    """ Test examples with more interactions."""

    @requires_toolkit([ToolkitName.qt])
    def test_button_editor_demo(self):
        from pyface.ui.qt4.util.modal_dialog_tester import ModalDialogTester
        from pyface.constant import OK

        # Test ButtonEditor_demo.py in examples/demo/Standard_Edtiors
        filepath = os.path.join(
            DEMO, "Standard_Editors", "ButtonEditor_demo.py"
        )
        demo = load_demo(filepath, "demo")

        tester = UITester()
        with tester.create_ui(demo) as ui:

            simple_button = tester.find_by_id(ui, "simple")
            custom_button = tester.find_by_id(ui, "custom")

            # funcion object for instantiating ModalDialogTester should be a
            # function that opens the dialog
            # we want clicking the buttons to do that
            def click_simple_button():
                simple_button.perform(command.MouseClick())

            def click_custom_button():
                custom_button.perform(command.MouseClick())

            mdtester_simple = ModalDialogTester(click_simple_button)
            mdtester_simple.open_and_run(lambda x: x.click_button(OK))
            self.assertTrue(mdtester_simple.dialog_was_opened)

            mdtester_custom = ModalDialogTester(click_custom_button)
            mdtester_custom.open_and_run(lambda x: x.click_button(OK))
            self.assertTrue(mdtester_custom.dialog_was_opened)

    def test_button_editor_simple_demo(self):
        # Test ButtonEditor_simple_demo.py in examples/demo/Standard_Edtiors
        filepath = os.path.join(
            DEMO, "Standard_Editors", "ButtonEditor_simple_demo.py"
        )
        demo = load_demo(filepath, "demo")

        tester = UITester()
        with tester.create_ui(demo) as ui:
            button = tester.find_by_name(ui, "my_button_trait")
            for index in range(5):
                button.perform(command.MouseClick())
                self.assertEqual(demo.click_counter, index + 1)

            click_counter = tester.find_by_name(ui, "click_counter")
            displayed_count = click_counter.inspect(query.DisplayedText())
            self.assertEqual(displayed_count, '5')

            demo.click_counter = 10
            displayed_count = click_counter.inspect(query.DisplayedText())
            self.assertEqual(displayed_count, '10')

    def test_converter(self):
        # Test converter.py in examples/demo/Applications
        filepath = os.path.join(
            DEMO, "Applications", "converter.py"
        )
        demo = load_demo(filepath, "popup")
        tester = UITester()
        with tester.create_ui(demo) as ui:
            input_amount = tester.find_by_name(ui, "input_amount")
            output_amount = tester.find_by_name(ui, "output_amount")
            for _ in range(4):
                input_amount.perform(command.KeyClick("Backspace"))
            input_amount.perform(command.KeySequence("14.0"))
            self.assertEqual(
                output_amount.inspect(query.DisplayedText())[:4],
                "1.16",
            )
            tester.find_by_id(ui, "Undo").perform(command.MouseClick())
            self.assertEqual(
                output_amount.inspect(query.DisplayedText()),
                "1.0",
            )

    def test_checklist_editor_simple_demo(self):
        # Test CheckListEditor_simple_demo.py in examples/demo/Standard_Edtiors
        filepath = os.path.join(
            DEMO, "Standard_Editors", "CheckListEditor_simple_demo.py"
        )
        demo = load_demo(filepath, "demo")

        tester = UITester()
        with tester.create_ui(demo) as ui:
            checklist = tester.find_by_id(ui, "custom")
            item3 = checklist.locate(locator.Index(2))
            item3.perform(command.MouseClick())
            self.assertEqual(demo.checklist, ["three"])
            item3.perform(command.MouseClick())
            self.assertEqual(demo.checklist, [])

<<<<<<< HEAD
    def test_enum_editor_demo(self):
        # Test EnumEditor_demo.py in examples/demo/Standard_Edtiors
        filepath = os.path.join(
            DEMO, "Standard_Editors", "EnumEditor_demo.py"
=======
    def test_instance_editor_demo(self):
        # Test InstanceEditor_demo.py in examples/demo/Standard_Edtiors
        filepath = os.path.join(
            DEMO, "Standard_Editors", "InstanceEditor_demo.py"
>>>>>>> b7a12e09
        )
        demo = load_demo(filepath, "demo")

        tester = UITester()
        with tester.create_ui(demo) as ui:
<<<<<<< HEAD
            simple_enum = tester.find_by_id(ui, "simple")
            simple_text_enum = tester.find_by_id(ui, "simple_text")
            radio_enum = tester.find_by_id(ui, "radio")
            list_enum = tester.find_by_id(ui, "list")
            text = tester.find_by_id(ui, "text")
            readonly = tester.find_by_id(ui, "readonly")

            self.assertEqual(demo.name_list, 'A-495')
            simple_enum.locate(locator.Index(1)).perform(command.MouseClick())
            self.assertEqual(demo.name_list, 'A-498')

            for _ in range(5):
                simple_text_enum.perform(command.KeyClick("Backspace"))
            simple_text_enum.perform(command.KeySequence("R-1226"))
            simple_text_enum.perform(command.KeyClick("Enter"))
            self.assertEqual(demo.name_list, 'R-1226')

            radio_enum.locate(locator.Index(5)).perform(command.MouseClick())
            self.assertEqual(demo.name_list, 'Foo')

            list_enum.locate(locator.Index(3)).perform(command.MouseClick())
            self.assertEqual(demo.name_list, 'TS-17')

            for _ in range(5):
                text.perform(command.KeyClick("Backspace"))
            text.perform(command.KeySequence("A-498"))
            text.perform(command.KeyClick("Enter"))
            self.assertEqual(demo.name_list, 'A-498')

            demo.name_list = 'Foo'

            displayed_simple = simple_enum.inspect(query.DisplayedText())
            disp_simple_text = simple_text_enum.inspect(query.DisplayedText())
            selected_radio = radio_enum.inspect(query.SelectedText())
            selected_list = list_enum.inspect(query.SelectedText())
            displayed_text = text.inspect(query.DisplayedText())
            displayed_readonly = readonly.inspect(query.DisplayedText())

            displayed_selected = [
                displayed_simple, disp_simple_text, selected_radio,
                selected_list, displayed_text, displayed_readonly
            ]
            for text in displayed_selected:
                self.assertEqual(text, 'Foo')
=======
            simple = tester.find_by_id(ui, "simple")
            custom = tester.find_by_id(ui, "custom")
            occupation = custom.find_by_name("occupation")
            occupation.perform(command.KeySequence("Job"))
            occupation.perform(command.KeyClick("Enter"))
            self.assertEqual(demo.sample_instance.occupation, "Job")

            simple.perform(command.MouseClick())
            name = simple.find_by_name("name")
            name.perform(command.KeySequence("ABC"))
            name.perform(command.KeyClick("Enter"))
            self.assertEqual(demo.sample_instance.name, "ABC")

            demo.sample_instance.name = "XYZ"
            simple_displayed = name.inspect(query.DisplayedText())
            custom_name = custom.find_by_name("name")
            custom_displayed = custom_name.inspect(query.DisplayedText())
            self.assertEqual(simple_displayed, "XYZ")
            self.assertEqual(custom_displayed, "XYZ")
>>>>>>> b7a12e09
<|MERGE_RESOLUTION|>--- conflicted
+++ resolved
@@ -446,23 +446,15 @@
             item3.perform(command.MouseClick())
             self.assertEqual(demo.checklist, [])
 
-<<<<<<< HEAD
     def test_enum_editor_demo(self):
         # Test EnumEditor_demo.py in examples/demo/Standard_Edtiors
         filepath = os.path.join(
             DEMO, "Standard_Editors", "EnumEditor_demo.py"
-=======
-    def test_instance_editor_demo(self):
-        # Test InstanceEditor_demo.py in examples/demo/Standard_Edtiors
-        filepath = os.path.join(
-            DEMO, "Standard_Editors", "InstanceEditor_demo.py"
->>>>>>> b7a12e09
         )
         demo = load_demo(filepath, "demo")
 
         tester = UITester()
         with tester.create_ui(demo) as ui:
-<<<<<<< HEAD
             simple_enum = tester.find_by_id(ui, "simple")
             simple_text_enum = tester.find_by_id(ui, "simple_text")
             radio_enum = tester.find_by_id(ui, "radio")
@@ -507,7 +499,16 @@
             ]
             for text in displayed_selected:
                 self.assertEqual(text, 'Foo')
-=======
+
+    def test_instance_editor_demo(self):
+        # Test InstanceEditor_demo.py in examples/demo/Standard_Edtiors
+        filepath = os.path.join(
+            DEMO, "Standard_Editors", "InstanceEditor_demo.py"
+        )
+        demo = load_demo(filepath, "demo")
+
+        tester = UITester()
+        with tester.create_ui(demo) as ui:
             simple = tester.find_by_id(ui, "simple")
             custom = tester.find_by_id(ui, "custom")
             occupation = custom.find_by_name("occupation")
@@ -526,5 +527,4 @@
             custom_name = custom.find_by_name("name")
             custom_displayed = custom_name.inspect(query.DisplayedText())
             self.assertEqual(simple_displayed, "XYZ")
-            self.assertEqual(custom_displayed, "XYZ")
->>>>>>> b7a12e09
+            self.assertEqual(custom_displayed, "XYZ")