#  Copyright (c) 2020, Enthought, Inc.
#  All rights reserved.
#
#  This software is provided without warranty under the terms of the BSD
#  license included in LICENSE.txt and may be redistributed only
#  under the conditions described in the aforementioned license.  The license
#  is also available online at http://www.enthought.com/licenses/BSD.txt
#
#  Thanks for using Enthought open source!

""" Tests for demo and tutorial examples.
"""

import contextlib
import io
import os
import sys
import traceback
import unittest
from unittest import mock

import pkg_resources
from traits.api import HasTraits

from traitsui.tests._tools import (
    is_qt,
    is_wx,
    process_cascade_events,
    requires_toolkit,
    reraise_exceptions,
    ToolkitName,
)
from traitsui.testing.tester import command, query
from traitsui.testing.tester.ui_tester import UITester

# This test file is not distributed nor is it in a package.
HERE = os.path.dirname(__file__)


class ExampleSearcher:
    """ This object collects and reports example files to be tested."""

    def __init__(self, source_dirs):
        """
        Parameters
        ----------
        source_dirs : list of str
            List of directory paths from which Python files will be collected.
        """
        self.source_dirs = source_dirs
        self.files_may_be_skipped = {}

    def skip_file_if(self, filepath, condition, reason):
        """ Mark a file to be skipped for a given condition.

        Parameters
        ----------
        filepath : str
            Path of the file which may be skipped from tests.
        condition: callable() -> bool
            The condition for skipping a file.
        reason : str
            Reason for skipping the file.
        """
        filepath = os.path.abspath(filepath)
        self.files_may_be_skipped[filepath] = (condition, reason)

    def is_skipped(self, filepath):
        """ Return if the Python file should be skipped in test.

        Parameters
        ----------
        path : str
            Path to a file.

        Returns
        -------
        skipped : bool
            True if the file should be skipped.
        reason : str
            Reason why it should be skipped.
        """
        path = os.path.abspath(filepath)
        if path not in self.files_may_be_skipped:
            return False, ""
        condition, reason = self.files_may_be_skipped[path]
        return condition(), reason

    def validate(self):
        """ Validate configuration. Currently this checks all files that may
        be skipped still exist.
        """
        for filepath in self.files_may_be_skipped:
            if not os.path.exists(filepath):
                raise RuntimeError("{} does not exist.".format(filepath))

    @staticmethod
    def _is_python_file(path):
        """ Return true if the given path is (public) Python file."""
        _, basename = os.path.split(path)
        _, ext = os.path.splitext(basename)
        return (
            ext == ".py"
            and not basename.startswith("_")
        )

    def get_python_files(self):
        """ Report Python files to be tested or to be skipped.

        Returns
        -------
        accepted_files : list of str
            Python file paths to be tested.
        skipped_files : (filepath: str, reason: str)
            Skipped files. First item is the file path, second
            item is the reason why it is skipped.
        """
        accepted_files = []
        skipped_files = []
        for source_dir in self.source_dirs:
            for root, _, files in os.walk(source_dir):
                for filename in files:
                    path = os.path.abspath(os.path.join(root, filename))
                    if not self._is_python_file(path):
                        continue

                    skipped, reason = self.is_skipped(path)
                    if skipped:
                        skipped_files.append((path, reason))
                    else:
                        accepted_files.append(path)

        # Avoid arbitrary ordering from the OS
        return sorted(accepted_files), sorted(skipped_files)


# =============================================================================
# Configuration
# =============================================================================

# Tutorial files are not part of the package data
TUTORIALS = os.path.join(
    HERE, "..", "examples", "tutorials", "doc_examples", "examples",
)

# Demo files are part of the package data.
DEMO = pkg_resources.resource_filename("traitsui", "examples/demo")

#: Explicitly include folders from which example files should be found
#: recursively.
SOURCE_DIRS = [
    DEMO,
    TUTORIALS,
]

SEARCHER = ExampleSearcher(source_dirs=SOURCE_DIRS)
SEARCHER.skip_file_if(
    os.path.join(DEMO, "Advanced", "Table_editor_with_progress_column.py"),
    is_wx, "ProgressRenderer is not implemented in wx.",
)
SEARCHER.skip_file_if(
    os.path.join(DEMO, "Advanced", "Scrubber_editor_demo.py"),
    is_qt, "ScrubberEditor is not implemented in qt.",
)
SEARCHER.skip_file_if(
    os.path.join(DEMO, "Extras", "animated_GIF.py"),
    lambda: not is_wx(), "Only support wx",
)
SEARCHER.skip_file_if(
    os.path.join(DEMO, "Extras", "Tree_editor_with_TreeNodeRenderer.py"),
    lambda: not is_qt(), "Only support Qt",
)
SEARCHER.skip_file_if(
    os.path.join(DEMO, "Extras", "windows", "flash.py"),
    lambda: not is_wx(), "Only support wx",
)
SEARCHER.skip_file_if(
    os.path.join(DEMO, "Extras", "windows", "internet_explorer.py"),
    lambda: not is_wx(), "Only support wx",
)
SEARCHER.skip_file_if(
    os.path.join(DEMO, "Useful", "demo_group_size.py"),
    is_wx,
    "enable tries to import a missing constant. See enthought/enable#307",
)
SEARCHER.skip_file_if(
    os.path.join(TUTORIALS, "view_multi_object.py"),
    lambda: True, "Require wx and is blocking.",
)
SEARCHER.skip_file_if(
    os.path.join(TUTORIALS, "view_standalone.py"),
    lambda: True, "Require wx and is blocking.",
)
SEARCHER.skip_file_if(
    os.path.join(TUTORIALS, "wizard.py"),
    is_qt, "Failing on Qt, see enthought/traitsui#773",
)

# Validate configuration.
SEARCHER.validate()


# =============================================================================
# Test run utility functions
# =============================================================================


def replaced_configure_traits(
        instance,
        filename=None,
        view=None,
        kind=None,
        edit=True,
        context=None,
        handler=None,
        id="",
        scrollable=None,
        **args
):
    """ Mocked configure_traits to launch then close the GUI.
    """
    ui = instance.edit_traits(
        view=view,
        parent=None,
        kind="live",  # other options may block the test
        context=context,
        handler=handler,
        id=id,
        scrollable=scrollable,
        **args,
    )
    with reraise_exceptions():
        process_cascade_events()

        # Temporary fix for enthought/traitsui#907
        if is_qt():
            ui.control.hide()
        if is_wx():
            ui.control.Hide()

        ui.dispose()
        process_cascade_events()


@contextlib.contextmanager
def replace_configure_traits():
    """ Context manager to temporarily replace HasTraits.configure_traits
    with a mocked version such that GUI launched are closed soon after they
    are open.
    """
    original_func = HasTraits.configure_traits
    HasTraits.configure_traits = replaced_configure_traits
    try:
        yield
    finally:
        HasTraits.configure_traits = original_func


def run_file(file_path):
    """ Execute a given Python file.

    Parameters
    ----------
    file_path : str
        File path to be tested.
    """
    with open(file_path, "r", encoding="utf-8") as f:
        content = f.read()

    globals = {
        "__name__": "__main__",
        "__file__": file_path,
    }
    with replace_configure_traits(), \
            mock.patch("sys.stdout", new_callable=io.StringIO), \
            mock.patch("sys.argv", [file_path]):
        # Mock stdout: Examples typically print educational information.
        # They are expected but they should not pollute test output.
        # Mock argv: Some example reads sys.argv to allow more arguments
        # But all examples should support being run without additional
        # arguments.
        exec(content, globals)


def load_demo(file_path, variable_name="demo"):
    """ Loads a demo example from given file_path. Extracts the relevant
    object via variable_name.

    Parameters
    ----------
    file_path : str
        The file_path of the file to be loaded
    variable_name : str
        The key in the global symbol state corresponding to the object of
        interest for the demo.
    
    Returns
    -------
    Instance of HasTraits
        It is expected that this object will have edit_traits called on it,
        so that the demo can be tested.
    """
    with open(file_path, "r", encoding="utf-8") as f:
        content = f.read()
    globals_ = globals().copy()
    exec(content, globals_)
    return globals_[variable_name]


# =============================================================================
# Test cases
# =============================================================================

@requires_toolkit([ToolkitName.qt, ToolkitName.wx])
class TestExample(unittest.TestCase):

    def test_run(self):
        accepted_files, skipped_files = SEARCHER.get_python_files()

        for file_path in accepted_files:
            with self.subTest(file_path=file_path):
                try:
                    run_file(file_path)
                except Exception as exc:
                    message = "".join(
                        traceback.format_exception(*sys.exc_info())
                    )
                    self.fail(
                        "Executing {} failed with exception {}\n {}".format(
                            file_path, exc, message
                        )
                    )
                finally:
                    # Whatever failure, always flush the GUI event queue
                    # before running the next one.
                    process_cascade_events()

        # Report skipped files
        for file_path, reason in skipped_files:
            with self.subTest(file_path=file_path):
                # make up for unittest not reporting the parameter in skip
                # message.
                raise unittest.SkipTest(
                    "{reason} (File: {file_path})".format(
                        reason=reason, file_path=file_path
                    )
                )

@requires_toolkit([ToolkitName.qt, ToolkitName.wx])
class TestInteractExample(unittest.TestCase):
    """ Test examples with more interactions."""

<<<<<<< HEAD
    @requires_toolkit([ToolkitName.qt])
    def test_button_editor_demo(self):
        from pyface.ui.qt4.util.modal_dialog_tester import ModalDialogTester
        from pyface.constant import OK

        # Test ButtonEditor_demo.py in examples/demo/Standard_Edtiors
        filepath = os.path.join(
            DEMO, "Standard_Editors", "ButtonEditor_demo.py"
=======
    def test_button_editor_simple_demo(self):
        # Test ButtonEditor_simple_demo.py in examples/demo/Standard_Edtiors
        filepath = os.path.join(
            DEMO, "Standard_Editors", "ButtonEditor_simple_demo.py"
>>>>>>> 3e2c894a
        )
        demo = load_demo(filepath, "demo")

        tester = UITester()
        with tester.create_ui(demo) as ui:
<<<<<<< HEAD
            
            simple_button = tester.find_by_id(ui, "simple")
            custom_button = tester.find_by_id(ui, "custom")

            # funcion object for instantiating ModalDialogTester should be a
            # function that opens the dialog
            # we want clicking the buttons to do that
            def click_simple_button():
                simple_button.perform(command.MouseClick())
            def click_custom_button():
                custom_button.perform(command.MouseClick())

            mdtester_simple = ModalDialogTester(click_simple_button)
            mdtester_simple.open_and_run(lambda x: x.click_button(OK))
            self.assertTrue(mdtester_simple.dialog_was_opened)

            mdtester_custom = ModalDialogTester(click_custom_button)
            mdtester_custom.open_and_run(lambda x: x.click_button(OK))
            self.assertTrue(mdtester_custom.dialog_was_opened)

=======
            button = tester.find_by_name(ui, "my_button_trait")
            for index in range(5):
                button.perform(command.MouseClick())
                self.assertEqual(demo.click_counter, index + 1)

            click_counter = tester.find_by_name(ui, "click_counter")
            displayed_count = click_counter.inspect(query.DisplayedText())
            self.assertEqual(displayed_count, '5')

            demo.click_counter = 10
            displayed_count = click_counter.inspect(query.DisplayedText())
            self.assertEqual(displayed_count, '10')
        
>>>>>>> 3e2c894a
    def test_converter(self):
        # Test converter.py in examples/demo/Applications
        filepath = os.path.join(
            DEMO, "Applications", "converter.py"
        )
        demo = load_demo(filepath, "popup")
        tester = UITester()
        with tester.create_ui(demo) as ui:
            input_amount = tester.find_by_name(ui, "input_amount")
            output_amount = tester.find_by_name(ui, "output_amount")
            for _ in range(4):
                input_amount.perform(command.KeyClick("Backspace"))
            input_amount.perform(command.KeySequence("14.0"))
            self.assertEqual(
                output_amount.inspect(query.DisplayedText())[:4],
                "1.16",
            )
            tester.find_by_id(ui, "Undo").perform(command.MouseClick())
            self.assertEqual(
                output_amount.inspect(query.DisplayedText()),
                "1.0",
            )<|MERGE_RESOLUTION|>--- conflicted
+++ resolved
@@ -350,7 +350,6 @@
 class TestInteractExample(unittest.TestCase):
     """ Test examples with more interactions."""
 
-<<<<<<< HEAD
     @requires_toolkit([ToolkitName.qt])
     def test_button_editor_demo(self):
         from pyface.ui.qt4.util.modal_dialog_tester import ModalDialogTester
@@ -359,19 +358,12 @@
         # Test ButtonEditor_demo.py in examples/demo/Standard_Edtiors
         filepath = os.path.join(
             DEMO, "Standard_Editors", "ButtonEditor_demo.py"
-=======
-    def test_button_editor_simple_demo(self):
-        # Test ButtonEditor_simple_demo.py in examples/demo/Standard_Edtiors
-        filepath = os.path.join(
-            DEMO, "Standard_Editors", "ButtonEditor_simple_demo.py"
->>>>>>> 3e2c894a
         )
         demo = load_demo(filepath, "demo")
 
         tester = UITester()
         with tester.create_ui(demo) as ui:
-<<<<<<< HEAD
-            
+
             simple_button = tester.find_by_id(ui, "simple")
             custom_button = tester.find_by_id(ui, "custom")
 
@@ -391,7 +383,15 @@
             mdtester_custom.open_and_run(lambda x: x.click_button(OK))
             self.assertTrue(mdtester_custom.dialog_was_opened)
 
-=======
+    def test_button_editor_simple_demo(self):
+        # Test ButtonEditor_simple_demo.py in examples/demo/Standard_Edtiors
+        filepath = os.path.join(
+            DEMO, "Standard_Editors", "ButtonEditor_simple_demo.py"
+        )
+        demo = load_demo(filepath, "demo")
+
+        tester = UITester()
+        with tester.create_ui(demo) as ui:
             button = tester.find_by_name(ui, "my_button_trait")
             for index in range(5):
                 button.perform(command.MouseClick())
@@ -404,8 +404,7 @@
             demo.click_counter = 10
             displayed_count = click_counter.inspect(query.DisplayedText())
             self.assertEqual(displayed_count, '10')
-        
->>>>>>> 3e2c894a
+
     def test_converter(self):
         # Test converter.py in examples/demo/Applications
         filepath = os.path.join(
