--- conflicted
+++ resolved
@@ -16,20 +16,9 @@
 """ Defines the tuple editor factory for all traits user interface toolkits.
 """
 
-<<<<<<< HEAD
-#------------------------------------------------------------------------------
-#  Imports:
-#------------------------------------------------------------------------------
-=======
-#-------------------------------------------------------------------------
-#  Imports:
-#-------------------------------------------------------------------------
->>>>>>> 8931370f
-
 from __future__ import absolute_import
 
 from traits.trait_base import SequenceTypes
-
 from traits.api import (
     Bool, Callable, HasTraits, List, BaseTuple, Unicode, Int, Any, TraitType)
 
@@ -37,40 +26,15 @@
 # to avoid circular imports, as this EditorFactory will be part of
 # traits.ui.api as well.
 from ..view import View
-
 from ..group import Group
-
 from ..item import Item
-
 from ..editor_factory import EditorFactory
-
 from ..editor import Editor
 
-<<<<<<< HEAD
-
-#------------------------------------------------------------------------------
-#  'ToolkitEditorFactory' class:
-#------------------------------------------------------------------------------
 
 class ToolkitEditorFactory(EditorFactory):
     """ Editor factory for tuple editors.
     """
-    #--------------------------------------------------------------------------
-    #  Trait definitions:
-    #--------------------------------------------------------------------------
-=======
-#-------------------------------------------------------------------------
-#  'ToolkitEditorFactory' class:
-#-------------------------------------------------------------------------
-
-
-class ToolkitEditorFactory(EditorFactory):
-    """ Editor factory for tuple editors.
-    """
-    #-------------------------------------------------------------------------
-    #  Trait definitions:
-    #-------------------------------------------------------------------------
->>>>>>> 8931370f
 
     # Trait definitions for each tuple field
     types = Any
@@ -93,7 +57,6 @@
     # every field of the tuple, provided the field does not already have an
     # 'enter_set' metadata or an editor defined.
     enter_set = Bool(False)
-<<<<<<< HEAD
 
     # The validation function to use for the Tuple. If the edited trait offers
     # already a validation function then the value of this trait will be
@@ -101,114 +64,43 @@
     fvalidate = Callable
 
 
-#------------------------------------------------------------------------------
-#  'SimpleEditor' class:
-#------------------------------------------------------------------------------
-=======
-
-#-------------------------------------------------------------------------
-#  'SimpleEditor' class:
-#-------------------------------------------------------------------------
-
->>>>>>> 8931370f
-
 class SimpleEditor(Editor):
     """ Simple style of editor for tuples.
 
     The editor displays an editor for each of the fields in the tuple, based on
     the type of each field.
     """
-<<<<<<< HEAD
-    #--------------------------------------------------------------------------
-    #  Finishes initializing the editor by creating the underlying toolkit
-    #  widget:
-    #--------------------------------------------------------------------------
-=======
-    #-------------------------------------------------------------------------
-    #  Finishes initializing the editor by creating the underlying toolkit
-    #  widget:
-    #-------------------------------------------------------------------------
->>>>>>> 8931370f
 
     def init(self, parent):
         """ Finishes initializing the editor by creating the underlying toolkit
             widget.
         """
         self._ts = ts = TupleStructure(self)
-<<<<<<< HEAD
         self._ui = ui = ts.view.ui(
             ts, parent, kind='subpanel').set(parent=self.ui)
         self.control = ui.control
         self.set_tooltip()
 
-    #--------------------------------------------------------------------------
-    #  Updates the editor when the object trait changes external to the editor:
-    #--------------------------------------------------------------------------
-=======
-        self._ui = ui = ts.view.ui(ts, parent, kind='subpanel').set(
-            parent=self.ui)
-        self.control = ui.control
-        self.set_tooltip()
-
-    #-------------------------------------------------------------------------
-    #  Updates the editor when the object trait changes external to the editor:
-    #-------------------------------------------------------------------------
->>>>>>> 8931370f
-
     def update_editor(self):
         """ Updates the editor when the object trait changes external to the
             editor.
         """
         ts = self._ts
-<<<<<<< HEAD
 
         for i, value in enumerate(self.value):
             setattr(ts, 'f{0}'.format(i), value)
             if ts.fvalidate is not None:
                 setattr(ts, 'invalid{0}'.format(i), False)
 
-    #--------------------------------------------------------------------------
-    #  Returns the editor's control for indicating error status:
-    #--------------------------------------------------------------------------
-=======
-        for i, value in enumerate(self.value):
-            setattr(ts, 'f%d' % i, value)
-
-    #-------------------------------------------------------------------------
-    #  Returns the editor's control for indicating error status:
-    #-------------------------------------------------------------------------
->>>>>>> 8931370f
-
     def get_error_control(self):
         """ Returns the editor's control for indicating error status.
         """
         return self._ui.get_error_controls()
-
-<<<<<<< HEAD
-
-#------------------------------------------------------------------------------
-#  'TupleStructure' class:
-#------------------------------------------------------------------------------
-
-class TupleStructure (HasTraits):
-    """ Creates a view containing items for each field in a tuple.
-    """
-    #--------------------------------------------------------------------------
-    #  Trait definitions:
-    #--------------------------------------------------------------------------
-=======
-#-------------------------------------------------------------------------
-#  'TupleStructure' class:
-#-------------------------------------------------------------------------
 
 
 class TupleStructure(HasTraits):
     """ Creates a view containing items for each field in a tuple.
     """
-    #-------------------------------------------------------------------------
-    #  Trait definitions:
-    #-------------------------------------------------------------------------
->>>>>>> 8931370f
 
     # Editor this structure is linked to
     editor = Any
@@ -219,18 +111,8 @@
     # Number of tuple fields
     fields = Int
 
-<<<<<<< HEAD
     # The validation function to use for the Tuple.
     fvalidate = Callable
-
-    #--------------------------------------------------------------------------
-    #  Initializes the object:
-    #--------------------------------------------------------------------------
-=======
-    #-------------------------------------------------------------------------
-    #  Initializes the object:
-    #-------------------------------------------------------------------------
->>>>>>> 8931370f
 
     def __init__(self, editor):
         """ Initializes the object.
@@ -254,7 +136,6 @@
         len_labels = len(labels)
         len_editors = len(editors)
 
-<<<<<<< HEAD
         # Get global validation function.
         type = editor.value_trait.handler
         fvalidate = getattr(type, 'fvalidate', None)
@@ -265,11 +146,6 @@
         # Get field types.
         if types is None:
             if isinstance(type, BaseTuple):
-=======
-        if types is None:
-            type = editor.value_trait.handler
-            if isinstance(type, Tuple):
->>>>>>> 8931370f
                 types = type.types
 
         if not isinstance(types, SequenceTypes):
@@ -300,7 +176,6 @@
             if i < len_editors:
                 field_editor = editors[i]
 
-<<<<<<< HEAD
             name = 'f{0}'.format(i)
             self.add_trait(name, type(
                 value, event='field', auto_set=auto_set, enter_set=enter_set))
@@ -312,13 +187,6 @@
 
             item = Item(
                 name, label=label, editor=field_editor, invalid=invalid)
-=======
-            name = 'f%d' % i
-            self.add_trait(name, type(value, event='field',
-                                      auto_set=auto_set,
-                                      enter_set=enter_set))
-            item = Item(name=name, label=label, editor=field_editor)
->>>>>>> 8931370f
             if cols <= 1:
                 content.append(item)
             else:
@@ -330,20 +198,9 @@
 
         self.view = View(Group(show_labels=(len_labels != 0), *content))
 
-<<<<<<< HEAD
-    #--------------------------------------------------------------------------
-    #  Updates the underlying tuple when any field changes value:
-    #--------------------------------------------------------------------------
-=======
-    #-------------------------------------------------------------------------
-    #  Updates the underlying tuple when any field changes value:
-    #-------------------------------------------------------------------------
->>>>>>> 8931370f
-
     def _field_changed(self, name, old, new):
         """ Updates the underlying tuple when any field changes value.
         """
-<<<<<<< HEAD
         editor = self.editor
         value = editor.value
         index = int(name[1:])
@@ -363,17 +220,4 @@
 
 
 # Define the TupleEditor class.
-TupleEditor = ToolkitEditorFactory
-=======
-        index = int(name[1:])
-        value = self.editor.value
-        if new != value[index]:
-            self.editor.value = tuple(
-                [getattr(self, 'f%d' % i) for i in range(self.fields)])
-
-
-# Define the TupleEditor class.
-TupleEditor = ToolkitEditorFactory
-
-### EOF #######################################################################
->>>>>>> 8931370f
+TupleEditor = ToolkitEditorFactory