# (C) Copyright 2004-2021 Enthought, Inc., Austin, TX
# All rights reserved.
#
# This software is provided without warranty under the terms of the BSD
# license included in LICENSE.txt and may be redistributed only under
# the conditions described in the aforementioned license. The license
# is also available online at http://www.enthought.com/licenses/BSD.txt
#
# Thanks for using Enthought open source!

""" Defines the button editor factory for all traits toolkit backends.
"""

from pyface.ui_traits import Image
from traits.api import Str, Range, Enum, Property, Union

from traitsui.editor_factory import EditorFactory
from traitsui.ui_traits import AView
from traitsui.view import View


class ButtonEditor(EditorFactory):
    """ Editor factory for buttons.
    """

    # -------------------------------------------------------------------------
    #  Trait definitions:
    # -------------------------------------------------------------------------

    #: Value to set when the button is clicked
    value = Property()

    #: Optional label for the button
    label = Str()

    #: The name of the external object trait that the button label is synced to
    label_value = Str()

<<<<<<< HEAD
    # The name of the trait on the object that contains the list of possible
    # values.  If this is set, then the value, label, and label_value traits
    # are ignored; instead, they will be set from this list.  When this button
    # is clicked, the value set will be the one selected from the drop-down.
    values_trait = Union(None, Str)
=======
    #: The name of the trait on the object that contains the list of possible
    #: values.  If this is set, then the value, label, and label_value traits
    #: are ignored; instead, they will be set from this list.  When this button
    #: is clicked, the value set will be the one selected from the drop-down.
    values_trait = Either(None, Str)
>>>>>>> c8c6b1fb

    #: (Optional) Image to display on the button
    image = Image

    #: The name of the external object trait that the button image is synced to
    image_value = Str()

    #: Extra padding to add to both the left and the right sides

    width_padding = Range(0, 31, 7)

    #: Extra padding to add to both the top and the bottom sides
    height_padding = Range(0, 31, 5)

    #: Presentation style
    style = Enum("button", "radio", "toolbar", "checkbox")

    #: Orientation of the text relative to the image
    orientation = Enum("vertical", "horizontal")

    #: The optional view to display when the button is clicked:
    view = AView

    # -------------------------------------------------------------------------
    #  Traits view definition:
    # -------------------------------------------------------------------------

    traits_view = View(["label", "value", "|[]"])

    def _get_value(self):
        return self._value

    def _set_value(self, value):
        self._value = value
        if isinstance(value, str):
            try:
                self._value = int(value)
            except ValueError:
                try:
                    self._value = float(value)
                except ValueError:
                    pass

    def __init__(self, **traits):
        self._value = 0
        super().__init__(**traits)


# This alias is deprecated and will be removed in TraitsUI 8.
ToolkitEditorFactory = ButtonEditor<|MERGE_RESOLUTION|>--- conflicted
+++ resolved
@@ -36,19 +36,11 @@
     #: The name of the external object trait that the button label is synced to
     label_value = Str()
 
-<<<<<<< HEAD
-    # The name of the trait on the object that contains the list of possible
-    # values.  If this is set, then the value, label, and label_value traits
-    # are ignored; instead, they will be set from this list.  When this button
-    # is clicked, the value set will be the one selected from the drop-down.
-    values_trait = Union(None, Str)
-=======
     #: The name of the trait on the object that contains the list of possible
     #: values.  If this is set, then the value, label, and label_value traits
     #: are ignored; instead, they will be set from this list.  When this button
     #: is clicked, the value set will be the one selected from the drop-down.
-    values_trait = Either(None, Str)
->>>>>>> c8c6b1fb
+    values_trait = Union(None, Str)
 
     #: (Optional) Image to display on the button
     image = Image
