--- conflicted
+++ resolved
@@ -12,11 +12,8 @@
     of objects, etc).
 """
 
-<<<<<<< HEAD
 import warnings
 
-=======
->>>>>>> 18e35a35
 from pyface.ui_traits import Image
 from traits.api import Str, Bool, Property, List, Enum, Instance
 
