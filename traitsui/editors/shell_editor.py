# (C) Copyright 2004-2021 Enthought, Inc., Austin, TX
# All rights reserved.
#
# This software is provided without warranty under the terms of the BSD
# license included in LICENSE.txt and may be redistributed only under
# the conditions described in the aforementioned license. The license
# is also available online at http://www.enthought.com/licenses/BSD.txt
#
# Thanks for using Enthought open source!

""" Editor that displays an interactive Python shell.
"""

from traits.api import Bool, Str, Event, Property
from traits.observation.api import match

from traitsui.basic_editor_factory import BasicEditorFactory
from traitsui.editor import Editor
from traitsui.toolkit import toolkit_object


class _ShellEditor(Editor):
    """ Base class for an editor that displays an interactive Python shell.
    """

    #: An event fired to execute a command in the shell.
    command_to_execute = Event()

    #: An event fired whenver the user executes a command in the shell:
    command_executed = Event(Bool)

    #: Is the shell editor is scrollable? This value overrides the default.
    scrollable = True

    # -------------------------------------------------------------------------
    # 'Editor' Interface
    # -------------------------------------------------------------------------

    def init(self, parent):
        """ Finishes initializing the editor by creating the underlying toolkit
            widget.
        """
        # Moving the import here, since PythonShell is implemented in the
        # Pyface backend packages, and we want to delay loading this toolkit
        # specific class until this editor is actually used.
        from pyface.python_shell import PythonShell

        locals = None
        self._base_locals = None
        value = self.value
        if self.factory.share and isinstance(value, dict):
            locals = value
        self._shell = shell = PythonShell(parent)
        self.control = shell.control
        shell.interpreter().locals = locals
        if locals is None:
            object = self.object
            shell.bind("self", object)
            shell.on_trait_change(
                self.update_object, "command_executed", dispatch="ui"
            )
            if not isinstance(value, dict):
<<<<<<< HEAD
                object.observe(
                    self.update_any,
                    match(lambda name, ctrait: True),
                    dispatch="ui"
                )
=======
                object.on_trait_change(self.update_any, dispatch="ui")
>>>>>>> 0c30b77b
            else:
                self._base_locals = locals = {}
                for name in self._shell.interpreter().locals.keys():
                    locals[name] = None

        # Synchronize any editor events:
        self.sync_value(
            self.factory.command_to_execute, "command_to_execute", "from"
        )
        self.sync_value(
            self.factory.command_executed, "command_executed", "to"
        )

        self.set_tooltip()

    def update_object(self, event):
        """ Handles the user entering input data in the edit control.
        """
        locals = self._shell.interpreter().locals
        base_locals = self._base_locals
        if base_locals is None:
            object = self.object
            for name in object.trait_names():
                if name in locals:
                    try:
                        setattr(object, name, locals[name])
                    except:
                        pass
        else:
            dic = self.value
            for name in locals.keys():
                if name not in base_locals:
                    try:
                        dic[name] = locals[name]
                    except:
                        pass

        self.command_executed = True

    def update_editor(self):
        """ Updates the editor when the object trait changes externally to the
            editor.
        """
        if self.factory.share:
            value = self.value
            if isinstance(value, dict):
                self._shell.interpreter().locals = value
        else:
            locals = self._shell.interpreter().locals
            base_locals = self._base_locals
            if base_locals is None:
                object = self.object
                for name in object.trait_names():
                    locals[name] = getattr(object, name, None)
            else:
                dic = self.value
                for name, value in dic.items():
                    locals[name] = value

    def update_any(self, object, name, old, new):
        """ Updates the editor when the object trait changes externally to the
            editor.
        """
        locals = self._shell.interpreter().locals
        if self._base_locals is None:
            locals[name] = new
        else:
            self.value[name] = new

    def dispose(self):
        """ Disposes of the contents of an editor.
        """
<<<<<<< HEAD
        if not (self.factory.share and isinstance(self.value, dict)):
            self._shell.observe(
                self.update_object, "command_executed", remove=True, dispatch="ui"
            )
            if self._base_locals is None:
                self.object.observe(
                    self.update_any,
                    match(lambda name, ctrait: True),
                    remove=True,
                    dispatch="ui"
                )
=======
        self._shell.on_trait_change(
            self.update_object, "command_executed", remove=True
        )
        if self._base_locals is None:
            self.object.on_trait_change(self.update_any, remove=True)
>>>>>>> 0c30b77b

        super().dispose()

    def restore_prefs(self, prefs):
        """ Restores any saved user preference information associated with the
            editor.
        """
        shell = self._shell
        try:
            history = prefs.get("history", [])
            history_index = prefs.get("history_index", -1)
            shell.set_history(history, history_index)
        except:
            pass

    def save_prefs(self):
        """ Returns any user preference information associated with the editor.
        """
        history, history_index = self._shell.get_history()
        return {"history": history, "history_index": history_index}

    # -------------------------------------------------------------------------
    # Private Interface
    # -------------------------------------------------------------------------

    # Trait change handlers --------------------------------------------------

    def _command_to_execute_fired(self, command):
        """ Handles the 'command_to_execute' trait being fired.
        """
        # Show the command. A 'hidden' command should be executed directly on
        # the namespace trait!
        self._shell.execute_command(command, hidden=False)


class ShellEditor(BasicEditorFactory):
    """ Editor factory for shell editors. """

    #: The editor class to be instantiated.
    klass = Property()

    #: Should the shell interpreter use the object value's dictionary?
    share = Bool(False)

    #: Extended trait name of the object event trait which triggers a command
    #: execution in the shell when fired.
    command_to_execute = Str()

    #: Extended trait name of the object event trait which is fired when a
    #: command is executed.
    command_executed = Str()

    def _get_klass(self):
        """ Returns the toolkit-specific editor class to be used in the UI.
        """
        return toolkit_object("shell_editor:_ShellEditor")


# This alias is deprecated and will be removed in TraitsUI 8.
ToolkitEditorFactory = ShellEditor<|MERGE_RESOLUTION|>--- conflicted
+++ resolved
@@ -60,15 +60,11 @@
                 self.update_object, "command_executed", dispatch="ui"
             )
             if not isinstance(value, dict):
-<<<<<<< HEAD
                 object.observe(
                     self.update_any,
                     match(lambda name, ctrait: True),
                     dispatch="ui"
                 )
-=======
-                object.on_trait_change(self.update_any, dispatch="ui")
->>>>>>> 0c30b77b
             else:
                 self._base_locals = locals = {}
                 for name in self._shell.interpreter().locals.keys():
@@ -141,7 +137,6 @@
     def dispose(self):
         """ Disposes of the contents of an editor.
         """
-<<<<<<< HEAD
         if not (self.factory.share and isinstance(self.value, dict)):
             self._shell.observe(
                 self.update_object, "command_executed", remove=True, dispatch="ui"
@@ -153,13 +148,6 @@
                     remove=True,
                     dispatch="ui"
                 )
-=======
-        self._shell.on_trait_change(
-            self.update_object, "command_executed", remove=True
-        )
-        if self._base_locals is None:
-            self.object.on_trait_change(self.update_any, remove=True)
->>>>>>> 0c30b77b
 
         super().dispose()
 
