#  Copyright (c) 2017, Enthought, Inc.
#  All rights reserved.
#
#  This software is provided without warranty under the terms of the BSD
#  license included in enthought/LICENSE.txt and may be redistributed only
#  under the conditions described in the aforementioned license.  The license
#  is also available online at http://www.enthought.com/licenses/BSD.txt
#
#  Thanks for using Enthought open source!
#
#  Author: Corran Webster
#  Date:   Aug 2017

from __future__ import absolute_import
from pyface.action.api import ActionController
from traits.api import Any, Instance
<<<<<<< HEAD
=======
from traitsui.menu import Action
import six
>>>>>>> e6768442


# Set of all predefined system button names:
SystemButtons = {'Undo', 'Redo', 'Apply', 'Revert', 'OK', 'Cancel', 'Help'}


class BasePanel(ActionController):
    """ Base class for Traits UI panels and dialog boxes.

    Concrete subclasses of BasePanel are the Python-side owners of the
    top-level toolkit control for a UI.  They also implement the Pyface
    ActionController API for menu and toolbar action handling.
    """

    #: The top-level toolkit control of the UI.
    control = Any

    #: The UI instance for the view.
    ui = Instance('traitsui.ui.UI')

    def default_icon(self):
        """ Return a default icon for a TraitsUI dialog. """
        from pyface.image_resource import ImageResource
        return ImageResource('frame.png')

    def check_button(self, buttons, action):
        """ Adds *action* to the system buttons list for this dialog, if it is
        not already in the list.
        """
        name = action.name
        for button in buttons:
            if self.is_button(button, name):
                return
        buttons.append(action)

    def is_button(self, action, name):
        """ Returns whether a specified action button is a system button.
        """
        if isinstance(action, six.string_types):
            return (action == name)
        return (action.name == name)

    def coerce_button(self, action):
        """ Coerces a string to an Action if necessary.
        """
<<<<<<< HEAD
        from traitsui.menu import Action

        if isinstance(action, basestring):
=======
        if isinstance(action, six.string_types):
>>>>>>> e6768442
            return Action(
                name=action,
                action='' if action in SystemButtons else '?'
            )
        return action

    # Button handlers --------------------------------------------------------

    def _on_undo(self, event=None):
        """ Handles an "Undo" change request.
        """
        self.ui.history.undo()

    def _on_redo(self, event=None):
        """ Handles a "Redo" change request.
        """
        self.ui.history.redo()

    def _on_revert(self, event=None):
        """ Handles a request to revert all changes.
        """
        ui = self.ui
        if ui.history is not None:
            ui.history.revert()
        ui.handler.revert(ui.info)

    def _on_help(self, event=None):
        """ Handles the user clicking the Help button.
        """
        self.ui.handler.show_help(self.ui.info)

    # ------------------------------------------------------------------------
    # ActionController interface
    # ------------------------------------------------------------------------

    def perform(self, action, event):
        """ Dispatches the action to be handled by the handler.

        Parameters
        ----------
        action : Action instance
            The action to perform.
        event : ActionEvent instance
            The event that triggered the action.

        Returns
        -------
        result : any
            The result of the action's perform method (usually None).
        """
        handler = self.ui.handler
        self.ui.do_undoable(handler.perform, self.ui.info, action, event)

    def add_to_menu(self, menu_item):
        """ Adds a menu item to the menu bar being constructed.

        The bulk of the back-end work is done in Pyface.  This code is simply
        responsible for hooking up radio groups, checkboxes, and enabled
        status.

        This routine is also used to add items to the toolbar, as logic and
        APIs are identical.

        Parameters
        ----------

        menu_item : toolkit MenuItem
            The Pyface toolkit-level item to add to the menu.
        """
        item = menu_item.item
        action = item.action

        if action.id != '':
            self.ui.info.bind(action.id, menu_item)

        if action.enabled_when != '':
            self.ui.add_enabled(action.enabled_when, menu_item)

        if action.visible_when != '':
            self.ui.add_visible(action.visible_when, menu_item)

        if action.checked_when != '':
            self.ui.add_checked(action.checked_when, menu_item)

    def add_to_toolbar(self, toolbar_item):
        """ Adds a menu item to the menu bar being constructed.

        The bulk of the back-end work is done in Pyface.  This code is simply
        responsible for hooking up radio groups, checkboxes, and enabled
        status.

        This simply calls the analagous menu as logic and APIs are identical.

        Parameters
        ----------

        toolbar_item : toolkit Tool
            The Pyface toolkit-level item to add to the toolbar.
        """
        self.add_to_menu(toolbar_item)

    def can_add_to_menu(self, action):
        """ Should the toolbar action be defined in the user interface.

        This simply calls the analagous menu as logic and APIs are identical.

        Parameters
        ----------

        action : Action
            The Action to add to the toolbar.

        Returns
        -------
        defined : bool
            Whether or not the action should be added to the menu.
        """
        if action.defined_when == '':
            return True

        return self.ui.eval_when(action.defined_when)

    def can_add_to_toolbar(self, action):
        """ Should the toolbar action be defined in the user interface.

        This simply calls the analagous menu as logic and APIs are identical.

        Parameters
        ----------

        action : Action
            The Action to add to the toolbar.

        Returns
        -------
        defined : bool
            Whether or not the action should be added to the toolbar.
        """
        return self.can_add_to_menu(action)<|MERGE_RESOLUTION|>--- conflicted
+++ resolved
@@ -14,11 +14,7 @@
 from __future__ import absolute_import
 from pyface.action.api import ActionController
 from traits.api import Any, Instance
-<<<<<<< HEAD
-=======
-from traitsui.menu import Action
 import six
->>>>>>> e6768442
 
 
 # Set of all predefined system button names:
@@ -64,13 +60,9 @@
     def coerce_button(self, action):
         """ Coerces a string to an Action if necessary.
         """
-<<<<<<< HEAD
         from traitsui.menu import Action
 
-        if isinstance(action, basestring):
-=======
         if isinstance(action, six.string_types):
->>>>>>> e6768442
             return Action(
                 name=action,
                 action='' if action in SystemButtons else '?'
