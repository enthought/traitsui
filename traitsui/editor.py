<<<<<<< HEAD
=======
# ------------------------------------------------------------------------------
>>>>>>> 39208766
#
#  Copyright (c) 2005-19, Enthought, Inc.
#  All rights reserved.
#
#  This software is provided without warranty under the terms of the BSD
#  license included in LICENSE.txt and may be redistributed only
#  under the conditions described in the aforementioned license.  The license
#  is also available online at http://www.enthought.com/licenses/BSD.txt
#
#  Thanks for using Enthought open source!
#
#  Author: David C. Morrill
#  Date:   10/07/2004
<<<<<<< HEAD
=======
#
# ------------------------------------------------------------------------------
>>>>>>> 39208766

""" Defines the abstract Editor class, which represents an editing control for
    an object trait in a Traits-based user interface.
"""

<<<<<<< HEAD
=======

>>>>>>> 39208766
from __future__ import absolute_import

from contextlib import contextmanager
from functools import partial

import six

from traits.api import (
<<<<<<< HEAD
    Any, Bool, HasPrivateTraits, HasTraits, Instance, List, Property, ReadOnly,
    Set, Str, TraitError, TraitListEvent, Tuple, Undefined, cached_property
)
from traits.trait_base import not_none, xgetattr, xsetattr
=======
    Any,
    Bool,
    HasPrivateTraits,
    HasTraits,
    Instance,
    Property,
    ReadOnly,
    Str,
    Trait,
    TraitError,
    TraitListEvent,
    Undefined,
    cached_property,
)

from traits.trait_base import not_none
>>>>>>> 39208766

from .editor_factory import EditorFactory
from .context_value import ContextValue
from .undo import UndoItem
from .item import Item

<<<<<<< HEAD

#: Reference to an EditorFactory object
factory_trait = Instance(EditorFactory)
=======
# -------------------------------------------------------------------------
#  Trait definitions:
# -------------------------------------------------------------------------

# Reference to an EditorFactory object
factory_trait = Trait(EditorFactory)
>>>>>>> 39208766


class Editor(HasPrivateTraits):
    """ Represents an editing control for an object trait in a Traits-based
        user interface.
    """

<<<<<<< HEAD
    #: The UI (user interface) this editor is part of:
    ui = Instance('traitsui.ui.UI', clean_up=True)

    #: Full name of the object the editor is editing (e.g.
    #: 'object.link1.link2'):
    object_name = Str('object')

    #: The object this editor is editing (e.g. object.link1.link2):
    object = Instance(HasTraits, clean_up=True)
=======
    # -------------------------------------------------------------------------
    #  Trait definitions:
    # -------------------------------------------------------------------------

    #: The UI (user interface) this editor is part of:
    ui = Instance("traitsui.ui.UI")

    #: Full name of the object the editor is editing (e.g.
    #: 'object.link1.link2'):
    object_name = Str("object")

    #: The object this editor is editing (e.g. object.link1.link2):
    object = Instance(HasTraits)
>>>>>>> 39208766

    #: The name of the trait this editor is editing (e.g. 'value'):
    name = ReadOnly

    #: The context object the editor is editing (e.g. object):
    context_object = Property

    #: The extended name of the object trait being edited. That is,
    #: 'object_name.name' minus the context object name at the beginning. For
    #: example: 'link1.link2.value':
    extended_name = Property

    #: Original value of object.name (e.g. object.link1.link2.value):
<<<<<<< HEAD
    old_value = Any(clean_up=True)
=======
    old_value = Any
>>>>>>> 39208766

    #: Text description of the object trait being edited:
    description = ReadOnly

    #: The Item object used to create this editor:
<<<<<<< HEAD
    item = Instance(Item, (), clean_up=True)

    #: The GUI widget defined by this editor:
    control = Any(clean_up=True)

    #: The GUI label (if any) defined by this editor:
    label_control = Any(clean_up=True)
=======
    item = Instance(Item, ())

    #: The GUI widget defined by this editor:
    control = Any

    #: The GUI label (if any) defined by this editor:
    label_control = Any
>>>>>>> 39208766

    #: Is the underlying GUI widget enabled?
    enabled = Bool(True)

    #: Is the underlying GUI widget visible?
    visible = Bool(True)

    #: Is the underlying GUI widget scrollable?
    scrollable = Bool(False)

    #: The EditorFactory used to create this editor:
<<<<<<< HEAD
    factory = Instance(EditorFactory, clean_up=True)
=======
    factory = factory_trait
>>>>>>> 39208766

    #: Is the editor updating the object.name value?
    updating = Bool(False)

<<<<<<< HEAD
    #: The current value of the trait being edited.
    value = Property

    #: The current value of object trait as a string.
    str_value = Property

    #: The trait the editor is editing (not its value, but the trait itself).
=======
    #: Current value for object.name:
    value = Property

    #: Current value of object trait as a string:
    str_value = Property

    #: The trait the editor is editing (not its value, but the trait itself):
>>>>>>> 39208766
    value_trait = Property

    #: The current editor invalid state status:
    invalid = Bool(False)

<<<<<<< HEAD
    # Private traits --------------------------------------------------------

    #: The errors in the editor, if any.
    _error = Any

    #: A set to track values being updated to prevent infinite recursion.
    _no_trait_update = Set()

    #: A list of all values synchronized to.
    _user_to = List(Tuple)

    #: A list of all values synchronized from.
    _user_from = List(Tuple)

    # Abstract methods ------------------------------------------------------

=======
    def __init__(self, parent, **traits):
        """ Initializes the editor object.
        """
        HasPrivateTraits.__init__(self, **traits)
        try:
            self.old_value = getattr(self.object, self.name)
        except AttributeError:
            ctrait = self.object.base_trait(self.name)
            if ctrait.type == "event" or self.name == "spring":
                # Getting the attribute will fail for 'Event' traits:
                self.old_value = Undefined
            else:
                raise

        # Synchronize the application invalid state status with the editor's:
        self.sync_value(self.factory.invalid, "invalid", "from")

    def prepare(self, parent):
        """ Finishes setting up the editor.
        """
        name = self.extended_name
        if name != "None":
            self.context_object.on_trait_change(
                self._update_editor, name, dispatch="ui"
            )
        self.init(parent)
        self._sync_values()
        self.update_editor()

>>>>>>> 39208766
    def init(self, parent):
        """ Creating the underlying toolkit for the widget.

        This method must be overriden by subclasses.  Implementations must
        ensure that the :attr:`control` trait is set to an appropriate
        toolkit object.

        Parameters
        ----------
        parent : toolkit control
            The parent toolkit object of the editor's toolkit objects.
        """
        raise NotImplementedError

<<<<<<< HEAD
    def update_editor(self):
        """ Updates the editor when the value changes externally to the editor.

        This should normally be overridden in a subclass.
        """
        pass

=======
>>>>>>> 39208766
    def set_focus(self):
        """ Assigns focus to the editor's underlying toolkit widget.

        This method must be overriden by subclasses.
        """
        raise NotImplementedError

<<<<<<< HEAD
    def error(self, excp):
        """ Handles an error that occurs while setting the object's trait value.

        This should normally be overridden in a subclass.
        """
        pass

    def string_value(self, value, format_func=None):
        """ Returns the text representation of a specified object trait value.

        This simply delegates to the factorys `string_value` method.
        Sub-classes may choose to override the default implementation.
        """
        return self.factory.string_value(value, format_func)

    # Editor life-cycle methods ---------------------------------------------

    def prepare(self, parent):
        """ Finish setting up the editor.
        """
        name = self.extended_name
        if name != 'None':
            self.context_object.on_trait_change(
                self._update_editor, name, dispatch='ui')
        self.init(parent)
        self._sync_values()
        self.update_editor()

=======
>>>>>>> 39208766
    def dispose(self):
        """ Disposes of the contents of an editor.

        This disconnects any synchronised values and resets references
        to other objects.

        Subclasses may chose to override this method to perform additional
        clean-up.
        """
        if self.ui is None:
            return

        name = self.extended_name
        if name != "None":
            self.context_object.on_trait_change(
                self._update_editor, name, remove=True
            )

        if self._user_from is not None:
            for name, handler in self._user_from:
                self.on_trait_change(handler, name, remove=True)

        if self._user_to is not None:
            for object, name, handler in self._user_to:
                object.on_trait_change(handler, name, remove=True)

        # Break linkages to references we no longer need:
<<<<<<< HEAD
        for name in self.trait_names(clean_up=True):
            setattr(self, name, None)

    # Undo/redo methods -----------------------------------------------------
=======
        self.object = (
            self.ui
        ) = (
            self.item
        ) = (
            self.factory
        ) = (
            self.control
        ) = self.label_control = self.old_value = self._context_object = None

    # -------------------------------------------------------------------------
    #  Returns the context object the editor is using (Property implementation):
    # -------------------------------------------------------------------------
>>>>>>> 39208766

    def log_change(self, undo_factory, *undo_args):
        """ Logs a change made in the editor with undo/redo history.

        Parameters
        ----------
        undo_factory : callable
            Callable that creates an undo item.  Often self.get_undo_item.
        *undo_args
            Any arguments to pass to the undo factory.
        """
<<<<<<< HEAD
        # Indicate that the contents of the user interface have been changed:
        ui = self.ui
        ui.modified = True
=======
        object_name = self.object_name
        context_key = object_name.split(".", 1)[0]
        if (object_name != "") and (context_key in self.ui.context):
            return self.ui.context[context_key]
>>>>>>> 39208766

        # Create an undo history entry if we are maintaining a history:
        undoable = ui._undoable
        if undoable >= 0:
            history = ui.history
            if history is not None:
                item = undo_factory(*undo_args)
                if item is not None:
                    if undoable == history.now:
                        # Create a new undo transaction:
                        history.add(item)
                    else:
                        # Extend the most recent undo transaction:
                        history.extend(item)

<<<<<<< HEAD
    def get_undo_item(self, object, name, old_value, new_value):
        """ Creates an undo history entry.
=======
    # -------------------------------------------------------------------------
    #  Returns the extended trait name being edited (Property implementation):
    # -------------------------------------------------------------------------
>>>>>>> 39208766

        Can be overridden in a subclass for special value types.
        """
<<<<<<< HEAD
        return UndoItem(
            object=object,
            name=name,
            old_value=old_value,
            new_value=new_value
        )

    # Trait synchronization routines ----------------------------------------
=======
        return ("%s.%s" % (self.object_name, self.name)).split(".", 1)[1]
>>>>>>> 39208766

    def sync_value(self, user_name, editor_name, mode='both',
                   is_list=False, is_event=False):
        """ Synchronize an editor trait and a user object trait.

        Also sets the initial value of the editor trait from the
        user object trait (for modes 'from' and 'both'), and the initial
        value of the user object trait from the editor trait (for mode
        'to'), as long as the relevant traits are not events.

        Parameters
        ----------
        user_name : string
            The name of the trait to be used on the user object. If empty, no
            synchronization will be set up.
        editor_name : string
            The name of the relevant editor trait.
        mode : string, optional; one of 'to', 'from' or 'both'
            The direction of synchronization. 'from' means that trait changes
            in the user object should be propagated to the editor. 'to' means
            that trait changes in the editor should be propagated to the user
            object. 'both' means changes should be propagated in both
            directions. The default is 'both'.
        is_list : bool, optional
            If true, synchronization for item events will be set up in
            addition to the synchronization for the object itself.
            The default is False.
        is_event : bool, optional
            If true, this method won't attempt to initialize the user
            object or editor trait values. The default is False.
        """
        if user_name == '':
            return

<<<<<<< HEAD
        key = '%s:%s' % (user_name, editor_name)

        parts = user_name.split('.')
        if len(parts) == 1:
            user_object = self.context_object
            xuser_name = user_name
        else:
            user_object = self.ui.context[parts[0]]
            xuser_name = '.'.join(parts[1:])
            user_name = parts[-1]

        if mode in {'from', 'both'}:
            self.bind_from(key, user_object, xuser_name, editor_name, is_list)

            if not is_event:
                # initialize editor value from user value
                with self.raise_to_debug():
                    user_value = xgetattr(user_object, xuser_name)
                    setattr(self, editor_name, user_value)

        if mode in {'to', 'both'}:
            self.bind_to(key, user_object, xuser_name, editor_name, is_list)

            if mode == 'to' and not is_event:
                # initialize user value from editor value
                with self.raise_to_debug():
                    editor_value = xgetattr(self, editor_name)
                    xsetattr(user_object, xuser_name, editor_value)
=======
    def _get_value(self):
        return getattr(self.object, self.name, Undefined)

    def _set_value(self, value):
        if self.ui and self.name != "None":
            self.ui.do_undoable(self.__set_value, value)

    def __set_value(self, value):
        self._no_update = True
        try:
            try:
                handler = self.ui.handler
                obj_name = self.object_name
                name = self.name
                method = (
                    getattr(handler, "%s_%s_setattr" % (obj_name, name), None)
                    or getattr(handler, "%s_setattr" % name, None)
                    or getattr(handler, "setattr")
                )
                method(self.ui.info, self.object, name, value)
            except TraitError as excp:
                self.error(excp)
                raise
        finally:
            self._no_update = False

    def string_value(self, value, format_func=None):
        """ Returns the text representation of a specified object trait value.
>>>>>>> 39208766

    def bind_from(self, key, user_object, xuser_name, editor_name, is_list):
        """ Bind trait change handlers from a user object to the editor.

        Parameters
        ----------
        key : str
            The key to use to guard against recursive updates.
        user_object : object
            The extended name of the trait to be used on the user object.
        editor_name : string
            The name of the relevant editor trait.
        is_list : bool, optional
            If true, synchronization for item events will be set up in
            addition to the synchronization for the object itself.
            The default is False.
        """

<<<<<<< HEAD
        def user_trait_modified(new):
            if key not in self._no_trait_update:
                with self.no_trait_update(key), self.raise_to_debug():
                    xsetattr(self, editor_name, new)

        user_object.on_trait_change(user_trait_modified, xuser_name)
        self._user_to.append((user_object, xuser_name, user_trait_modified))

        if is_list:

            def user_list_modified(event):
                if (isinstance(event, TraitListEvent)
                        and key not in self._no_trait_update):
                    with self.no_trait_update(key), self.raise_to_debug():
                        n = event.index
                        getattr(self, editor_name)[
                            n: n + len(event.removed)] = event.added

            items = xuser_name + '_items'
            user_object.on_trait_change(user_list_modified, items)
            self._user_to.append((user_object, items, user_list_modified))

    def bind_to(self, key, user_object, xuser_name, editor_name, is_list):
        """ Bind trait change handlers from a user object to the editor.

        Parameters
        ----------
        key : str
            The key to use to guard against recursive updates.
        user_object : object
            The extended name of the trait to be used on the user object.
        editor_name : string
            The name of the relevant editor trait.
        is_list : bool, optional
            If true, synchronization for item events will be set up in
            addition to the synchronization for the object itself.
            The default is False.
=======
    def _get_str_value(self):
        """ Returns the text representation of the object trait.
>>>>>>> 39208766
        """

<<<<<<< HEAD
        def editor_trait_modified(new):
            if key not in self._no_trait_update:
                with self.no_trait_update(key), self.raise_to_debug():
                    xsetattr(user_object, xuser_name, new)

        self.on_trait_change(editor_trait_modified, editor_name)

        if self._user_from is None:
            self._user_from = []
        self._user_from.append((editor_name, editor_trait_modified))

        if is_list:

            def editor_list_modified(event):
                if key not in self._no_trait_update:
                    with self.no_trait_update(key), self.raise_to_debug():
                        n = event.index
                        value = xgetattr(user_object, xuser_name)
                        value[n:n + len(event.removed)] = event.added

            self.on_trait_change(
                editor_list_modified, editor_name + '_items')
            self._user_from.append(
                (editor_name + '_items', editor_list_modified))

    def parse_extended_name(self, name):
        """ Extract the object, name and a getter from an extended name

        Parameters
        ----------
        name : str
            The extended name to parse.

        Returns
        -------
        object, name, getter : any, str, callable
            The object from the context, the (extended) name of the
            attributes holding the value, and a callable which gets the
            current value from the context.
=======
    def _str(self, value):
        """ Returns the text representation of a specified value.
>>>>>>> 39208766
        """
        parts = name.split('.', 1)
        if len(parts) == 1:
            object = self.context_object
        else:
            object_name, name = parts
            object = self.ui.context[object_name]

<<<<<<< HEAD
        return (object, name, partial(xgetattr, object, name))
=======
    # -------------------------------------------------------------------------
    #  Handles an error that occurs while setting the object's trait value:
    #
    #  (Should normally be overridden in a subclass)
    # -------------------------------------------------------------------------
>>>>>>> 39208766

    # UI preference save/restore interface ----------------------------------

    def restore_prefs(self, prefs):
        """ Restores any saved user preference information associated with the
            editor.
        """
        pass

<<<<<<< HEAD
    def save_prefs(self):
        """ Returns any user preference information associated with the editor.
        """
        return None

    # Utility context managers ----------------------------------------------

    @contextmanager
    def no_trait_update(self, name):
        """ Context manager that blocks updates from the named trait. """
        if self._no_trait_update is None:
            self._no_trait_update = set()

        self._no_trait_update.add(name)
        try:
            yield
        finally:
            self._no_trait_update.remove(name)

    @contextmanager
    def raise_to_debug(self):
        """ Context manager that uses raise to debug to raise exceptions. """
        try:
            yield
        except Exception:
            from traitsui.api import raise_to_debug
            raise_to_debug()

    @contextmanager
    def no_value_update(self):
        """ Context manager to handle updating value. """
        self.updating = True
        try:
            yield
        finally:
            self.updating = False

    # ------------------------------------------------------------------------
    # object interface
    # ------------------------------------------------------------------------

    def __init__(self, parent, **traits):
        """ Initializes the editor object.
        """
        super(HasPrivateTraits, self).__init__(**traits)
        try:
            self.old_value = getattr(self.object, self.name)
        except AttributeError:
            ctrait = self.object.base_trait(self.name)
            if ctrait.type == 'event' or self.name == 'spring':
                # Getting the attribute will fail for 'Event' traits:
                self.old_value = Undefined
            else:
                raise

        # Synchronize the application invalid state status with the editor's:
        self.sync_value(self.factory.invalid, 'invalid', 'from')

    # ------------------------------------------------------------------------
    # private interface
    # ------------------------------------------------------------------------

=======
>>>>>>> 39208766
    def _update_editor(self, object, name, old_value, new_value):
        """ Performs updates when the object trait changes.
        """
        # If background threads have modified the trait the editor is bound to,
        # their trait notifications are queued to the UI thread. It is possible
        # that by the time the UI thread dispatches these events, the UI the
        # editor is part of has already been closed. So we need to check if we
        # are still bound to a live UI, and if not, exit immediately:
        if self.ui is None:
            return

        # If the notification is for an object different than the one actually
        # being edited, it is due to editing an item of the form:
        # object.link1.link2.name, where one of the 'link' objects may have
        # been modified. In this case, we need to rebind the current object
        # being edited:
        if object is not self.object:
            self.object = self.ui.get_extended_value(self.object_name)

        # If the editor has gone away for some reason, disconnect and exit:
        if self.control is None:
            self.context_object.on_trait_change(
                self._update_editor, self.extended_name, remove=True
            )
            return

        # Log the change that was made (as long as the Item is not readonly
        # or it is not for an event):
        if (
            self.item.style != "readonly"
            and object.base_trait(name).type != "event"
        ):
            self.log_change(
                self.get_undo_item, object, name, old_value, new_value
            )

        # If the change was not caused by the editor itself:
        if not self._no_update:
            # Update the editor control to reflect the current object state:
            self.update_editor()

<<<<<<< HEAD
=======
    def log_change(self, undo_factory, *undo_args):
        """ Logs a change made in the editor.
        """
        # Indicate that the contents of the user interface have been changed:
        ui = self.ui
        ui.modified = True

        # Create an undo history entry if we are maintaining a history:
        undoable = ui._undoable
        if undoable >= 0:
            history = ui.history
            if history is not None:
                item = undo_factory(*undo_args)
                if item is not None:
                    if undoable == history.now:
                        # Create a new undo transaction:
                        history.add(item)
                    else:
                        # Extend the most recent undo transaction:
                        history.extend(item)

    # -------------------------------------------------------------------------
    #  Updates the editor when the object trait changes external to the editor:
    #
    #  (Should normally be overridden in a subclass)
    # -------------------------------------------------------------------------

    def update_editor(self):
        """ Updates the editor when the object trait changes externally to the
            editor.
        """
        pass

    # -------------------------------------------------------------------------
    #  Creates an undo history entry:
    #
    #  (Can be overridden in a subclass for special value types)
    # -------------------------------------------------------------------------

    def get_undo_item(self, object, name, old_value, new_value):
        """ Creates an undo history entry.
        """
        return UndoItem(
            object=object, name=name, old_value=old_value, new_value=new_value
        )

    def parse_extended_name(self, name):
        """ Returns a tuple of the form ( context_object, 'name[.name...],
            callable ) for a specified extended name of the form: 'name' or
            'context_object_name.name[.name...]'.
        """
        col = name.find(".")
        if col < 0:
            object = self.context_object
        else:
            object, name = self.ui.context[name[:col]], name[col + 1 :]

        return (object, name, eval("lambda obj=object: obj." + name))

>>>>>>> 39208766
    def _sync_values(self):
        """ Initialize and synchronize editor and factory traits

        Initializes and synchronizes (as needed) editor traits with the
        value of corresponding factory traits.  The name of the factory
        trait and the editor trait must match and the factory trait needs
        to have ``sync_value`` metadata set.  The strategy followed is:

        - for each factory trait with ``sync_value`` metadata:

          1.  if the value is a :class:`ContextValue` instance then
              call :meth:`sync_value` with the ``name`` from the
              context value.
          2.  if the trait has ``sync_name`` metadata, look at the
              referenced trait value and if it is a non-empty string
              then use this value as the name of the value in the
              context.
          3.  otherwise initialize the current value of the factory
              trait to the corresponding value of the editor.

        - synchronization mode in cases 1 and 2 is taken from the
          ``sync_value`` metadata of the editor trait first and then
          the ``sync_value`` metadata of the factory trait if that is
          empty.

        - if the value is a container type, then the `is_list` metadata
          is set to
        """
        factory = self.factory
        for name, trait in factory.traits(sync_value=not_none).items():
            value = getattr(factory, name)
            self_trait = self.trait(name)
            if self_trait.sync_value:
                mode = self_trait.sync_value
            else:
                mode = trait.sync_value
            if isinstance(value, ContextValue):
<<<<<<< HEAD
                self.sync_value(
                    value.name, name, mode, bool(self_trait.is_list),
                    self_trait.type == 'event'
                )
            elif (trait.sync_name is not None
                    and getattr(factory, trait.sync_name, '') != ''):
                # Note: this is implemented as a stepping stone from things
                # like ``low_name`` and ``high_name`` to using context values.
                sync_name = getattr(factory, trait.sync_name)
                self.sync_value(
                    sync_name, name, mode, bool(self_trait.is_list),
                    self_trait.type == 'event'
=======
                self_trait = self.trait(name)
                self.sync_value(
                    value.name,
                    name,
                    self_trait.sync_value or trait.sync_value,
                    self_trait.is_list is True,
>>>>>>> 39208766
                )
            elif value is not Undefined:
                setattr(self, name, value)

<<<<<<< HEAD
    def _str(self, value):
        """ Returns the text representation of a specified value.
=======
    def sync_value(
        self,
        user_name,
        editor_name,
        mode="both",
        is_list=False,
        is_event=False,
    ):
        """
        Set up synchronization between an editor trait and a user object
        trait.
>>>>>>> 39208766

        This is a convenience method to cover the differences between Python
        2 and Python 3 strings.

        Parameters
        ----------
        value : any
            The value to be represented as a string.

        Returns
        -------
        string :
        """
<<<<<<< HEAD
        # In Unicode!
        return six.text_type(value)
=======
        if user_name != "":
            key = "%s:%s" % (user_name, editor_name)
>>>>>>> 39208766

    # Traits property handlers ----------------------------------------------

<<<<<<< HEAD
    @cached_property
    def _get_context_object(self):
        """ Returns the context object the editor is using
=======
            user_ref = "user_object"
            col = user_name.find(".")
            if col < 0:
                user_object = self.context_object
                xuser_name = user_name
            else:
                user_object = self.ui.context[user_name[:col]]
                user_name = xuser_name = user_name[col + 1 :]
                col = user_name.rfind(".")
                if col >= 0:
                    user_ref += "." + user_name[:col]
                    user_name = user_name[col + 1 :]

            user_value = compile(
                "%s.%s" % (user_ref, user_name), "<string>", "eval"
            )
            user_ref = compile(user_ref, "<string>", "eval")

            if mode in ("from", "both"):

                def user_trait_modified(new):
                    # Need this to include 'user_object' in closure:
                    user_object
                    if key not in self._no_trait_update:
                        self._no_trait_update[key] = None
                        try:
                            setattr(self, editor_name, new)
                        except:
                            from traitsui.api import raise_to_debug

                            raise_to_debug()
                        del self._no_trait_update[key]

                user_object.on_trait_change(user_trait_modified, xuser_name)

                if self._user_to is None:
                    self._user_to = []
                self._user_to.append(
                    (user_object, xuser_name, user_trait_modified)
                )

                if is_list:

                    def user_list_modified(event):
                        if isinstance(event, TraitListEvent):
                            if key not in self._no_trait_update:
                                self._no_trait_update[key] = None
                                n = event.index
                                try:
                                    getattr(self, editor_name)[
                                        n : n + len(event.removed)
                                    ] = event.added
                                except:
                                    from traitsui.api import raise_to_debug

                                    raise_to_debug()
                                del self._no_trait_update[key]

                    user_object.on_trait_change(
                        user_list_modified, xuser_name + "_items"
                    )
                    self._user_to.append(
                        (
                            user_object,
                            xuser_name + "_items",
                            user_list_modified,
                        )
                    )

                if not is_event:
                    try:
                        setattr(self, editor_name, eval(user_value))
                    except:
                        from traitsui.api import raise_to_debug

                        raise_to_debug()

            if mode in ("to", "both"):

                def editor_trait_modified(new):
                    # Need this to include 'user_object' in closure:
                    user_object
                    if key not in self._no_trait_update:
                        self._no_trait_update[key] = None
                        try:
                            setattr(eval(user_ref), user_name, new)
                        except:
                            from traitsui.api import raise_to_debug

                            raise_to_debug()
                        del self._no_trait_update[key]

                self.on_trait_change(editor_trait_modified, editor_name)

                if self._user_from is None:
                    self._user_from = []
                self._user_from.append((editor_name, editor_trait_modified))

                if is_list:

                    def editor_list_modified(event):
                        # Need this to include 'user_object' in closure:
                        user_object
                        if key not in self._no_trait_update:
                            self._no_trait_update[key] = None
                            n = event.index
                            try:
                                eval(user_value)[
                                    n : n + len(event.removed)
                                ] = event.added
                            except:
                                from traitsui.api import raise_to_debug

                                raise_to_debug()
                            del self._no_trait_update[key]

                    self.on_trait_change(
                        editor_list_modified, editor_name + "_items"
                    )
                    self._user_from.append(
                        (editor_name + "_items", editor_list_modified)
                    )

                if mode == "to" and not is_event:
                    try:
                        setattr(
                            eval(user_ref),
                            user_name,
                            getattr(self, editor_name),
                        )
                    except:
                        from traitsui.api import raise_to_debug

                        raise_to_debug()

    # -- UI preference save/restore interface ---------------------------------
>>>>>>> 39208766

        In some cases a proxy object is edited rather than an object directly
        in the context, in which case we return ``self.object``.
        """
        object_name = self.object_name
        context_key = object_name.split('.', 1)[0]
        if (object_name != '') and (context_key in self.ui.context):
            return self.ui.context[context_key]

<<<<<<< HEAD
        # This handles the case of a 'ListItemProxy', which is not in the
        # ui.context, but is the editor 'object':
        return self.object

    @cached_property
    def _get_extended_name(self):
        """ Returns the extended trait name being edited.
        """
        return ('%s.%s' % (self.object_name, self.name)).split('.', 1)[1]

    def _get_value_trait(self):
        """ Returns the trait the editor is editing.
        """
        return self.object.trait(self.name)

    def _get_value(self):
        return getattr(self.object, self.name, Undefined)

    def _set_value(self, value):
        if self.ui and self.name != 'None':
            self.ui.do_undoable(self.__set_value, value)

    def __set_value(self, value):
        self._no_update = True
        try:
            try:
                handler = self.ui.handler
                obj_name = self.object_name
                name = self.name
                method = (getattr(handler, '%s_%s_setattr' % (obj_name,
                                                              name), None) or
                          getattr(handler, '%s_setattr' % name, None) or
                          getattr(handler, 'setattr'))
                method(self.ui.info, self.object, name, value)
            except TraitError as excp:
                self.error(excp)
                raise
        finally:
            self._no_update = False

    def _get_str_value(self):
        """ Returns the text representation of the object trait.
=======
    def save_prefs(self):
        """ Returns any user preference information associated with the editor.
>>>>>>> 39208766
        """
        return self.string_value(getattr(self.object, self.name, Undefined))<|MERGE_RESOLUTION|>--- conflicted
+++ resolved
@@ -1,7 +1,3 @@
-<<<<<<< HEAD
-=======
-# ------------------------------------------------------------------------------
->>>>>>> 39208766
 #
 #  Copyright (c) 2005-19, Enthought, Inc.
 #  All rights reserved.
@@ -15,20 +11,11 @@
 #
 #  Author: David C. Morrill
 #  Date:   10/07/2004
-<<<<<<< HEAD
-=======
-#
-# ------------------------------------------------------------------------------
->>>>>>> 39208766
 
 """ Defines the abstract Editor class, which represents an editing control for
     an object trait in a Traits-based user interface.
 """
 
-<<<<<<< HEAD
-=======
-
->>>>>>> 39208766
 from __future__ import absolute_import
 
 from contextlib import contextmanager
@@ -37,47 +24,19 @@
 import six
 
 from traits.api import (
-<<<<<<< HEAD
     Any, Bool, HasPrivateTraits, HasTraits, Instance, List, Property, ReadOnly,
     Set, Str, TraitError, TraitListEvent, Tuple, Undefined, cached_property
 )
 from traits.trait_base import not_none, xgetattr, xsetattr
-=======
-    Any,
-    Bool,
-    HasPrivateTraits,
-    HasTraits,
-    Instance,
-    Property,
-    ReadOnly,
-    Str,
-    Trait,
-    TraitError,
-    TraitListEvent,
-    Undefined,
-    cached_property,
-)
-
-from traits.trait_base import not_none
->>>>>>> 39208766
 
 from .editor_factory import EditorFactory
 from .context_value import ContextValue
 from .undo import UndoItem
 from .item import Item
 
-<<<<<<< HEAD
 
 #: Reference to an EditorFactory object
 factory_trait = Instance(EditorFactory)
-=======
-# -------------------------------------------------------------------------
-#  Trait definitions:
-# -------------------------------------------------------------------------
-
-# Reference to an EditorFactory object
-factory_trait = Trait(EditorFactory)
->>>>>>> 39208766
 
 
 class Editor(HasPrivateTraits):
@@ -85,7 +44,6 @@
         user interface.
     """
 
-<<<<<<< HEAD
     #: The UI (user interface) this editor is part of:
     ui = Instance('traitsui.ui.UI', clean_up=True)
 
@@ -95,21 +53,6 @@
 
     #: The object this editor is editing (e.g. object.link1.link2):
     object = Instance(HasTraits, clean_up=True)
-=======
-    # -------------------------------------------------------------------------
-    #  Trait definitions:
-    # -------------------------------------------------------------------------
-
-    #: The UI (user interface) this editor is part of:
-    ui = Instance("traitsui.ui.UI")
-
-    #: Full name of the object the editor is editing (e.g.
-    #: 'object.link1.link2'):
-    object_name = Str("object")
-
-    #: The object this editor is editing (e.g. object.link1.link2):
-    object = Instance(HasTraits)
->>>>>>> 39208766
 
     #: The name of the trait this editor is editing (e.g. 'value'):
     name = ReadOnly
@@ -123,17 +66,12 @@
     extended_name = Property
 
     #: Original value of object.name (e.g. object.link1.link2.value):
-<<<<<<< HEAD
     old_value = Any(clean_up=True)
-=======
-    old_value = Any
->>>>>>> 39208766
 
     #: Text description of the object trait being edited:
     description = ReadOnly
 
     #: The Item object used to create this editor:
-<<<<<<< HEAD
     item = Instance(Item, (), clean_up=True)
 
     #: The GUI widget defined by this editor:
@@ -141,15 +79,6 @@
 
     #: The GUI label (if any) defined by this editor:
     label_control = Any(clean_up=True)
-=======
-    item = Instance(Item, ())
-
-    #: The GUI widget defined by this editor:
-    control = Any
-
-    #: The GUI label (if any) defined by this editor:
-    label_control = Any
->>>>>>> 39208766
 
     #: Is the underlying GUI widget enabled?
     enabled = Bool(True)
@@ -161,16 +90,11 @@
     scrollable = Bool(False)
 
     #: The EditorFactory used to create this editor:
-<<<<<<< HEAD
     factory = Instance(EditorFactory, clean_up=True)
-=======
-    factory = factory_trait
->>>>>>> 39208766
 
     #: Is the editor updating the object.name value?
     updating = Bool(False)
 
-<<<<<<< HEAD
     #: The current value of the trait being edited.
     value = Property
 
@@ -178,21 +102,11 @@
     str_value = Property
 
     #: The trait the editor is editing (not its value, but the trait itself).
-=======
-    #: Current value for object.name:
-    value = Property
-
-    #: Current value of object trait as a string:
-    str_value = Property
-
-    #: The trait the editor is editing (not its value, but the trait itself):
->>>>>>> 39208766
     value_trait = Property
 
     #: The current editor invalid state status:
     invalid = Bool(False)
 
-<<<<<<< HEAD
     # Private traits --------------------------------------------------------
 
     #: The errors in the editor, if any.
@@ -209,37 +123,6 @@
 
     # Abstract methods ------------------------------------------------------
 
-=======
-    def __init__(self, parent, **traits):
-        """ Initializes the editor object.
-        """
-        HasPrivateTraits.__init__(self, **traits)
-        try:
-            self.old_value = getattr(self.object, self.name)
-        except AttributeError:
-            ctrait = self.object.base_trait(self.name)
-            if ctrait.type == "event" or self.name == "spring":
-                # Getting the attribute will fail for 'Event' traits:
-                self.old_value = Undefined
-            else:
-                raise
-
-        # Synchronize the application invalid state status with the editor's:
-        self.sync_value(self.factory.invalid, "invalid", "from")
-
-    def prepare(self, parent):
-        """ Finishes setting up the editor.
-        """
-        name = self.extended_name
-        if name != "None":
-            self.context_object.on_trait_change(
-                self._update_editor, name, dispatch="ui"
-            )
-        self.init(parent)
-        self._sync_values()
-        self.update_editor()
-
->>>>>>> 39208766
     def init(self, parent):
         """ Creating the underlying toolkit for the widget.
 
@@ -254,7 +137,6 @@
         """
         raise NotImplementedError
 
-<<<<<<< HEAD
     def update_editor(self):
         """ Updates the editor when the value changes externally to the editor.
 
@@ -262,8 +144,6 @@
         """
         pass
 
-=======
->>>>>>> 39208766
     def set_focus(self):
         """ Assigns focus to the editor's underlying toolkit widget.
 
@@ -271,7 +151,6 @@
         """
         raise NotImplementedError
 
-<<<<<<< HEAD
     def error(self, excp):
         """ Handles an error that occurs while setting the object's trait value.
 
@@ -300,8 +179,6 @@
         self._sync_values()
         self.update_editor()
 
-=======
->>>>>>> 39208766
     def dispose(self):
         """ Disposes of the contents of an editor.
 
@@ -329,26 +206,10 @@
                 object.on_trait_change(handler, name, remove=True)
 
         # Break linkages to references we no longer need:
-<<<<<<< HEAD
         for name in self.trait_names(clean_up=True):
             setattr(self, name, None)
 
     # Undo/redo methods -----------------------------------------------------
-=======
-        self.object = (
-            self.ui
-        ) = (
-            self.item
-        ) = (
-            self.factory
-        ) = (
-            self.control
-        ) = self.label_control = self.old_value = self._context_object = None
-
-    # -------------------------------------------------------------------------
-    #  Returns the context object the editor is using (Property implementation):
-    # -------------------------------------------------------------------------
->>>>>>> 39208766
 
     def log_change(self, undo_factory, *undo_args):
         """ Logs a change made in the editor with undo/redo history.
@@ -360,16 +221,9 @@
         *undo_args
             Any arguments to pass to the undo factory.
         """
-<<<<<<< HEAD
         # Indicate that the contents of the user interface have been changed:
         ui = self.ui
         ui.modified = True
-=======
-        object_name = self.object_name
-        context_key = object_name.split(".", 1)[0]
-        if (object_name != "") and (context_key in self.ui.context):
-            return self.ui.context[context_key]
->>>>>>> 39208766
 
         # Create an undo history entry if we are maintaining a history:
         undoable = ui._undoable
@@ -385,18 +239,11 @@
                         # Extend the most recent undo transaction:
                         history.extend(item)
 
-<<<<<<< HEAD
     def get_undo_item(self, object, name, old_value, new_value):
         """ Creates an undo history entry.
-=======
-    # -------------------------------------------------------------------------
-    #  Returns the extended trait name being edited (Property implementation):
-    # -------------------------------------------------------------------------
->>>>>>> 39208766
 
         Can be overridden in a subclass for special value types.
         """
-<<<<<<< HEAD
         return UndoItem(
             object=object,
             name=name,
@@ -405,9 +252,6 @@
         )
 
     # Trait synchronization routines ----------------------------------------
-=======
-        return ("%s.%s" % (self.object_name, self.name)).split(".", 1)[1]
->>>>>>> 39208766
 
     def sync_value(self, user_name, editor_name, mode='both',
                    is_list=False, is_event=False):
@@ -442,7 +286,6 @@
         if user_name == '':
             return
 
-<<<<<<< HEAD
         key = '%s:%s' % (user_name, editor_name)
 
         parts = user_name.split('.')
@@ -471,36 +314,6 @@
                 with self.raise_to_debug():
                     editor_value = xgetattr(self, editor_name)
                     xsetattr(user_object, xuser_name, editor_value)
-=======
-    def _get_value(self):
-        return getattr(self.object, self.name, Undefined)
-
-    def _set_value(self, value):
-        if self.ui and self.name != "None":
-            self.ui.do_undoable(self.__set_value, value)
-
-    def __set_value(self, value):
-        self._no_update = True
-        try:
-            try:
-                handler = self.ui.handler
-                obj_name = self.object_name
-                name = self.name
-                method = (
-                    getattr(handler, "%s_%s_setattr" % (obj_name, name), None)
-                    or getattr(handler, "%s_setattr" % name, None)
-                    or getattr(handler, "setattr")
-                )
-                method(self.ui.info, self.object, name, value)
-            except TraitError as excp:
-                self.error(excp)
-                raise
-        finally:
-            self._no_update = False
-
-    def string_value(self, value, format_func=None):
-        """ Returns the text representation of a specified object trait value.
->>>>>>> 39208766
 
     def bind_from(self, key, user_object, xuser_name, editor_name, is_list):
         """ Bind trait change handlers from a user object to the editor.
@@ -519,7 +332,6 @@
             The default is False.
         """
 
-<<<<<<< HEAD
         def user_trait_modified(new):
             if key not in self._no_trait_update:
                 with self.no_trait_update(key), self.raise_to_debug():
@@ -557,13 +369,8 @@
             If true, synchronization for item events will be set up in
             addition to the synchronization for the object itself.
             The default is False.
-=======
-    def _get_str_value(self):
-        """ Returns the text representation of the object trait.
->>>>>>> 39208766
-        """
-
-<<<<<<< HEAD
+        """
+
         def editor_trait_modified(new):
             if key not in self._no_trait_update:
                 with self.no_trait_update(key), self.raise_to_debug():
@@ -603,10 +410,6 @@
             The object from the context, the (extended) name of the
             attributes holding the value, and a callable which gets the
             current value from the context.
-=======
-    def _str(self, value):
-        """ Returns the text representation of a specified value.
->>>>>>> 39208766
         """
         parts = name.split('.', 1)
         if len(parts) == 1:
@@ -615,15 +418,7 @@
             object_name, name = parts
             object = self.ui.context[object_name]
 
-<<<<<<< HEAD
         return (object, name, partial(xgetattr, object, name))
-=======
-    # -------------------------------------------------------------------------
-    #  Handles an error that occurs while setting the object's trait value:
-    #
-    #  (Should normally be overridden in a subclass)
-    # -------------------------------------------------------------------------
->>>>>>> 39208766
 
     # UI preference save/restore interface ----------------------------------
 
@@ -633,7 +428,6 @@
         """
         pass
 
-<<<<<<< HEAD
     def save_prefs(self):
         """ Returns any user preference information associated with the editor.
         """
@@ -696,8 +490,6 @@
     # private interface
     # ------------------------------------------------------------------------
 
-=======
->>>>>>> 39208766
     def _update_editor(self, object, name, old_value, new_value):
         """ Performs updates when the object trait changes.
         """
@@ -739,68 +531,6 @@
             # Update the editor control to reflect the current object state:
             self.update_editor()
 
-<<<<<<< HEAD
-=======
-    def log_change(self, undo_factory, *undo_args):
-        """ Logs a change made in the editor.
-        """
-        # Indicate that the contents of the user interface have been changed:
-        ui = self.ui
-        ui.modified = True
-
-        # Create an undo history entry if we are maintaining a history:
-        undoable = ui._undoable
-        if undoable >= 0:
-            history = ui.history
-            if history is not None:
-                item = undo_factory(*undo_args)
-                if item is not None:
-                    if undoable == history.now:
-                        # Create a new undo transaction:
-                        history.add(item)
-                    else:
-                        # Extend the most recent undo transaction:
-                        history.extend(item)
-
-    # -------------------------------------------------------------------------
-    #  Updates the editor when the object trait changes external to the editor:
-    #
-    #  (Should normally be overridden in a subclass)
-    # -------------------------------------------------------------------------
-
-    def update_editor(self):
-        """ Updates the editor when the object trait changes externally to the
-            editor.
-        """
-        pass
-
-    # -------------------------------------------------------------------------
-    #  Creates an undo history entry:
-    #
-    #  (Can be overridden in a subclass for special value types)
-    # -------------------------------------------------------------------------
-
-    def get_undo_item(self, object, name, old_value, new_value):
-        """ Creates an undo history entry.
-        """
-        return UndoItem(
-            object=object, name=name, old_value=old_value, new_value=new_value
-        )
-
-    def parse_extended_name(self, name):
-        """ Returns a tuple of the form ( context_object, 'name[.name...],
-            callable ) for a specified extended name of the form: 'name' or
-            'context_object_name.name[.name...]'.
-        """
-        col = name.find(".")
-        if col < 0:
-            object = self.context_object
-        else:
-            object, name = self.ui.context[name[:col]], name[col + 1 :]
-
-        return (object, name, eval("lambda obj=object: obj." + name))
-
->>>>>>> 39208766
     def _sync_values(self):
         """ Initialize and synchronize editor and factory traits
 
@@ -838,7 +568,6 @@
             else:
                 mode = trait.sync_value
             if isinstance(value, ContextValue):
-<<<<<<< HEAD
                 self.sync_value(
                     value.name, name, mode, bool(self_trait.is_list),
                     self_trait.type == 'event'
@@ -851,34 +580,12 @@
                 self.sync_value(
                     sync_name, name, mode, bool(self_trait.is_list),
                     self_trait.type == 'event'
-=======
-                self_trait = self.trait(name)
-                self.sync_value(
-                    value.name,
-                    name,
-                    self_trait.sync_value or trait.sync_value,
-                    self_trait.is_list is True,
->>>>>>> 39208766
                 )
             elif value is not Undefined:
                 setattr(self, name, value)
 
-<<<<<<< HEAD
     def _str(self, value):
         """ Returns the text representation of a specified value.
-=======
-    def sync_value(
-        self,
-        user_name,
-        editor_name,
-        mode="both",
-        is_list=False,
-        is_event=False,
-    ):
-        """
-        Set up synchronization between an editor trait and a user object
-        trait.
->>>>>>> 39208766
 
         This is a convenience method to cover the differences between Python
         2 and Python 3 strings.
@@ -892,158 +599,14 @@
         -------
         string :
         """
-<<<<<<< HEAD
         # In Unicode!
         return six.text_type(value)
-=======
-        if user_name != "":
-            key = "%s:%s" % (user_name, editor_name)
->>>>>>> 39208766
 
     # Traits property handlers ----------------------------------------------
 
-<<<<<<< HEAD
     @cached_property
     def _get_context_object(self):
         """ Returns the context object the editor is using
-=======
-            user_ref = "user_object"
-            col = user_name.find(".")
-            if col < 0:
-                user_object = self.context_object
-                xuser_name = user_name
-            else:
-                user_object = self.ui.context[user_name[:col]]
-                user_name = xuser_name = user_name[col + 1 :]
-                col = user_name.rfind(".")
-                if col >= 0:
-                    user_ref += "." + user_name[:col]
-                    user_name = user_name[col + 1 :]
-
-            user_value = compile(
-                "%s.%s" % (user_ref, user_name), "<string>", "eval"
-            )
-            user_ref = compile(user_ref, "<string>", "eval")
-
-            if mode in ("from", "both"):
-
-                def user_trait_modified(new):
-                    # Need this to include 'user_object' in closure:
-                    user_object
-                    if key not in self._no_trait_update:
-                        self._no_trait_update[key] = None
-                        try:
-                            setattr(self, editor_name, new)
-                        except:
-                            from traitsui.api import raise_to_debug
-
-                            raise_to_debug()
-                        del self._no_trait_update[key]
-
-                user_object.on_trait_change(user_trait_modified, xuser_name)
-
-                if self._user_to is None:
-                    self._user_to = []
-                self._user_to.append(
-                    (user_object, xuser_name, user_trait_modified)
-                )
-
-                if is_list:
-
-                    def user_list_modified(event):
-                        if isinstance(event, TraitListEvent):
-                            if key not in self._no_trait_update:
-                                self._no_trait_update[key] = None
-                                n = event.index
-                                try:
-                                    getattr(self, editor_name)[
-                                        n : n + len(event.removed)
-                                    ] = event.added
-                                except:
-                                    from traitsui.api import raise_to_debug
-
-                                    raise_to_debug()
-                                del self._no_trait_update[key]
-
-                    user_object.on_trait_change(
-                        user_list_modified, xuser_name + "_items"
-                    )
-                    self._user_to.append(
-                        (
-                            user_object,
-                            xuser_name + "_items",
-                            user_list_modified,
-                        )
-                    )
-
-                if not is_event:
-                    try:
-                        setattr(self, editor_name, eval(user_value))
-                    except:
-                        from traitsui.api import raise_to_debug
-
-                        raise_to_debug()
-
-            if mode in ("to", "both"):
-
-                def editor_trait_modified(new):
-                    # Need this to include 'user_object' in closure:
-                    user_object
-                    if key not in self._no_trait_update:
-                        self._no_trait_update[key] = None
-                        try:
-                            setattr(eval(user_ref), user_name, new)
-                        except:
-                            from traitsui.api import raise_to_debug
-
-                            raise_to_debug()
-                        del self._no_trait_update[key]
-
-                self.on_trait_change(editor_trait_modified, editor_name)
-
-                if self._user_from is None:
-                    self._user_from = []
-                self._user_from.append((editor_name, editor_trait_modified))
-
-                if is_list:
-
-                    def editor_list_modified(event):
-                        # Need this to include 'user_object' in closure:
-                        user_object
-                        if key not in self._no_trait_update:
-                            self._no_trait_update[key] = None
-                            n = event.index
-                            try:
-                                eval(user_value)[
-                                    n : n + len(event.removed)
-                                ] = event.added
-                            except:
-                                from traitsui.api import raise_to_debug
-
-                                raise_to_debug()
-                            del self._no_trait_update[key]
-
-                    self.on_trait_change(
-                        editor_list_modified, editor_name + "_items"
-                    )
-                    self._user_from.append(
-                        (editor_name + "_items", editor_list_modified)
-                    )
-
-                if mode == "to" and not is_event:
-                    try:
-                        setattr(
-                            eval(user_ref),
-                            user_name,
-                            getattr(self, editor_name),
-                        )
-                    except:
-                        from traitsui.api import raise_to_debug
-
-                        raise_to_debug()
-
-    # -- UI preference save/restore interface ---------------------------------
->>>>>>> 39208766
 
         In some cases a proxy object is edited rather than an object directly
         in the context, in which case we return ``self.object``.
@@ -1053,7 +616,6 @@
         if (object_name != '') and (context_key in self.ui.context):
             return self.ui.context[context_key]
 
-<<<<<<< HEAD
         # This handles the case of a 'ListItemProxy', which is not in the
         # ui.context, but is the editor 'object':
         return self.object
@@ -1096,9 +658,5 @@
 
     def _get_str_value(self):
         """ Returns the text representation of the object trait.
-=======
-    def save_prefs(self):
-        """ Returns any user preference information associated with the editor.
->>>>>>> 39208766
         """
         return self.string_value(getattr(self.object, self.name, Undefined))