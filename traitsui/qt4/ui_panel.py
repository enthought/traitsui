--- conflicted
+++ resolved
@@ -148,31 +148,17 @@
         # Suppress the title if this is a subpanel or if we think it should be
         # superceded by the title of an "outer" widget (eg. a dock widget).
         title = view.title
-<<<<<<< HEAD
         if (is_subpanel or (isinstance(parent, QtWidgets.QMainWindow) and
                             not isinstance(parent.parent(), QtWidgets.QDialog)) or
-            isinstance(parent, QtWidgets.QTabWidget)):
-=======
-        if (is_subpanel or (isinstance(parent, QtGui.QMainWindow) and
-                            not isinstance(parent.parent(), QtGui.QDialog)) or
-                isinstance(parent, QtGui.QTabWidget)):
->>>>>>> f610fbd5
+                isinstance(parent, QtWidgets.QTabWidget)):
             title = ""
 
         # Panels must be widgets as it is only the TraitsUI PyQt code that can
         # handle them being layouts as well.  Therefore create a widget if the
         # panel is not a widget or if we need a title or buttons.
-<<<<<<< HEAD
         if not isinstance(self.control, QtWidgets.QWidget) or title != "" or has_buttons:
             w = QtWidgets.QWidget()
             layout = QtWidgets.QVBoxLayout(w)
-=======
-        if not isinstance(
-                self.control,
-                QtGui.QWidget) or title != "" or has_buttons:
-            w = QtGui.QWidget()
-            layout = QtGui.QVBoxLayout(w)
->>>>>>> f610fbd5
             layout.setContentsMargins(0, 0, 0, 0)
 
             # Handle any view title.
@@ -423,11 +409,7 @@
 
         parent = self.parent()
         if (not self._initialized and parent and
-<<<<<<< HEAD
-            (self.isVisible() or isinstance(parent, QtWidgets.QMainWindow))):
-=======
-                (self.isVisible() or isinstance(parent, QtGui.QMainWindow))):
->>>>>>> f610fbd5
+                (self.isVisible() or isinstance(parent, QtWidgets.QMainWindow))):
             self._initialized = True
             self._resize_items()
 
@@ -545,13 +527,8 @@
         elif group.layout == 'split':
             # Create the splitter.
             splitter = _GroupSplitter(group)
-<<<<<<< HEAD
-            splitter.setOpaqueResize(False) # Mimic wx backend resize behavior
+            splitter.setOpaqueResize(False)  # Mimic wx backend resize behavior
             if self.direction == QtWidgets.QBoxLayout.TopToBottom:
-=======
-            splitter.setOpaqueResize(False)  # Mimic wx backend resize behavior
-            if self.direction == QtGui.QBoxLayout.TopToBottom:
->>>>>>> f610fbd5
                 splitter.setOrientation(QtCore.Qt.Vertical)
 
             # Make sure the splitter will expand to fill available space
@@ -629,23 +606,14 @@
             elif layout is not inner:
                 inner.addLayout(layout)
 
-<<<<<<< HEAD
-        if group.style_sheet :
-            if isinstance(outer, QtWidgets.QLayout) :
-=======
         if group.style_sheet:
-            if isinstance(outer, QtGui.QLayout):
->>>>>>> f610fbd5
+            if isinstance(outer, QtWidgets.QLayout):
                 inner = outer
                 outer = QtWidgets.QWidget()
                 outer.setLayout(inner)
 
             # ensure this is not empty group
-<<<<<<< HEAD
-            if isinstance(outer, QtWidgets.QWidget) :
-=======
-            if isinstance(outer, QtGui.QWidget):
->>>>>>> f610fbd5
+            if isinstance(outer, QtWidgets.QWidget):
                 outer.setStyleSheet(group.style_sheet)
 
         # Publish the top-level widget, layout or None.
@@ -846,13 +814,8 @@
             if all_digits.match(name):
 
                 # If so, add the appropriate amount of space to the layout:
-<<<<<<< HEAD
-                n = int( name )
+                n = int(name)
                 if self.direction == QtWidgets.QBoxLayout.LeftToRight:
-=======
-                n = int(name)
-                if self.direction == QtGui.QBoxLayout.LeftToRight:
->>>>>>> f610fbd5
                     # Add a horizontal spacer:
                     spacer = QtWidgets.QSpacerItem(n, 1)
                 else:
@@ -935,12 +898,8 @@
             item_width = item.width
             item_height = item.height
             if (item_width != -1) or (item_height != -1):
-<<<<<<< HEAD
-                is_horizontal = (self.direction == QtWidgets.QBoxLayout.LeftToRight)
-=======
                 is_horizontal = (
-                    self.direction == QtGui.QBoxLayout.LeftToRight)
->>>>>>> f610fbd5
+                    self.direction == QtWidgets.QBoxLayout.LeftToRight)
 
                 min_size = control.minimumSizeHint()
                 width = min_size.width()
@@ -1047,21 +1006,12 @@
 
         if (label is not None
             and not is_label_left
-<<<<<<< HEAD
-            and item_policy == QtWidgets.QSizePolicy.Minimum):
+                and item_policy == QtWidgets.QSizePolicy.Minimum):
             # this item cannot be stretched horizontally, and the label
             # exists and is on the right -> make label stretchable if necessary
 
             if (self.direction == QtWidgets.QBoxLayout.LeftToRight
-                and is_item_springy):
-=======
-                and item_policy == QtGui.QSizePolicy.Minimum):
-            # this item cannot be stretched horizontally, and the label
-            # exists and is on the right -> make label stretchable if necessary
-
-            if (self.direction == QtGui.QBoxLayout.LeftToRight
                     and is_item_springy):
->>>>>>> f610fbd5
                 is_item_springy = False
                 self._make_label_h_stretchable(label, stretch or 50)
 
@@ -1276,11 +1226,7 @@
 #  'HTMLHelpWindow' class:
 #-------------------------------------------------------------------------
 
-<<<<<<< HEAD
-class HTMLHelpWindow ( QtWidgets.QDialog ):
-=======
-class HTMLHelpWindow(QtGui.QDialog):
->>>>>>> f610fbd5
+class HTMLHelpWindow(QtWidgets.QDialog):
     """ Window for displaying Traits-based help text with HTML formatting.
     """
 
