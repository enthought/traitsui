--- conflicted
+++ resolved
@@ -334,20 +334,12 @@
     """
 
     def sizeHint():
-<<<<<<< HEAD
         size = QtCore.QSize(-1, -1)
-        if ui.view.width > 0:
-            size.setWidth(ui.view.width)
-        if ui.view.height > 0:
-            size.setHeight(ui.view.height)
-=======
-        size = f()
         if ui.view is not None:
             if ui.view.width > 0:
                 size.setWidth(ui.view.width)
             if ui.view.height > 0:
                 size.setHeight(ui.view.height)
->>>>>>> 94da89c3
         return size
 
     return sizeHint
