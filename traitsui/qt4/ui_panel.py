# (C) Copyright 2008-2021 Enthought, Inc., Austin, TX
# All rights reserved.
#
# This software is provided without warranty under the terms of the BSD
# license included in LICENSE.txt and may be redistributed only under
# the conditions described in the aforementioned license. The license
# is also available online at http://www.enthought.com/licenses/BSD.txt
#
# Thanks for using Enthought open source!

# ------------------------------------------------------------------------------
# Copyright (c) 2007, Riverbank Computing Limited
# All rights reserved.
#
# This software is provided without warranty under the terms of the BSD license.
# However, when used with the GPL version of PyQt the additional terms described
# in the PyQt GPL exception also apply.
#
# Author: Riverbank Computing Limited
# ------------------------------------------------------------------------------

"""Creates a panel-based PyQt user interface for a specified UI object.
"""


from html import escape
import re

from pyface.qt import QtCore, QtGui

from traits.api import Any, Instance, Undefined
from traits.observation.api import match

from traitsui.api import Group

from traitsui.undo import UndoHistory

from traitsui.help_template import help_template

from traitsui.menu import UndoButton, RevertButton, HelpButton

from .helper import position_window

from .ui_base import BasePanel

from .editor import Editor


#: Characters that are considered punctuation symbols at the end of a label.
#: If a label ends with one of these charactes, we do not append a colon.
LABEL_PUNCTUATION_CHARS = "?=:;,.<>/\\\"'-+#|"

# Pattern of all digits
all_digits = re.compile(r"\d+")


# -------------------------------------------------------------------------
#  Create the different panel-based PyQt user interfaces.
# -------------------------------------------------------------------------


def ui_panel(ui, parent):
    """Creates a panel-based PyQt user interface for a specified UI object.
    """
    _ui_panel_for(ui, parent, False)


def ui_subpanel(ui, parent):
    """Creates a subpanel-based PyQt user interface for a specified UI object.
       A subpanel does not allow control buttons (other than those specified in
       the UI object) and does not show headers for view titles.
    """
    _ui_panel_for(ui, parent, True)


def _ui_panel_for(ui, parent, is_subpanel):
    """Creates a panel-based PyQt user interface for a specified UI object.
    """
    ui.control = control = _Panel(ui, parent, is_subpanel).control

    control._parent = parent
    control._object = ui.context.get("object")
    control._ui = ui

    try:
        ui.prepare_ui()
    except:
        control.setParent(None)
        del control
        ui.control = None
        ui.result = False
        raise

    ui.restore_prefs()
    ui.result = True


class _Panel(BasePanel):
    """PyQt user interface panel for Traits-based user interfaces.
    """

    def __init__(self, ui, parent, is_subpanel):
        """Initialise the object.
        """
        self.ui = ui
        history = ui.history
        view = ui.view

        # Reset any existing history listeners.
        if history is not None:
            history.observe(
                self._on_undoable, "undoable", remove=True, dispatch="ui"
            )
            history.observe(
                self._on_redoable, "redoable", remove=True, dispatch="ui"
            )
            history.observe(
                self._on_revertable, "undoable", remove=True, dispatch="ui"
            )

        # Determine if we need any buttons or an 'undo' history.
        buttons = [self.coerce_button(button) for button in view.buttons]
        nr_buttons = len(buttons)
        has_buttons = not is_subpanel and (
            nr_buttons != 1 or not self.is_button(buttons[0], "")
        )

        if nr_buttons == 0:
            if view.undo:
                self.check_button(buttons, UndoButton)
            if view.revert:
                self.check_button(buttons, RevertButton)
            if view.help:
                self.check_button(buttons, HelpButton)

        if not is_subpanel and history is None:
            for button in buttons:
                if self.is_button(button, "Undo") or self.is_button(
                    button, "Revert"
                ):
                    history = ui.history = UndoHistory()
                    break

        # Create the panel.
        self.control = panel(ui)

        # Suppress the title if this is a subpanel or if we think it should be
        # superceded by the title of an "outer" widget (eg. a dock widget).
        title = view.title
        if (
            is_subpanel
            or (
                isinstance(parent, QtGui.QMainWindow)
                and not isinstance(parent.parent(), QtGui.QDialog)
            )
            or isinstance(parent, QtGui.QTabWidget)
        ):
            title = ""

        # Panels must be widgets as it is only the TraitsUI PyQt code that can
        # handle them being layouts as well.  Therefore create a widget if the
        # panel is not a widget or if we need a title or buttons.
        if (
            not isinstance(self.control, QtGui.QWidget)
            or title != ""
            or has_buttons
        ):
            w = QtGui.QWidget()
            layout = QtGui.QVBoxLayout(w)
            layout.setContentsMargins(0, 0, 0, 0)

            # Handle any view title.
            if title != "":
                layout.addWidget(heading_text(None, text=view.title).control)

            if isinstance(self.control, QtGui.QWidget):
                layout.addWidget(self.control)
            elif isinstance(self.control, QtGui.QLayout):
                layout.addLayout(self.control)

            self.control = w

            # Add any buttons.
            if has_buttons:

                # Add the horizontal separator
                separator = QtGui.QFrame()
                separator.setFrameStyle(
                    QtGui.QFrame.Sunken | QtGui.QFrame.HLine
                )
                separator.setFixedHeight(2)
                layout.addWidget(separator)

                # Add the special function buttons
                bbox = QtGui.QDialogButtonBox(QtCore.Qt.Horizontal)
                for button in buttons:
                    role = QtGui.QDialogButtonBox.ActionRole
                    if self.is_button(button, "Undo"):
                        self.undo = self.add_button(
                            button, bbox, role, self._on_undo, False, "Undo"
                        )
                        self.redo = self.add_button(
                            button, bbox, role, self._on_redo, False, "Redo"
                        )
                        history.observe(
                            self._on_undoable, "undoable", dispatch="ui"
                        )
                        history.observe(
                            self._on_redoable, "redoable", dispatch="ui"
                        )
                    elif self.is_button(button, "Revert"):
                        role = QtGui.QDialogButtonBox.ResetRole
                        self.revert = self.add_button(
                            button, bbox, role, self._on_revert, False
                        )
                        history.observe(
                            self._on_revertable, "undoable", dispatch="ui"
                        )
                    elif self.is_button(button, "Help"):
                        role = QtGui.QDialogButtonBox.HelpRole
                        self.add_button(button, bbox, role, self._on_help)
                    elif not self.is_button(button, ""):
                        self.add_button(button, bbox, role)
                layout.addWidget(bbox)

        # If the UI has a toolbar, should add it to the panel too
        self._add_toolbar(parent)

        # Ensure the control has a size hint reflecting the View specification.
        # Yes, this is a hack, but it's too late to repair this convoluted
        # control building process, so we do what we have to...
        self.control.sizeHint = _size_hint_wrapper(self.control.sizeHint, ui)

    def _add_toolbar(self, parent):
        """ Adds a toolbar to the `parent` (QtWindow)
        """
        if not isinstance(parent, QtGui.QMainWindow):
            # toolbar cannot be added to non-MainWindow widget
            return

        toolbar = self.ui.view.toolbar
        if toolbar is not None:
            self._last_group = self._last_parent = None
            qt_toolbar = toolbar.create_tool_bar(parent, self)
            qt_toolbar.setMovable(False)
            parent.addToolBar(qt_toolbar)
            self._last_group = self._last_parent = None

    def can_add_to_toolbar(self, action):
        """Returns whether the toolbar action should be defined in the user
           interface.
        """
        if action.defined_when == "":
            return True

        return self.ui.eval_when(action.defined_when)


def panel(ui):
    """Creates a panel-based PyQt user interface for a specified UI object.
       This function does not modify the UI object passed to it.  The object
       returned may be either a widget, a layout or None.
    """
    # Bind the context values to the 'info' object:
    ui.info.bind_context()

    # Get the content that will be displayed in the user interface:
    content = ui._groups
    nr_groups = len(content)

    if nr_groups == 0:
        panel = None
    if nr_groups == 1:
        panel = _GroupPanel(content[0], ui).control
    elif nr_groups > 1:
        panel = QtGui.QTabWidget()
        _fill_panel(panel, content, ui)
        panel.ui = ui

    # If the UI is scrollable then wrap the panel in a scroll area.
    if ui.scrollable and panel is not None:
        # Make sure the panel is a widget.
        if isinstance(panel, QtGui.QLayout):
            w = QtGui.QWidget()
            w.setLayout(panel)
            panel = w

        sa = QtGui.QScrollArea()
        sa.setWidget(panel)
        sa.setWidgetResizable(True)
        panel = sa

    return panel


def _fill_panel(panel, content, ui, item_handler=None):
    """Fill a page based container panel with content.
    """
    active = 0

    for index, item in enumerate(content):
        page_name = item.get_label(ui)
        if page_name == "":
            page_name = "Page %d" % index

        if isinstance(item, Group):
            if item.selected:
                active = index

            gp = _GroupPanel(item, ui, suppress_label=True)
            page = gp.control
            sub_page = gp.sub_control

            # If the result is the same type with only one page, collapse it
            # down into just the page.
            if isinstance(sub_page, type(panel)) and sub_page.count() == 1:
                new = sub_page.widget(0)
                if isinstance(panel, QtGui.QTabWidget):
                    sub_page.removeTab(0)
                else:
                    sub_page.removeItem(0)
            elif isinstance(page, QtGui.QWidget):
                new = page
            else:
                new = QtGui.QWidget()
                new.setLayout(page)

            layout = new.layout()
            if layout is not None:
                layout.setAlignment(QtCore.Qt.AlignLeft | QtCore.Qt.AlignTop)

        else:
            new = QtGui.QWidget()
            layout = QtGui.QVBoxLayout(new)
            layout.setContentsMargins(0, 0, 0, 0)
            item_handler(item, layout)

        # Add the content.
        if isinstance(panel, QtGui.QTabWidget):
            panel.addTab(new, page_name)
        else:
            panel.addItem(new, page_name)

    panel.setCurrentIndex(active)


def _size_hint_wrapper(f, ui):
    """Wrap an existing sizeHint method with sizes from a UI object.
    """

    def sizeHint():
        size = f()
        if ui.view is not None:
            if ui.view.width > 0:
                size.setWidth(ui.view.width)
            if ui.view.height > 0:
                size.setHeight(ui.view.height)
        return size

    return sizeHint


def show_help(ui, button):
    """ Displays a help window for the specified UI's active Group.
    """
    group = ui._groups[ui._active_group]
    template = help_template()
    if group.help != "":
        header = template.group_help % escape(group.help)
    else:
        header = template.no_group_help
    fields = []
    for item in group.get_content(False):
        if not item.is_spacer():
            fields.append(
                template.item_help
                % (
                    escape(item.get_label(ui)),
                    escape(item.get_help(ui)),
                )
            )
    html_content = template.group_html % (header, "\n".join(fields))
    HTMLHelpWindow(button, html_content, 0.25, 0.33)


def show_help_popup(event):
    """ Displays a pop-up help window for a single trait.
    """
    control = event.GetEventObject()
    template = help_template()

    # Note: The following check is necessary because under Linux, we get back
    # a control which does not have the 'help' trait defined (it is the parent
    # of the object with the 'help' trait):
    help = getattr(control, "help", None)
    if help is not None:
        html_content = template.item_html % (control.GetLabel(), help)
        HTMLHelpWindow(control, html_content, 0.25, 0.13)


class _GroupSplitter(QtGui.QSplitter):
    """ A splitter for a Traits UI Group with layout='split'.
    """

    def __init__(self, group):
        """ Store the group.
        """
        QtGui.QSplitter.__init__(self)
        self._group = group
        self._initialized = False

    def resizeEvent(self, event):
        """ Overridden to position the splitter based on the Group when the
            application is initializing.

            Because the splitter layout algorithm requires that the available
            space be known, we have to wait until the UI that contains this
            splitter gives it its initial size.
        """
        QtGui.QSplitter.resizeEvent(self, event)

        parent = self.parent()
        if (
            not self._initialized
            and parent
            and (self.isVisible() or isinstance(parent, QtGui.QMainWindow))
        ):
            self._initialized = True
            self._resize_items()

    def showEvent(self, event):
        """ Wait for the show event to resize items if necessary.
        """
        QtGui.QSplitter.showEvent(self, event)
        if not self._initialized:
            self._initialized = True
            self._resize_items()

    def _resize_items(self):
        """ Size the splitter based on the 'width' or 'height' attributes
            of the Traits UI view elements.
        """
        use_widths = self.orientation() == QtCore.Qt.Horizontal

        # Get the requested size for the items.
        sizes = []
        for item in self._group.content:
            if use_widths:
                sizes.append(item.width)
            else:
                sizes.append(item.height)

        # Find out how much space is available.
        if use_widths:
            total = self.width()
        else:
            total = self.height()

        # Allocate requested space.
        avail = total
        remain = 0
        for i, sz in enumerate(sizes):
            if avail <= 0:
                break

            if sz >= 0:
                if sz >= 1:
                    sz = min(sz, avail)
                else:
                    sz *= total

                sz = int(sz)
                sizes[i] = sz
                avail -= sz
            else:
                remain += 1

        # Allocate the remainder to those parts that didn't request a width.
        if remain > 0:
            remain = int(avail // remain)

            for i, sz in enumerate(sizes):
                if sz < 0:
                    sizes[i] = remain

        # If all requested a width, allocate the remainder to the last item.
        else:
            sizes[-1] += avail

        self.setSizes(sizes)


class _GroupPanel(object):
    """A sub-panel for a single group of items.  It may be either a layout or a
       widget.
    """

    def __init__(self, group, ui, suppress_label=False):
        """Initialise the object.
        """
        # Get the contents of the group:
        content = group.get_content()

        # Save these for other methods.
        self.group = group
        self.ui = ui

        if group.orientation == "horizontal":
            self.direction = QtGui.QBoxLayout.LeftToRight
        else:
            self.direction = QtGui.QBoxLayout.TopToBottom

        # outer is the top-level widget or layout that will eventually be
        # returned.  sub is the QTabWidget or QToolBox corresponding to any
        # 'tabbed' or 'fold' layout.  It is only used to collapse nested
        # widgets.  inner is the object (not necessarily a layout) that new
        # controls should be added to.
        outer = sub = inner = None

        # Get the group label.
        if suppress_label:
            label = ""
        else:
            label = group.label

        # Create a border if requested.
        if group.show_border:
            outer = QtGui.QGroupBox(label)
            inner = QtGui.QBoxLayout(self.direction, outer)

        elif label != "":
            outer = inner = QtGui.QBoxLayout(self.direction)
            inner.addWidget(heading_text(None, text=label).control)

        # Add the layout specific content.
        if len(content) == 0:
            pass

        elif group.layout == "flow":
            raise NotImplementedError("'the 'flow' layout isn't implemented")

        elif group.layout == "split":
            # Create the splitter.
            splitter = _GroupSplitter(group)
            splitter.setOpaqueResize(False)  # Mimic wx backend resize behavior
            if self.direction == QtGui.QBoxLayout.TopToBottom:
                splitter.setOrientation(QtCore.Qt.Vertical)

            # Make sure the splitter will expand to fill available space
            policy = splitter.sizePolicy()
            policy.setHorizontalStretch(50)
            policy.setVerticalStretch(50)
            if group.orientation == "horizontal":
                policy.setVerticalPolicy(QtGui.QSizePolicy.Expanding)
            else:
                policy.setHorizontalPolicy(QtGui.QSizePolicy.Expanding)
            splitter.setSizePolicy(policy)

            if outer is None:
                outer = splitter
            else:
                inner.addWidget(splitter)

            # Create an editor.
            editor = SplitterGroupEditor(
                control=outer, splitter=splitter, ui=ui
            )
            self._setup_editor(group, editor)

            self._add_splitter_items(content, splitter)

        elif group.layout in ("tabbed", "fold"):
            # Create the TabWidget or ToolBox.
            if group.layout == "tabbed":
                sub = QtGui.QTabWidget()
            else:
                sub = QtGui.QToolBox()

            # Give tab/tool widget stretch factor equivalent to default stretch
            # factory for a resizeable item. See end of '_add_items'.
            policy = sub.sizePolicy()
            policy.setHorizontalStretch(50)
            policy.setVerticalStretch(50)
            sub.setSizePolicy(policy)

            _fill_panel(sub, content, self.ui, self._add_page_item)

            if outer is None:
                outer = sub
            else:
                inner.addWidget(sub)

            # Create an editor.
            editor = TabbedFoldGroupEditor(container=sub, control=outer, ui=ui)
            self._setup_editor(group, editor)

        else:
            if group.scrollable:
                # ensure a widget rather than a layout for the scroll area
                if outer is None:
                    outer = inner = QtGui.QBoxLayout(self.direction)
                if isinstance(outer, QtGui.QLayout):
                    widget = QtGui.QWidget()
                    widget.setLayout(outer)
                    outer = widget

                # now create a scroll area for the widget
                scroll_area = QtGui.QScrollArea()
                scroll_area.setWidget(outer)
                scroll_area.setWidgetResizable(True)
                outer = scroll_area

            # See if we need to control the visual appearance of the group.
            if group.visible_when != "" or group.enabled_when != "":
                # Make sure that outer is a widget and inner is a layout.
                # Hiding a layout is not properly supported by Qt (the
                # workaround in ``traitsui.qt4.editor._visible_changed_helper``
                # often leaves undesirable blank space).
                if outer is None:
                    outer = inner = QtGui.QBoxLayout(self.direction)
                if isinstance(outer, QtGui.QLayout):
                    widget = QtGui.QWidget()
                    widget.setLayout(outer)
                    outer = widget

                # Create an editor.
                self._setup_editor(group, GroupEditor(control=outer))

            if isinstance(content[0], Group):
                layout = self._add_groups(content, inner)
            else:
                layout = self._add_items(content, inner)
            layout.setAlignment(QtCore.Qt.AlignLeft | QtCore.Qt.AlignTop)

            if outer is None:
                outer = layout
            elif layout is not inner:
                inner.addLayout(layout)

        if group.style_sheet:
            if isinstance(outer, QtGui.QLayout):
                inner = outer
                outer = QtGui.QWidget()
                outer.setLayout(inner)

            # ensure this is not empty group
            if isinstance(outer, QtGui.QWidget):
                outer.setStyleSheet(group.style_sheet)

        # Publish the top-level widget, layout or None.
        self.control = outer

        # Publish the optional sub-control.
        self.sub_control = sub

    def _add_splitter_items(self, content, splitter):
        """Adds a set of groups or items separated by splitter bars.
        """
        for item in content:

            # Get a panel for the Item or Group.
            if isinstance(item, Group):
                panel = _GroupPanel(item, self.ui, suppress_label=True).control
            else:
                panel = self._add_items([item])

            # Add the panel to the splitter.
            if panel is not None:
                if isinstance(panel, QtGui.QLayout):
                    # A QSplitter needs a widget.
                    w = QtGui.QWidget()
                    panel.setContentsMargins(0, 0, 0, 0)
                    w.setLayout(panel)
                    panel = w

                layout = panel.layout()
                if layout is not None:
                    layout.setAlignment(
                        QtCore.Qt.AlignLeft | QtCore.Qt.AlignTop
                    )

                splitter.addWidget(panel)

    def _setup_editor(self, group, editor):
        """Setup the editor for a group.
        """
        if group.id != "":
            self.ui.info.bind(group.id, editor)

        if group.visible_when != "":
            self.ui.add_visible(group.visible_when, editor)

        if group.enabled_when != "":
            self.ui.add_enabled(group.enabled_when, editor)

    def _add_page_item(self, item, layout):
        """Adds a single Item to a page based panel.
        """
        self._add_items([item], layout)

    def _add_groups(self, content, outer):
        """Adds a list of Group objects to the panel, creating a layout if
           needed.  Return the outermost layout.
        """
        # Use the existing layout if there is one.
        if outer is None:
            outer = QtGui.QBoxLayout(self.direction)

        # Process each group.
        for subgroup in content:
            panel = _GroupPanel(subgroup, self.ui).control

            if isinstance(panel, QtGui.QWidget):
                outer.addWidget(panel)
            elif isinstance(panel, QtGui.QLayout):
                outer.addLayout(panel)
            else:
                # The sub-group is empty which seems to be used as a way of
                # providing some whitespace.
                outer.addWidget(QtGui.QLabel(" "))

        return outer

    def _label_when(self):
        self._evaluate_label_condition(self._label_enabled_whens, "enabled")
        self._evaluate_label_condition(self._label_visible_whens, "visible")
    
    def _evaluate_label_condition(self, conditions, kind):
        context = self.ui._get_context(self.ui.context)

        method_dict = {"visible": "setVisible", "enabled": "setEnabled"}

        for when, label in conditions:
            method_to_call = getattr(label, method_dict[kind])
            try:
                cond_value = eval(when, globals(), context)
                method_to_call(cond_value)
            except Exception:
                # catch errors in the validate_when expression
                from traitsui.api import raise_to_debug

                raise_to_debug()

    def _add_items(self, content, outer=None):
        """Adds a list of Item objects, creating a layout if needed.  Return
           the outermost layout.
        """
        # Get local references to various objects we need:
        ui = self.ui
        info = ui.info
        handler = ui.handler

        group = self.group
        show_left = group.show_left
        columns = group.columns

        self._label_enabled_whens = []
        self._label_visible_whens = []

        # See if a label is needed.
        show_labels = False
        for item in content:
            show_labels |= item.show_label

        # See if a grid layout is needed.
        if show_labels or columns > 1:
            inner = QtGui.QGridLayout()

            if outer is None:
                outer = inner
            else:
                outer.addLayout(inner)

            row = 0
            if show_left:
                label_alignment = QtCore.Qt.AlignRight
            else:
                label_alignment = QtCore.Qt.AlignLeft

        else:
            # Use the existing layout if there is one.
            if outer is None:
                outer = QtGui.QBoxLayout(self.direction)

            inner = outer

            row = -1
            label_alignment = 0

        # Process each Item in the list:
        col = -1
        for item in content:

            # Keep a track of the current logical row and column unless the
            # layout is not a grid.
            col += 1
            if row >= 0 and col >= columns:
                col = 0
                row += 1

            # Get the name in order to determine its type:
            name = item.name

            # Convert a blank to a 5 pixel spacer:
            if name == " ":
                name = "5"

            # Check if is a label:
            if name == "":
                label = item.label
                if label != "":  
                    self._add_label_item(item, inner, row, col, show_labels)

            # Check if it is a separator:
            elif name == "_":
                self._add_separator_item(item, columns, inner, row, col, show_labels)

            # Check if it is a spacer:
            elif all_digits.match(name):
                self._add_spacer_item(item, name, inner, row, col, show_labels)

            else:
                # Otherwise, it must be a trait Item:
                object = eval(item.object_, globals(), ui.context)
                trait = object.base_trait(name)
                desc = trait.tooltip
                if desc is None:
                    desc = "Specifies " + trait.desc if trait.desc else ""

                # Get the editor factory associated with the Item:
                editor_factory = item.editor
                if editor_factory is None:
                    editor_factory = trait.get_editor().trait_set(
                        **item.editor_args
                    )

                    # If still no editor factory found, use a default text editor:
                    if editor_factory is None:
                        from .text_editor import ToolkitEditorFactory

                        editor_factory = ToolkitEditorFactory()

                    # If the item has formatting traits set them in the editor
                    # factory:
                    if item.format_func is not None:
                        editor_factory.format_func = item.format_func

                    if item.format_str != "":
                        editor_factory.format_str = item.format_str

                    # If the item has an invalid state extended trait name, set it
                    # in the editor factory:
                    if item.invalid != "":
                        editor_factory.invalid = item.invalid

                # Create the requested type of editor from the editor factory:
                factory_method = getattr(editor_factory, item.style + "_editor")
                editor = factory_method(
                    ui, object, name, item.tooltip, None
                ).trait_set(item=item, object_name=item.object)

                # Tell the editor to actually build the editing widget.  Note that
                # "inner" is a layout.  This shouldn't matter as individual editors
                # shouldn't be using it as a parent anyway.  The important thing is
                # that it is not None (otherwise the main TraitsUI code can change
                # the "kind" of the created UI object).
                editor.prepare(inner)
                control = editor.control

                if item.style_sheet:
                    control.setStyleSheet(item.style_sheet)

                # Set the initial 'enabled' state of the editor from the factory:
                editor.enabled = editor_factory.enabled

                # Handle any label.
                if item.show_label:
                    label = self._create_label(item, ui, desc)
                    self._add_widget(
                        inner, label, row, col, show_labels, label_alignment
                    )
                else:
                    label = None

<<<<<<< HEAD
                    if item.visible_when:
                        self._label_visible_whens.append((item.visible_when, label))
                    if item.enabled_when:
                        self._label_enabled_whens.append((item.enabled_when, label))

                    for object in ui.context.values():
                        object.on_trait_change(lambda: self._label_when(), dispatch="ui")

                # Continue on to the next Item in the list:
                continue
=======
                editor.label_control = label
>>>>>>> 434ae260

                # Add emphasis to the editor control if requested:
                if item.emphasized:
                    self._add_emphasis(control)

                # If the item wants focus, remember the control so we can set focus
                # immediately before opening the UI.
                if item.has_focus:
                    self.ui._focus_control = control

                # Set the correct size on the control, as specified by the user:
                stretch = 0
                item_width = item.width
                item_height = item.height
                if (item_width != -1) or (item_height != -1):
                    is_horizontal = self.direction == QtGui.QBoxLayout.LeftToRight

                    min_size = control.minimumSizeHint()
                    width = min_size.width()
                    height = min_size.height()

                    force_width = False
                    force_height = False

                    if (0.0 < item_width <= 1.0) and is_horizontal:
                        stretch = int(100 * item_width)

                    item_width = int(item_width)
                    if item_width < -1:
                        item_width = -item_width
                        force_width = True
                    else:
                        item_width = max(item_width, width)

                    if (0.0 < item_height <= 1.0) and (not is_horizontal):
                        stretch = int(100 * item_height)

                    item_height = int(item_height)
                    if item_height < -1:
                        item_height = -item_height
                        force_height = True
                    else:
                        item_height = max(item_height, height)

                    control.setMinimumWidth(max(item_width, 0))
                    control.setMinimumHeight(max(item_height, 0))
                    if (stretch == 0 or not is_horizontal) and force_width:
                        control.setMaximumWidth(item_width)
                    if (stretch == 0 or is_horizontal) and force_height:
                        control.setMaximumHeight(item_height)

                # Set size and stretch policies
                self._set_item_size_policy(editor, item, label, stretch)

                # Add the created editor control to the layout
                # FIXME: Need to decide what to do about border_size and padding
                self._add_widget(inner, control, row, col, show_labels)

                # ---- Update the UI object

                # Bind the editor into the UIInfo object name space so it can be
                # referred to by a Handler while the user interface is active:
                id = item.id or name
                info.bind(id, editor, item.id)

                self.ui._scrollable |= editor.scrollable

                # Also, add the editors to the list of editors used to construct
                # the user interface:
                ui._editors.append(editor)

                # If the handler wants to be notified when the editor is created,
                # add it to the list of methods to be called when the UI is
                # complete:
                defined = getattr(handler, id + "_defined", None)
                if defined is not None:
                    ui.add_defined(defined)

                # If the editor is conditionally visible, add the visibility
                # 'expression' and the editor to the UI object's list of monitored
                # objects:
                if item.visible_when != "":
                    ui.add_visible(item.visible_when, editor)

                # If the editor is conditionally enabled, add the enabling
                # 'expression' and the editor to the UI object's list of monitored
                # objects:
                if item.enabled_when != "":
                    ui.add_enabled(item.enabled_when, editor)

        return outer

    def _add_label_item(self, item, inner, row, col, show_labels):
        label = item.label
        # Create the label widget.
        if item.style == "simple":
            label = QtGui.QLabel(label)
        else:
            label = heading_text(None, text=label).control

        self._add_widget(inner, label, row, col, show_labels)

        if item.emphasized:
            self._add_emphasis(label)

    def _add_separator_item(self, item, columns, inner, row, col, show_labels):
        cols = columns

        # See if the layout is a grid.
        if row >= 0:
            # Move to the start of the next row if necessary.
            if col > 0:
                col = 0
                row += 1

            # Skip the row we are about to do.
            row += 1

            # Allow for the columns.
            if show_labels:
                cols *= 2

        for i in range(cols):
            line = QtGui.QFrame()

            if self.direction == QtGui.QBoxLayout.LeftToRight:
                # Add a vertical separator:
                line.setFrameShape(QtGui.QFrame.VLine)
                if row < 0:
                    inner.addWidget(line)
                else:
                    inner.addWidget(line, i, row)
            else:
                # Add a horizontal separator:
                line.setFrameShape(QtGui.QFrame.HLine)
                if row < 0:
                    inner.addWidget(line)
                else:
                    inner.addWidget(line, row, i)

            line.setFrameShadow(QtGui.QFrame.Sunken)

    def _add_spacer_item(self, item, name, inner, row, col, show_labels):

        # If so, add the appropriate amount of space to the layout:
        n = int(name)
        if self.direction == QtGui.QBoxLayout.LeftToRight:
            # Add a horizontal spacer:
            spacer = QtGui.QSpacerItem(n, 1)
        else:
            # Add a vertical spacer:
            spacer = QtGui.QSpacerItem(1, n)

        self._add_widget(inner, spacer, row, col, show_labels)

    def _set_item_size_policy(self, editor, item, label, stretch):
        """ Set size policy of an item and its label (if any).

        How it is set:

        1) The general rule is that we obey the item.resizable and
           item.springy settings. An item is considered resizable also if
           resizable is Undefined but the item is scrollable

        2) However, if the labels are on the right, and the item is of a
           kind that cannot be stretched in horizontal (e.g. a checkbox),
           we make the label stretchable instead (to avoid big gaps
           between element and label)

        If the item is resizable, the _GroupPanel is set to be resizable.
        """

        is_label_left = self.group.show_left

        is_item_resizable = (item.resizable is True) or (
            (item.resizable is Undefined) and editor.scrollable
        )
        is_item_springy = item.springy

        # handle exceptional case 2)
        item_policy = editor.control.sizePolicy().horizontalPolicy()

        if (
            label is not None
            and not is_label_left
            and item_policy == QtGui.QSizePolicy.Minimum
        ):
            # this item cannot be stretched horizontally, and the label
            # exists and is on the right -> make label stretchable if necessary

            if (
                self.direction == QtGui.QBoxLayout.LeftToRight
                and is_item_springy
            ):
                is_item_springy = False
                self._make_label_h_stretchable(label, stretch or 50)

            elif (
                self.direction == QtGui.QBoxLayout.TopToBottom
                and is_item_resizable
            ):
                is_item_resizable = False
                self._make_label_h_stretchable(label, stretch or 50)

        if is_item_resizable:
            stretch = stretch or 50
            # FIXME: resizable is not defined as trait, were is it used?
            self.resizable = True
        elif is_item_springy:
            stretch = stretch or 50

        editor.set_size_policy(
            self.direction, is_item_resizable, is_item_springy, stretch
        )
        return stretch

    def _make_label_h_stretchable(self, label, stretch):
        """ Set size policies of a QLabel to be stretchable horizontally.

        :attr:`stretch` is the stretch factor that Qt uses to distribute the
        total size to individual elements
        """
        label_policy = label.sizePolicy()
        label_policy.setHorizontalStretch(stretch)
        label_policy.setHorizontalPolicy(QtGui.QSizePolicy.Expanding)
        label.setSizePolicy(label_policy)

    def _add_widget(
        self,
        layout,
        w,
        row,
        column,
        show_labels,
        label_alignment=QtCore.Qt.AlignmentFlag(0),
    ):
        """Adds a widget to a layout taking into account the orientation and
           the position of any labels.
        """
        # If the widget really is a widget then remove any margin so that it
        # fills the cell.
        if isinstance(w, QtGui.QWidget):
            wl = w.layout()
            if wl is not None:
                wl.setContentsMargins(0, 0, 0, 0)

        # See if the layout is a grid.
        if row < 0:
            if isinstance(w, QtGui.QWidget):
                layout.addWidget(w)
            elif isinstance(w, QtGui.QLayout):
                layout.addLayout(w)
            else:
                layout.addItem(w)

        else:
            if self.direction == QtGui.QBoxLayout.LeftToRight:
                # Flip the row and column.
                row, column = column, row

            if show_labels:
                # Convert the "logical" column to a "physical" one.
                column *= 2

                # Determine whether to place widget on left or right of
                # "logical" column.
                if (label_alignment != 0 and not self.group.show_left) or (
                    label_alignment == 0 and self.group.show_left
                ):
                    column += 1

            if isinstance(w, QtGui.QWidget):
                layout.addWidget(w, row, column, label_alignment)
            elif isinstance(w, QtGui.QLayout):
                layout.addLayout(w, row, column, label_alignment)
            else:
                layout.addItem(w, row, column, 1, 1, label_alignment)

    def _create_label(self, item, ui, desc, suffix=":"):
        """Creates an item label.

        When the label is on the left of its component,
        it is not empty, and it does not end with a
        punctuation character (see :attr:`LABEL_PUNCTUATION_CHARS`),
        we append a suffix (by default a colon ':') at the end of the
        label text.

        We also set the help on the QLabel control (from item.help) and the
        tooltip (if the ``tooltip`` metadata on the edited trait exists, then
        it will be used as-is; otherwise, if the ``desc`` metadata exists, the
        string "Specifies " will be prepended to the start of ``desc``).

        Parameters
        ----------
        item : Item
            The item for which we want to create a label
        ui : UI
            Current ui object
        desc : string
            Description of the item, to create an appropriate tooltip
        suffix : string
            Characters to at the end of the label

        Returns
        -------
        label_control : QLabel
            The control for the label

        """

        label = item.get_label(ui)

        # append a suffix if the label is on the left and it does
        # not already end with a punctuation character
        if (
            label != ""
            and label[-1] not in LABEL_PUNCTUATION_CHARS
            and self.group.show_left
        ):
            label = label + suffix

        # create label controller
        label_control = QtGui.QLabel(label)

        if item.emphasized:
            self._add_emphasis(label_control)

        # FIXME: Decide what to do about the help.  (The non-standard wx way,
        # What's This style help, both?)
        # control.Bind(wx.EVT_LEFT_UP, show_help_popup)
        label_control.help = item.get_help(ui)

        if desc != "":
            label_control.setToolTip(desc)

        return label_control

    def _add_emphasis(self, control):
        """Adds emphasis to a specified control's font.
        """
        # Set the foreground colour.
        pal = QtGui.QPalette(control.palette())
        pal.setColor(QtGui.QPalette.WindowText, QtGui.QColor(0, 0, 127))
        control.setPalette(pal)

        # Set the font.
        font = QtGui.QFont(control.font())
        font.setBold(True)
        font.setPointSize(font.pointSize())
        control.setFont(font)


class GroupEditor(Editor):
    """ A pseudo-editor that allows a group to be managed.
    """

    def __init__(self, **traits):
        """ Initialise the object.
        """
        self.trait_set(**traits)


class SplitterGroupEditor(GroupEditor):
    """ A pseudo-editor that allows a group with a 'split' layout to be managed.
    """

    #: The QSplitter for the group
    splitter = Instance(_GroupSplitter)

    # -- UI preference save/restore interface ---------------------------------

    def restore_prefs(self, prefs):
        """ Restores any saved user preference information associated with the
            editor.
        """
        if isinstance(prefs, dict):
            structure = prefs.get("structure")
        else:
            structure = prefs

        self.splitter._initialized = True
        self.splitter.restoreState(structure)

    def save_prefs(self):
        """ Returns any user preference information associated with the editor.
        """
        return {"structure": self.splitter.saveState().data()}


class TabbedFoldGroupEditor(GroupEditor):
    """ A pseudo-editor that allows a group with a 'tabbed' or 'fold' layout to
        be managed.
    """

    #: The QTabWidget or QToolBox for the group
    container = Any()

    # -- UI preference save/restore interface ---------------------------------

    def restore_prefs(self, prefs):
        """ Restores any saved user preference information associated with the
            editor.
        """
        if isinstance(prefs, dict):
            current_index = prefs.get("current_index")
        else:
            current_index = prefs

        self.container.setCurrentIndex(int(current_index))

    def save_prefs(self):
        """ Returns any user preference information associated with the editor.
        """
        return {"current_index": str(self.container.currentIndex())}


# -------------------------------------------------------------------------
#  'HTMLHelpWindow' class:
# -------------------------------------------------------------------------


class HTMLHelpWindow(QtGui.QDialog):
    """ Window for displaying Traits-based help text with HTML formatting.
    """

    def __init__(self, parent, html_content, scale_dx, scale_dy):
        """ Initializes the object.
        """
        # Local import to avoid a WebKit dependency when one isn't needed.
        from pyface.qt import QtWebKit

        QtGui.QDialog.__init__(self, parent)
        layout = QtGui.QVBoxLayout(self)
        layout.setContentsMargins(0, 0, 0, 0)

        # Create the html control
        html_control = QtWebKit.QWebView()
        html_control.setSizePolicy(
            QtGui.QSizePolicy.Expanding, QtGui.QSizePolicy.Expanding
        )
        html_control.setHtml(html_content)
        layout.addWidget(html_control)

        # Create the OK button
        bbox = QtGui.QDialogButtonBox(
            QtGui.QDialogButtonBox.Ok, QtCore.Qt.Horizontal
        )
        bbox.accepted.connect(self.accept)
        layout.addWidget(bbox)

        # Position and show the dialog
        position_window(self, parent=parent)
        self.show()


# -------------------------------------------------------------------------
#  Creates a Pyface HeadingText control:
# -------------------------------------------------------------------------

HeadingText = None


def heading_text(*args, **kw):
    """Create a Pyface HeadingText control.
    """
    global HeadingText

    if HeadingText is None:
        from pyface.api import HeadingText

    return HeadingText(*args, **kw)<|MERGE_RESOLUTION|>--- conflicted
+++ resolved
@@ -882,20 +882,7 @@
                 else:
                     label = None
 
-<<<<<<< HEAD
-                    if item.visible_when:
-                        self._label_visible_whens.append((item.visible_when, label))
-                    if item.enabled_when:
-                        self._label_enabled_whens.append((item.enabled_when, label))
-
-                    for object in ui.context.values():
-                        object.on_trait_change(lambda: self._label_when(), dispatch="ui")
-
-                # Continue on to the next Item in the list:
-                continue
-=======
                 editor.label_control = label
->>>>>>> 434ae260
 
                 # Add emphasis to the editor control if requested:
                 if item.emphasized:
@@ -1000,6 +987,14 @@
 
         if item.emphasized:
             self._add_emphasis(label)
+
+        if item.visible_when:
+            self._label_visible_whens.append((item.visible_when, label))
+        if item.enabled_when:
+            self._label_enabled_whens.append((item.enabled_when, label))
+
+        for object in ui.context.values():
+            object.on_trait_change(lambda: self._label_when(), dispatch="ui")
 
     def _add_separator_item(self, item, columns, inner, row, col, show_labels):
         cols = columns
