--- conflicted
+++ resolved
@@ -289,7 +289,6 @@
     return panel
 
 
-<<<<<<< HEAD
 def _fill_panel(
     panel,
     content,
@@ -300,10 +299,6 @@
 ):
     """Fill a page based container panel with content.
     """
-=======
-def _fill_panel(panel, content, ui, item_handler=None):
-    """Fill a page based container panel with content."""
->>>>>>> ad05b19b
     active = 0
 
     for index, item in enumerate(content):
