--- conflicted
+++ resolved
@@ -49,11 +49,7 @@
         """
         self.control = QtWidgets.QTimeEdit()
 
-<<<<<<< HEAD
-        self.control.timeChanged[QtCore.QTime].connect(self.update_object)
-=======
         self.control.timeChanged.connect(self.update_object)
->>>>>>> f610fbd5
 
     #-------------------------------------------------------------------------
     #  Updates the editor when the object trait changes external to the editor:
