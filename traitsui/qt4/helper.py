#------------------------------------------------------------------------------
# Copyright (c) 2007, Riverbank Computing Limited
# All rights reserved.
#
# This software is provided without warranty under the terms of the BSD license.
# However, when used with the GPL version of PyQt the additional terms
# described in the PyQt GPL exception also apply

#
# Author: Riverbank Computing Limited
#------------------------------------------------------------------------------

""" Defines helper functions and classes used to define PyQt-based trait
    editors and trait editor factories.
"""

#-------------------------------------------------------------------------
#  Imports:
#-------------------------------------------------------------------------

import os.path

<<<<<<< HEAD
from pyface.qt import QtCore, QtGui, QtWidgets
=======
from pyface.qt import QtCore, QtGui
from pyface.ui_traits import convert_image
from traits.api import Enum, CTrait, BaseTraitHandler, TraitError
>>>>>>> f610fbd5

from traitsui.ui_traits import SequenceTypes

#-------------------------------------------------------------------------
#  Trait definitions:
#-------------------------------------------------------------------------

# Layout orientation for a control and its associated editor
Orientation = Enum('horizontal', 'vertical')

#-------------------------------------------------------------------------
#  Convert an image file name to a cached QPixmap:
#-------------------------------------------------------------------------


def pixmap_cache(name, path=None):
    """ Return the QPixmap corresponding to a filename. If the filename does not
        contain a path component, 'path' is used (or if 'path' is not specified,
        the local 'images' directory is used).
    """
    if name[:1] == '@':
        image = convert_image(name.replace(' ', '_').lower())
        if image is not None:
            return image.create_image()

    name_path, name = os.path.split(name)
    name = name.replace(' ', '_').lower()
    if name_path:
        filename = os.path.join(name_path, name)
    else:
        if path is None:
            filename = os.path.join(os.path.dirname(__file__), 'images', name)
        else:
            filename = os.path.join(path, name)
    filename = os.path.abspath(filename)

    pm = QtGui.QPixmapCache.find(filename)
    if pm is None:
        pm = QtGui.QPixmap(filename)
        QtGui.QPixmapCache.insert(filename, pm)
    return pm

#-------------------------------------------------------------------------
#  Positions a window on the screen with a specified width and height so that
#  the window completely fits on the screen if possible:
#-------------------------------------------------------------------------


def position_window(window, width=None, height=None, parent=None):
    """ Positions a window on the screen with a specified width and height so
        that the window completely fits on the screen if possible.
    """
    # Get the available geometry of the screen containing the window.
    sgeom = QtWidgets.QApplication.desktop().availableGeometry(window)
    screen_dx = sgeom.width()
    screen_dy = sgeom.height()

    # Use the frame geometry even though it is very unlikely that the X11 frame
    # exists at this point.
    fgeom = window.frameGeometry()
    width = width or fgeom.width()
    height = height or fgeom.height()

    if parent is None:
        parent = window._parent

    if parent is None:
        # Center the popup on the screen.
        window.move((screen_dx - width) / 2, (screen_dy - height) / 2)
        return

    # Calculate the desired size of the popup control:
    if isinstance(parent, QtWidgets.QWidget):
        gpos = parent.mapToGlobal(QtCore.QPoint())
        x = gpos.x()
        y = gpos.y()
        cdx = parent.width()
        cdy = parent.height()

        # Get the frame height of the parent and assume that the window will
        # have a similar frame.  Note that we would really like the height of
        # just the top of the frame.
        pw = parent.window()
        fheight = pw.frameGeometry().height() - pw.height()
    else:
        # Special case of parent being a screen position and size tuple (used
        # to pop-up a dialog for a table cell):
        x, y, cdx, cdy = parent

        fheight = 0

    x -= (width - cdx) / 2
    y += cdy + fheight

    # Position the window (making sure it will fit on the screen).
    window.move(max(0, min(x, screen_dx - width)),
                max(0, min(y, screen_dy - height)))

#-------------------------------------------------------------------------
#  Restores the user preference items for a specified UI:
#-------------------------------------------------------------------------


def restore_window(ui):
    """ Restores the user preference items for a specified UI.
    """
    prefs = ui.restore_prefs()
    if prefs is not None:
        ui.control.setGeometry(*prefs)

#-------------------------------------------------------------------------
#  Saves the user preference items for a specified UI:
#-------------------------------------------------------------------------


def save_window(ui):
    """ Saves the user preference items for a specified UI.
    """
    geom = ui.control.geometry()
    ui.save_prefs((geom.x(), geom.y(), geom.width(), geom.height()))

#-------------------------------------------------------------------------
#  Safely tries to pop up an FBI window if etsdevtools.debug is installed
#-------------------------------------------------------------------------


def open_fbi():
    try:
        from etsdevtools.developer.helper.fbi import if_fbi
        if not if_fbi():
            import traceback
            traceback.print_exc()
    except ImportError:
        pass

#-------------------------------------------------------------------------
#  'IconButton' class:
#-------------------------------------------------------------------------


class IconButton(QtWidgets.QPushButton):
    """ The IconButton class is a push button that contains a small image or a
        standard icon provided by the current style.
    """

    def __init__(self, icon, slot):
        """ Initialise the button.  icon is either the name of an image file or
            one of the QtWidgets.QStyle.SP_* values.
        """
        QtWidgets.QPushButton.__init__(self)

        # Get the current style.
        sty = QtWidgets.QApplication.instance().style()

        # Get the minimum icon size to use.
        ico_sz = sty.pixelMetric(QtWidgets.QStyle.PM_ButtonIconSize)

        if isinstance(icon, basestring):
            pm = pixmap_cache(icon)

            # Increase the icon size to accomodate the image if needed.
            pm_width = pm.width()
            pm_height = pm.height()

            if ico_sz < pm_width:
                ico_sz = pm_width

            if ico_sz < pm_height:
                ico_sz = pm_height

            ico = QtGui.QIcon(pm)
        else:
            ico = sty.standardIcon(icon)

        # Configure the button.
        self.setIcon(ico)
        self.setMaximumSize(ico_sz, ico_sz)
        self.setFlat(True)
        self.setFocusPolicy(QtCore.Qt.NoFocus)

        self.clicked.connect(slot)

#-------------------------------------------------------------------------
#  Dock-related stubs.
#-------------------------------------------------------------------------

DockStyle = Enum('horizontal', 'vertical', 'tab', 'fixed')<|MERGE_RESOLUTION|>--- conflicted
+++ resolved
@@ -20,15 +20,10 @@
 
 import os.path
 
-<<<<<<< HEAD
 from pyface.qt import QtCore, QtGui, QtWidgets
-=======
-from pyface.qt import QtCore, QtGui
 from pyface.ui_traits import convert_image
 from traits.api import Enum, CTrait, BaseTraitHandler, TraitError
->>>>>>> f610fbd5
-
-from traitsui.ui_traits import SequenceTypes
+
 
 #-------------------------------------------------------------------------
 #  Trait definitions:
