#------------------------------------------------------------------------------
# Copyright (c) 2007, Riverbank Computing Limited
# All rights reserved.
#
# This software is provided without warranty under the terms of the BSD license.
# However, when used with the GPL version of PyQt the additional terms described
# in the PyQt GPL exception also apply.
#
# Author: Riverbank Computing Limited
#------------------------------------------------------------------------------

""" Defines the concrete implementations of the traits Toolkit interface for
the PyQt user interface toolkit.
"""

#-------------------------------------------------------------------------
#  Imports:
#-------------------------------------------------------------------------

# Make sure that importing from this backend is OK:
from traitsui.toolkit import assert_toolkit_import
assert_toolkit_import('qt4')

from pyface.qt import QtCore, QtGui, QtWidgets, qt_api

if qt_api == 'pyqt':
    # Check the version numbers are late enough:
    if QtCore.QT_VERSION < 0x040200:
        raise RuntimeError("Need Qt v4.2 or higher, but got v%s" %
                           QtCore.QT_VERSION_STR)

# Make sure a QApplication object is created early:
import sys
if QtWidgets.QApplication.startingUp():
    _app = QtWidgets.QApplication(sys.argv)

from traits.trait_notifiers import set_ui_handler

from traitsui.toolkit import Toolkit

from constants import screen_dx, screen_dy

#-------------------------------------------------------------------------
#  Handles UI notification handler requests that occur on a thread other than
#  the UI thread:
#-------------------------------------------------------------------------

_QT_TRAITS_EVENT = QtCore.QEvent.Type(QtCore.QEvent.registerEventType())


class _CallAfter(QtCore.QObject):
    """ This class dispatches a handler so that it executes in the main GUI
        thread (similar to the wx function).
    """

    # The list of pending calls.
    _calls = []

    # The mutex around the list of pending calls.
    _calls_mutex = QtCore.QMutex()

    def __init__(self, handler, *args, **kwds):
        """ Initialise the call.
        """
        QtCore.QObject.__init__(self)

        # Save the details of the call.
        self._handler = handler
        self._args = args
        self._kwds = kwds

        # Add this to the list.
        self._calls_mutex.lock()
        self._calls.append(self)
        self._calls_mutex.unlock()

        # Move to the main GUI thread.
        self.moveToThread(QtWidgets.QApplication.instance().thread())

        # Post an event to be dispatched on the main GUI thread. Note that
        # we do not call QTimer.singleShot, which would be simpler, because
        # that only works on QThreads. We want regular Python threads to work.
        event = QtCore.QEvent(_QT_TRAITS_EVENT)
        QtWidgets.QApplication.instance().postEvent(self, event)

    def event(self, event):
        """ QObject event handler.
        """
        if event.type() == _QT_TRAITS_EVENT:
            # Invoke the handler
            self._handler(*self._args, **self._kwds)

            # We cannot remove from self._calls here. QObjects don't like being
            # garbage collected during event handlers (there are tracebacks,
            # plus maybe a memory leak, I think).
            QtCore.QTimer.singleShot(0, self._finished)

            return True
        else:
            return QtCore.QObject.event(self, event)

    def _finished(self):
        """ Remove the call from the list, so it can be garbage collected.
        """
        self._calls_mutex.lock()
        del self._calls[self._calls.index(self)]
        self._calls_mutex.unlock()


def ui_handler(handler, *args, **kwds):
    """ Handles UI notification handler requests that occur on a thread other
        than the UI thread.
    """
    _CallAfter(handler, *args, **kwds)

# Tell the traits notification handlers to use this UI handler
set_ui_handler(ui_handler)

#-------------------------------------------------------------------------
#  'GUIToolkit' class:
#-------------------------------------------------------------------------


class GUIToolkit(Toolkit):
    """ Implementation class for PyQt toolkit.
    """
    #-------------------------------------------------------------------------
    #  Create PyQt specific user interfaces using information from the
    #  specified UI object:
    #-------------------------------------------------------------------------

    def ui_panel(self, ui, parent):
        """ Creates a PyQt panel-based user interface using information
            from the specified UI object.
        """
        import ui_panel
        ui_panel.ui_panel(ui, parent)

    def ui_subpanel(self, ui, parent):
        """ Creates a PyQt subpanel-based user interface using information
            from the specified UI object.
        """
        import ui_panel
        ui_panel.ui_subpanel(ui, parent)

    def ui_livemodal(self, ui, parent):
        """ Creates a PyQt modal "live update" dialog user interface using
            information from the specified UI object.
        """
        import ui_live
        ui_live.ui_livemodal(ui, parent)

    def ui_live(self, ui, parent):
        """ Creates a PyQt non-modal "live update" window user interface
            using information from the specified UI object.
        """
        import ui_live
        ui_live.ui_live(ui, parent)

    def ui_modal(self, ui, parent):
        """ Creates a PyQt modal dialog user interface using information
            from the specified UI object.
        """
        import ui_modal
        ui_modal.ui_modal(ui, parent)

    def ui_nonmodal(self, ui, parent):
        """ Creates a PyQt non-modal dialog user interface using
            information from the specified UI object.
        """
        import ui_modal
        ui_modal.ui_nonmodal(ui, parent)

    def ui_wizard(self, ui, parent):
        """ Creates a PyQt wizard dialog user interface using information
            from the specified UI object.
        """
        import ui_wizard
        ui_wizard.ui_wizard(ui, parent)

    def view_application(self, context, view, kind=None, handler=None,
                         id='', scrollable=None, args=None):
        """ Creates a PyQt modal dialog user interface that
            runs as a complete application, using information from the
            specified View object.

        Parameters
        ----------
        context : object or dictionary
            A single object or a dictionary of string/object pairs, whose trait
            attributes are to be edited. If not specified, the current object is
            used.
        view : view or string
            A View object that defines a user interface for editing trait
            attribute values.
        kind : string
            The type of user interface window to create. See the
            **traitsui.view.kind_trait** trait for values and
            their meanings. If *kind* is unspecified or None, the **kind**
            attribute of the View object is used.
        handler : Handler object
            A handler object used for event handling in the dialog box. If
            None, the default handler for Traits UI is used.
        id : string
            A unique ID for persisting preferences about this user interface,
            such as size and position. If not specified, no user preferences
            are saved.
        scrollable : Boolean
            Indicates whether the dialog box should be scrollable. When set to
            True, scroll bars appear on the dialog box if it is not large enough
            to display all of the items in the view at one time.

        """
        import view_application
        return view_application.view_application(context, view, kind, handler,
                                                 id, scrollable, args)

    #-------------------------------------------------------------------------
    #  Positions the associated dialog window on the display:
    #-------------------------------------------------------------------------

    def position(self, ui):
        """ Positions the associated dialog window on the display.
        """
        view = ui.view
        window = ui.control

        # Set up the default position of the window:
        parent = window.parent()
        if parent is None:
            px = 0
            py = 0
            pdx = screen_dx
            pdy = screen_dy
        else:
            pos = parent.pos()
            if int(parent.windowFlags()) & QtCore.Qt.Window == 0:
                pos = parent.mapToGlobal(pos)
            px = pos.x()
            py = pos.y()
            pdx = parent.width()
            pdy = parent.height()

        # Get the window's prefered size.
        size_hint = window.sizeHint()

        # Calculate the correct width and height for the window:
        cur_width = size_hint.width()
        cur_height = size_hint.height()
        width = view.width
        height = view.height

        if width < 0.0:
            width = cur_width
        elif width <= 1.0:
            width = int(width * screen_dx)
        else:
            width = int(width)

        if height < 0.0:
            height = cur_height
        elif height <= 1.0:
            height = int(height * screen_dy)
        else:
            height = int(height)

        # Calculate the correct position for the window:
        x = view.x
        y = view.y

        if x < -99999.0:
            x = px + ((pdx - width) / 2)
        elif x <= -1.0:
            x = px + pdx - width + int(x) + 1
        elif x < 0.0:
            x = px + pdx - width + int(x * pdx)
        elif x <= 1.0:
            x = px + int(x * pdx)
        else:
            x = int(x)

        if y < -99999.0:
            y = py + ((pdy - height) / 2)
        elif y <= -1.0:
            y = py + pdy - height + int(y) + 1
        elif x < 0.0:
            y = py + pdy - height + int(y * pdy)
        elif y <= 1.0:
            y = py + int(y * pdy)
        else:
            y = int(y)

        # Position and size the window as requested:
        layout = window.layout()
<<<<<<< HEAD
        if layout.sizeConstraint() == QtWidgets.QLayout.SetFixedSize:
            layout.setSizeConstraint( QtWidgets.QLayout.SetDefaultConstraint )
            window.move( max( 0, x ), max( 0, y ) )
            window.setFixedSize( QtCore.QSize ( width, height ) )
=======
        if layout.sizeConstraint() == QtGui.QLayout.SetFixedSize:
            layout.setSizeConstraint(QtGui.QLayout.SetDefaultConstraint)
            window.move(max(0, x), max(0, y))
            window.setFixedSize(QtCore.QSize(width, height))
>>>>>>> f610fbd5
        else:
            window.setGeometry(max(0, x), max(0, y), width, height)

    #-------------------------------------------------------------------------
    #  Shows a 'Help' window for a specified UI and control:
    #-------------------------------------------------------------------------

    def show_help(self, ui, control):
        """ Shows a help window for a specified UI and control.
        """
        import ui_panel
        ui_panel.show_help(ui, control)

    #-------------------------------------------------------------------------
    #  Saves user preference information associated with a UI window:
    #-------------------------------------------------------------------------

    def save_window(self, ui):
        """ Saves user preference information associated with a UI window.
        """
        import helper
        helper.save_window(ui)

    #-------------------------------------------------------------------------
    #  Rebuilds a UI after a change to the content of the UI:
    #-------------------------------------------------------------------------

    def rebuild_ui(self, ui):
        """ Rebuilds a UI after a change to the content of the UI.
        """
        if ui.control is not None:
            ui.recycle()
            ui.info.ui = ui
        ui.rebuild(ui, ui.parent)

    #-------------------------------------------------------------------------
    #  Sets the title for the UI window:
    #-------------------------------------------------------------------------

    def set_title(self, ui):
        """ Sets the title for the UI window.
        """
        ui.control.setWindowTitle(ui.title)

    #-------------------------------------------------------------------------
    #  Sets the icon for the UI window:
    #-------------------------------------------------------------------------

    def set_icon(self, ui):
        """ Sets the icon for the UI window.
        """
        from pyface.image_resource import ImageResource

        if isinstance(ui.icon, ImageResource):
            ui.control.setWindowIcon(ui.icon.create_icon())

    #-------------------------------------------------------------------------
    #  Converts a keystroke event into a corresponding key name:
    #-------------------------------------------------------------------------

    def key_event_to_name(self, event):
        """ Converts a keystroke event into a corresponding key name.
        """
        import key_event_to_name
        return key_event_to_name.key_event_to_name(event)

    #-------------------------------------------------------------------------
    #  Hooks all specified events for all controls in a ui so that they can be
    #  routed to the correct event handler:
    #-------------------------------------------------------------------------

    def hook_events(self, ui, control, events=None, handler=None):
        """ Hooks all specified events for all controls in a UI so that they
            can be routed to the correct event handler.
        """
        if events is None:
            # FIXME: Implement drag and drop events ala toolkit.py for wx
            return

        elif events == 'keys':
            class KeyEventHook(QtCore.QObject):

                def eventFilter(self, object, event):
                    if event.type() == QtCore.QEvent.KeyPress:
                        return handler(event)
                    else:
                        return QtCore.QObject.eventFilter(self, object, event)

            # It's unsafe to parent the event filter with the object it's
            # filtering, so we store a reference to it here to ensure that it's
            # not garbage collected prematurely.
            ui._key_event_hook = KeyEventHook()
            control.installEventFilter(ui._key_event_hook)

    #-------------------------------------------------------------------------
    #  Indicates that an event should continue to be processed by the toolkit
    #-------------------------------------------------------------------------

    def skip_event(self, event):
        """ Indicates that an event should continue to be processed by the
            toolkit.
        """
        event.ignore()

    #-------------------------------------------------------------------------
    #  Destroys a specified GUI toolkit control:
    #-------------------------------------------------------------------------

    def destroy_control(self, control):
        """ Destroys a specified GUI toolkit control.
        """
        # Block signals to prevent any editors from being updated (the control
        # will not be deleted immediately).
        control.blockSignals(True)

        # This may be called from within the finished() signal handler so we
        # need to do the delete after the handler has returned.
        control.hide()
        control.deleteLater()

        # PyQt v4.3.1 and earlier deleteLater() didn't transfer ownership to
        # C++, which is necessary for the QObject system to garbage collect it.
        if qt_api == 'pyqt':
            if QtCore.PYQT_VERSION < 0x040302:
                import sip
                sip.transferto(control, None)

    #-------------------------------------------------------------------------
    #  Destroys all of the child controls of a specified GUI toolkit control:
    #-------------------------------------------------------------------------

    def destroy_children(self, control):
        """ Destroys all of the child controls of a specified GUI toolkit
            control.
        """
        for w in control.children():
            # Only destroy widgets.
            if isinstance(w, QtWidgets.QWidget):
                # This may be called from within the finished() signal handler
                # so we need to do the delete after the handler has returned.
                w.deleteLater()

    #-------------------------------------------------------------------------
    #  Returns a ( width, height ) tuple containing the size of a specified
    #  toolkit image:
    #-------------------------------------------------------------------------

    def image_size(self, image):
        """ Returns a ( width, height ) tuple containing the size of a
            specified toolkit image.
        """
        return (image.width(), image.height())

    #-------------------------------------------------------------------------
    #  Returns a dictionary of useful constants:
    #-------------------------------------------------------------------------

    def constants(self):
        """ Returns a dictionary of useful constants.

            Currently, the dictionary should have the following key/value pairs:

            - 'WindowColor': the standard window background color in the toolkit
              specific color format.
        """
        return {
<<<<<<< HEAD
            'WindowColor': QtWidgets.QApplication.palette().color(QtGui.QPalette.Window),
        }
=======
            'WindowColor': QtGui.QApplication.palette().color(
                QtGui.QPalette.Window), }
>>>>>>> f610fbd5

    #-------------------------------------------------------------------------
    #  GUI toolkit dependent trait definitions:
    #-------------------------------------------------------------------------

    def color_trait(self, *args, **traits):
        import color_trait as ct
        return ct.PyQtColor(*args, **traits)

    def rgb_color_trait(self, *args, **traits):
        import rgb_color_trait as rgbct
        return rgbct.RGBColor(*args, **traits)

    def font_trait(self, *args, **traits):
        import font_trait as ft
        return ft.PyQtFont(*args, **traits)

    #-------------------------------------------------------------------------
    #  'Editor' class methods:
    #-------------------------------------------------------------------------

    # Generic UI-base editor:
    def ui_editor(self):
        import ui_editor
        return ui_editor.UIEditor

    #-------------------------------------------------------------------------
    #  'EditorFactory' factory methods:
    #-------------------------------------------------------------------------

    # Array:
    def array_editor(self, *args, **traits):
        import array_editor as ae
        return ae.ToolkitEditorFactory(*args, **traits)

    # Boolean:
    def boolean_editor(self, *args, **traits):
        import boolean_editor as be
        return be.ToolkitEditorFactory(*args, **traits)

    # Button:
    def button_editor(self, *args, **traits):
        import button_editor as be
        return be.ToolkitEditorFactory(*args, **traits)

    # Check list:
    def check_list_editor(self, *args, **traits):
        import check_list_editor as cle
        return cle.ToolkitEditorFactory(*args, **traits)

    # Code:
    def code_editor(self, *args, **traits):
        import code_editor as ce
        return ce.ToolkitEditorFactory(*args, **traits)

    # Color:
    def color_editor(self, *args, **traits):
        import color_editor as ce
        return ce.ToolkitEditorFactory(*args, **traits)

    # Compound:
    def compound_editor(self, *args, **traits):
        import compound_editor as ce
        return ce.ToolkitEditorFactory(*args, **traits)

    def styled_date_editor(self, *args, **traits):
        import styled_date_editor as sde
        return sde.ToolkitEditorFactory(*args, **traits)

    # Custom:
    def custom_editor(self, *args, **traits):
        import custom_editor as ce
        return ce.ToolkitEditorFactory(*args, **traits)

    # Directory:
    def directory_editor(self, *args, **traits):
        import directory_editor as de
        return de.ToolkitEditorFactory(*args, **traits)

    # Drop (drag and drop target):
    def drop_editor(self, *args, **traits):
        import drop_editor as de
        return de.ToolkitEditorFactory(*args, **traits)

    # Drag and drop:
    def dnd_editor(self, *args, **traits):
        import dnd_editor as dnd
        return dnd.ToolkitEditorFactory(*args, **traits)

    # Enum(eration):
    def enum_editor(self, *args, **traits):
        import enum_editor as ee
        return ee.ToolkitEditorFactory(*args, **traits)

    # File:
    def file_editor(self, *args, **traits):
        import file_editor as fe
        return fe.ToolkitEditorFactory(*args, **traits)

    # Font:
    def font_editor(self, *args, **traits):
        import font_editor as fe
        return fe.ToolkitEditorFactory(*args, **traits)

    # Key Binding:
    def key_binding_editor(self, *args, **traits):
        import key_binding_editor as kbe
        return kbe.ToolkitEditorFactory(*args, **traits)

    # History:
    def history_editor(self, *args, **traits):
        import history_editor as he
        return he.HistoryEditor(*args, **traits)

    # HTML:
    def html_editor(self, *args, **traits):
        import html_editor as he
        return he.ToolkitEditorFactory(*args, **traits)

    # Image:
    def image_editor(self, *args, **traits):
        import image_editor as ie
        return ie.ImageEditor(*args, **traits)

    # Image enum(eration):
    def image_enum_editor(self, *args, **traits):
        import image_enum_editor as iee
        return iee.ToolkitEditorFactory(*args, **traits)

    # Instance:
    def instance_editor(self, *args, **traits):
        import instance_editor as ie
        return ie.ToolkitEditorFactory(*args, **traits)

    # List:
    def list_editor(self, *args, **traits):
        import list_editor as le
        return le.ToolkitEditorFactory(*args, **traits)

    # ListStr:
    def list_str_editor(self, *args, **traits):
        import list_str_editor as lse
        return lse.ListStrEditor(*args, **traits)

    # Null:
    def null_editor(self, *args, **traits):
        import null_editor as ne
        return ne.ToolkitEditorFactory(*args, **traits)

    # Ordered set:
    def ordered_set_editor(self, *args, **traits):
        import ordered_set_editor as ose
        return ose.ToolkitEditorFactory(*args, **traits)

    # Plot:
    def plot_editor(self, *args, **traits):
        import plot_editor as pe
        return pe.ToolkitEditorFactory(*args, **traits)

    # Range:
    def range_editor(self, *args, **traits):
        import range_editor as re
        return re.ToolkitEditorFactory(*args, **traits)

    # RGB Color:
    def rgb_color_editor(self, *args, **traits):
        import rgb_color_editor as rgbce
        return rgbce.ToolkitEditorFactory(*args, **traits)

    # Set:
    def set_editor(self, *args, **traits):
        import set_editor as se
        return se.ToolkitEditorFactory(*args, **traits)

    # Shell:
    def shell_editor(self, *args, **traits):
        import shell_editor as se
        return se.ToolkitEditorFactory(*args, **traits)

    # Table:
    def table_editor(self, *args, **traits):
        import table_editor as te
        return te.ToolkitEditorFactory(*args, **traits)

    # Tabular:
    def tabular_editor(self, *args, **traits):
        import tabular_editor as te
        return te.TabularEditor(*args, **traits)

    # Text:
    def text_editor(self, *args, **traits):
        import text_editor as te
        return te.ToolkitEditorFactory(*args, **traits)

    # Title:
    def title_editor(self, *args, **traits):
        import title_editor
        return title_editor.TitleEditor(*args, **traits)

    # Tree:
    def tree_editor(self, *args, **traits):
        import tree_editor as te
        return te.ToolkitEditorFactory(*args, **traits)

    # Tuple:
    def tuple_editor(self, *args, **traits):
        import tuple_editor as te
        return te.ToolkitEditorFactory(*args, **traits)

    # Value:
    def value_editor(self, *args, **traits):
        import value_editor as ve
        return ve.ToolkitEditorFactory(*args, **traits)<|MERGE_RESOLUTION|>--- conflicted
+++ resolved
@@ -292,17 +292,10 @@
 
         # Position and size the window as requested:
         layout = window.layout()
-<<<<<<< HEAD
         if layout.sizeConstraint() == QtWidgets.QLayout.SetFixedSize:
             layout.setSizeConstraint( QtWidgets.QLayout.SetDefaultConstraint )
-            window.move( max( 0, x ), max( 0, y ) )
+            window.move(max(0, x), max(0, y))
             window.setFixedSize( QtCore.QSize ( width, height ) )
-=======
-        if layout.sizeConstraint() == QtGui.QLayout.SetFixedSize:
-            layout.setSizeConstraint(QtGui.QLayout.SetDefaultConstraint)
-            window.move(max(0, x), max(0, y))
-            window.setFixedSize(QtCore.QSize(width, height))
->>>>>>> f610fbd5
         else:
             window.setGeometry(max(0, x), max(0, y), width, height)
 
@@ -469,13 +462,8 @@
               specific color format.
         """
         return {
-<<<<<<< HEAD
-            'WindowColor': QtWidgets.QApplication.palette().color(QtGui.QPalette.Window),
-        }
-=======
-            'WindowColor': QtGui.QApplication.palette().color(
+            'WindowColor': QtWidgets.QApplication.palette().color(
                 QtGui.QPalette.Window), }
->>>>>>> f610fbd5
 
     #-------------------------------------------------------------------------
     #  GUI toolkit dependent trait definitions:
