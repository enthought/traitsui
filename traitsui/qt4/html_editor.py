--- conflicted
+++ resolved
@@ -57,25 +57,14 @@
         """ Finishes initializing the editor by creating the underlying toolkit
             widget.
         """
-<<<<<<< HEAD
         self.control = QtWebKitWidgets.QWebView()
         self.control.setSizePolicy( QtWidgets.QSizePolicy.Expanding,
                                     QtWidgets.QSizePolicy.Expanding )
 
         if self.factory.open_externally:
             page = self.control.page()
-            page.setLinkDelegationPolicy( QtWebKitWidgets.QWebPage.DelegateAllLinks )
-            page.linkClicked[QtCore.QUrl].connect(self._link_clicked) # TODO: untested (?)
-=======
-        self.control = QtWebKit.QWebView()
-        self.control.setSizePolicy(QtGui.QSizePolicy.Expanding,
-                                   QtGui.QSizePolicy.Expanding)
-
-        if self.factory.open_externally:
-            page = self.control.page()
-            page.setLinkDelegationPolicy(QtWebKit.QWebPage.DelegateAllLinks)
+            page.setLinkDelegationPolicy(QtWebKitWidgets.QWebPage.DelegateAllLinks)
             page.linkClicked.connect(self._link_clicked)
->>>>>>> f610fbd5
 
         self.base_url = self.factory.base_url
         self.sync_value(self.factory.base_url_name, 'base_url', 'from')
