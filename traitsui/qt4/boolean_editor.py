#------------------------------------------------------------------------------
# Copyright (c) 2007, Riverbank Computing Limited
# All rights reserved.
#
# This software is provided without warranty under the terms of the BSD license.
# However, when used with the GPL version of PyQt the additional terms
# described in the PyQt GPL exception also apply

#
# Author: Riverbank Computing Limited
#------------------------------------------------------------------------------

""" Defines the various Boolean editors for the PyQt user interface toolkit.
"""

#-------------------------------------------------------------------------
#  Imports:
#-------------------------------------------------------------------------

from pyface.qt import QtCore, QtGui, QtWidgets

# FIXME: ToolkitEditorFactory is a proxy class defined here just for backward
# compatibility. The class has been moved to the
# traitsui.editors.boolean_editor file.
from traitsui.editors.boolean_editor \
    import ToolkitEditorFactory

from editor \
    import Editor

# This needs to be imported in here for use by the editor factory for boolean
# editors (declared in traitsui). The editor factory's text_editor
# method will use the TextEditor in the ui.
from text_editor \
    import SimpleEditor as TextEditor

from constants \
    import ReadonlyColor

#-------------------------------------------------------------------------
#  'SimpleEditor' class:
#-------------------------------------------------------------------------


class SimpleEditor(Editor):
    """ Simple style of editor for Boolean values, which displays a check box.
    """
    #-------------------------------------------------------------------------
    #  Finishes initializing the editor by creating the underlying toolkit
    #  widget:
    #-------------------------------------------------------------------------

    def init(self, parent):
        """ Finishes initializing the editor by creating the underlying toolkit
            widget.
        """
<<<<<<< HEAD
        self.control = QtWidgets.QCheckBox()
        self.control.stateChanged[int].connect(self.update_object)
=======
        self.control = QtGui.QCheckBox()
        self.control.stateChanged.connect(self.update_object)
>>>>>>> f610fbd5
        self.set_tooltip()

    #-------------------------------------------------------------------------
    #  Handles the user clicking on the checkbox:
    #-------------------------------------------------------------------------

    def update_object(self, state):
        """ Handles the user clicking the checkbox.
        """
        self.value = bool(state)

    #-------------------------------------------------------------------------
    #  Updates the editor when the object trait changes external to the editor:
    #-------------------------------------------------------------------------

    def update_editor(self):
        """ Updates the editor when the object trait changes externally to the
            editor.
        """
        if self.value:
            self.control.setCheckState(QtCore.Qt.Checked)
        else:
            self.control.setCheckState(QtCore.Qt.Unchecked)

#-------------------------------------------------------------------------
#  'ReadonlyEditor' class:
#-------------------------------------------------------------------------


class ReadonlyEditor(Editor):
    """ Read-only style of editor for Boolean values, which displays static text
    of either "True" or "False".
    """
    #-------------------------------------------------------------------------
    #  Finishes initializing the editor by creating the underlying toolkit
    #  widget:
    #-------------------------------------------------------------------------

    def init(self, parent):
        """ Finishes initializing the editor by creating the underlying toolkit
            widget.
        """
        self.control = QtWidgets.QLineEdit()
        self.control.setReadOnly(True)

        pal = QtGui.QPalette(self.control.palette())
        pal.setColor(QtGui.QPalette.Base, ReadonlyColor)
        self.control.setPalette(pal)

    #-------------------------------------------------------------------------
    #  Updates the editor when the object trait changes external to the editor:
    #
    #  (Should normally be overridden in a subclass)
    #-------------------------------------------------------------------------

    def update_editor(self):
        """ Updates the editor when the object trait changes externally to the
            editor.
        """
        if self.value:
            self.control.setText('True')
        else:
            self.control.setText('False')<|MERGE_RESOLUTION|>--- conflicted
+++ resolved
@@ -54,13 +54,8 @@
         """ Finishes initializing the editor by creating the underlying toolkit
             widget.
         """
-<<<<<<< HEAD
         self.control = QtWidgets.QCheckBox()
-        self.control.stateChanged[int].connect(self.update_object)
-=======
-        self.control = QtGui.QCheckBox()
         self.control.stateChanged.connect(self.update_object)
->>>>>>> f610fbd5
         self.set_tooltip()
 
     #-------------------------------------------------------------------------
