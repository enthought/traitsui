--- conflicted
+++ resolved
@@ -27,12 +27,7 @@
 
 import os
 
-<<<<<<< HEAD
 from pyface.qt import QtCore, QtGui, QtWidgets
-
-=======
-from pyface.qt import QtCore, QtGui
->>>>>>> f610fbd5
 from pyface.image_resource import ImageResource
 from pyface.ui_traits import Image
 
@@ -169,12 +164,8 @@
             slot = self._on_rows_selection
         else:
             slot = self._on_row_selection
-<<<<<<< HEAD
-        self.control.selectionModel().selectionChanged[QtCore.QItemSelection, QtCore.QItemSelection].connect(slot)
-=======
         selection_model = self.control.selectionModel()
         selection_model.selectionChanged.connect(slot)
->>>>>>> f610fbd5
 
         # Synchronize other interesting traits as necessary:
         self.sync_value(factory.update, 'update', 'from')
@@ -193,16 +184,6 @@
         self.sync_value(factory.scroll_to_row, 'scroll_to_row', 'from')
 
         # Connect other signals as necessary
-<<<<<<< HEAD
-        control.activated[QtCore.QModelIndex].connect(self._on_activate)
-        control.clicked[QtCore.QModelIndex].connect(self._on_click)
-        control.clicked[QtCore.QModelIndex].connect(self._on_right_click)
-        control.doubleClicked[QtCore.QModelIndex].connect(self._on_dclick)
-        control.horizontalHeader().sectionClicked[int].connect(self._on_column_click)
-
-        control.setContextMenuPolicy(QtCore.Qt.CustomContextMenu)
-        control.customContextMenuRequested[QtCore.QPoint].connect(self._on_context_menu)
-=======
         control.activated.connect(self._on_activate)
         control.clicked.connect(self._on_click)
         control.clicked.connect(self._on_right_click)
@@ -212,7 +193,6 @@
 
         control.setContextMenuPolicy(QtCore.Qt.CustomContextMenu)
         control.customContextMenuRequested.connect(self._on_context_menu)
->>>>>>> f610fbd5
 
         self.header_event_filter = HeaderEventFilter(self)
         control.horizontalHeader().installEventFilter(self.header_event_filter)
@@ -424,13 +404,8 @@
                         row, 0))
             smodel.clearSelection()
             smodel.select(selection,
-<<<<<<< HEAD
                 QtCore.QItemSelectionModel.Select |
                 QtCore.QItemSelectionModel.Rows)
-=======
-                          QtGui.QItemSelectionModel.Select |
-                          QtGui.QItemSelectionModel.Rows)
->>>>>>> f610fbd5
 
     def _multi_selected_rows_items_changed(self, event):
         smodel = self.control.selectionModel()
@@ -444,17 +419,10 @@
                           QtCore.QItemSelectionModel.Rows)
 
     scroll_to_row_hint_map = {
-<<<<<<< HEAD
-        'center'  : QtWidgets.QTableView.PositionAtCenter,
-        'top'     : QtWidgets.QTableView.PositionAtTop,
-        'bottom'  : QtWidgets.QTableView.PositionAtBottom,
-        'visible' : QtWidgets.QTableView.EnsureVisible,
-=======
-        'center': QtGui.QTableView.PositionAtCenter,
-        'top': QtGui.QTableView.PositionAtTop,
-        'bottom': QtGui.QTableView.PositionAtBottom,
-        'visible': QtGui.QTableView.EnsureVisible,
->>>>>>> f610fbd5
+        'center': QtWidgets.QTableView.PositionAtCenter,
+        'top': QtWidgets.QTableView.PositionAtTop,
+        'bottom': QtWidgets.QTableView.PositionAtBottom,
+        'visible': QtWidgets.QTableView.EnsureVisible,
     }
 
     def _scroll_to_row_changed(self, row):
@@ -634,12 +602,8 @@
 
         painter.restore()
 
-<<<<<<< HEAD
+
 class _TableView(QtWidgets.QTableView):
-=======
-
-class _TableView(QtGui.QTableView):
->>>>>>> f610fbd5
     """ A QTableView configured to behave as expected by TraitsUI.
     """
 
@@ -713,13 +677,8 @@
         # Note that setting 'EditKeyPressed' as an edit trigger does not work on
         # most platforms, which is why we do this here.
         if (event.key() in (QtCore.Qt.Key_Enter, QtCore.Qt.Key_Return) and
-<<<<<<< HEAD
             self.state() != QtWidgets.QAbstractItemView.EditingState and
-            factory.editable and 'edit' in factory.operations):
-=======
-            self.state() != QtGui.QAbstractItemView.EditingState and
                 factory.editable and 'edit' in factory.operations):
->>>>>>> f610fbd5
             if factory.multi_select:
                 rows = editor.multi_selected_rows
                 row = rows[0] if len(rows) == 1 else -1
@@ -779,11 +738,7 @@
 
         parent = self.parent()
         if (not self._initial_size and parent and
-<<<<<<< HEAD
-            (self.isVisible() or isinstance(parent, QtWidgets.QMainWindow))):
-=======
-                (self.isVisible() or isinstance(parent, QtGui.QMainWindow))):
->>>>>>> f610fbd5
+                (self.isVisible() or isinstance(parent, QtWidgets.QMainWindow))):
             self._initial_size = True
             self.resizeColumnsToContents()
 
