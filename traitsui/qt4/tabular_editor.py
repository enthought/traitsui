--- conflicted
+++ resolved
@@ -706,16 +706,13 @@
 
         if factory.show_row_titles and factory.auto_resize_rows:
             if is_qt4:
-                vheader.setResizeMode(QtGui.QHeaderView.ResizeToContents)
+                vheader.setResizeMode(
+                    QtGui.QHeaderView.ResizeMode.ResizeToContents
+                )
             else:
                 vheader.setSectionResizeMode(
                     QtGui.QHeaderView.ResizeMode.ResizeToContents
                 )
-<<<<<<< HEAD
-=======
-            else:
-                vheader.setResizeMode(QtGui.QHeaderView.ResizeMode.ResizeToContents)
->>>>>>> 37cb031f
         else:
             # Set a default height for rows. Although setting the resize mode to
             # ResizeToContents would provide the best sizes, this is far too
