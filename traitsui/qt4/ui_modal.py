#------------------------------------------------------------------------------
# Copyright (c) 2007, Riverbank Computing Limited
# All rights reserved.
#
# This software is provided without warranty under the terms of the BSD license.
# However, when used with the GPL version of PyQt the additional terms
# described in the PyQt GPL exception also apply

#
# Author: Riverbank Computing Limited
#------------------------------------------------------------------------------

"""Creates a PyQt user interface for a specified UI object.
"""


from pyface.qt import QtWidgets

from traitsui.menu \
    import ApplyButton, RevertButton, OKButton, CancelButton, HelpButton

from ui_base \
    import BaseDialog

from ui_panel \
    import panel


#-------------------------------------------------------------------------
#  Create the different modal PyQt user interfaces.
#-------------------------------------------------------------------------

def ui_modal(ui, parent):
    """Creates a modal PyQt user interface for a specified UI object.
    """
    _ui_dialog(ui, parent, BaseDialog.MODAL)


def ui_nonmodal(ui, parent):
    """Creates a non-modal PyQt user interface for a specified UI object.
    """
    _ui_dialog(ui, parent, BaseDialog.NONMODAL)


def _ui_dialog(ui, parent, style):
    """Creates a PyQt dialog box for a specified UI object.

       Changes are not immediately applied to the underlying object.  The user
       must click **Apply** or **OK** to apply changes.  The user can revert
       changes by clicking **Revert** or **Cancel**.
    """
    if ui.owner is None:
        ui.owner = _ModalDialog()

    BaseDialog.display_ui(ui, parent, style)


class _ModalDialog(BaseDialog):
    """Modal dialog box for Traits-based user interfaces.
    """

    def init(self, ui, parent, style):
        """Initialise the object.
        """
        self.ui = ui
        self.control = ui.control
        view = ui.view

        revert = apply = False

        if self.control is not None:
            if hasattr(self, 'revert'):
                revert = self.revert.isEnabled()

            if hasattr(self, 'apply'):
                apply = self.apply.isEnabled()

            ui.reset()
        else:
            self.create_dialog(parent, style)

            # Create the 'context' copies we will need while editing:
            context = ui.context
            ui._context = context
            ui.context = self._copy_context(context)
            ui._revert = self._copy_context(context)

        self.set_icon(view.icon)

        # Convert the buttons to actions.
        buttons = [self.coerce_button(button) for button in view.buttons]
        nr_buttons = len(buttons)

        if (nr_buttons != 1) or (not self.is_button(buttons[0], '')):
            bbox = QtWidgets.QDialogButtonBox()

            # Create the necessary special function buttons.
            if nr_buttons == 0:
                if view.apply:
                    self.check_button(buttons, ApplyButton)
                    if view.revert:
                        self.check_button(buttons, RevertButton)
                if view.ok:
                    self.check_button(buttons, OKButton)
                if view.cancel:
                    self.check_button(buttons, CancelButton)
                if view.help:
                    self.check_button(buttons, HelpButton)

            for raw_button, button in zip(view.buttons, buttons):
                default = raw_button == view.default_button

                if self.is_button(button, 'Apply'):
<<<<<<< HEAD
                    self.apply = self.add_button(button, bbox,
                            QtWidgets.QDialogButtonBox.ApplyRole, self._on_apply,
                            enabled=apply, default=default)
=======
                    self.apply = self.add_button(
                        button,
                        bbox,
                        QtGui.QDialogButtonBox.ApplyRole,
                        self._on_apply,
                        enabled=apply,
                        default=default)
>>>>>>> f610fbd5
                    ui.on_trait_change(self._on_applyable, 'modified',
                                       dispatch='ui')

                elif self.is_button(button, 'Revert'):
<<<<<<< HEAD
                    self.revert = self.add_button(button, bbox,
                            QtWidgets.QDialogButtonBox.ResetRole, self._on_revert,
                            enabled=revert, default=default)

                elif self.is_button(button, 'OK'):
                    self.ok = self.add_button(button, bbox,
                            QtWidgets.QDialogButtonBox.AcceptRole,
                            self.control.accept, default=default)
=======
                    self.revert = self.add_button(
                        button,
                        bbox,
                        QtGui.QDialogButtonBox.ResetRole,
                        self._on_revert,
                        enabled=revert,
                        default=default)

                elif self.is_button(button, 'OK'):
                    self.ok = self.add_button(
                        button,
                        bbox,
                        QtGui.QDialogButtonBox.AcceptRole,
                        self.control.accept,
                        default=default)
>>>>>>> f610fbd5
                    ui.on_trait_change(self._on_error, 'errors', dispatch='ui')

                elif self.is_button(button, 'Cancel'):
                    self.add_button(button, bbox,
<<<<<<< HEAD
                            QtWidgets.QDialogButtonBox.RejectRole,
                            self.control.reject, default=default)

                elif self.is_button(button, 'Help'):
                    self.add_button(button, bbox,
                            QtWidgets.QDialogButtonBox.HelpRole, self._on_help,
                            default=default)

                elif not self.is_button(button, ''):
                    self.add_button(button, bbox,
                            QtWidgets.QDialogButtonBox.ActionRole, default=default)
=======
                                    QtGui.QDialogButtonBox.RejectRole,
                                    self.control.reject, default=default)

                elif self.is_button(button, 'Help'):
                    self.add_button(
                        button,
                        bbox,
                        QtGui.QDialogButtonBox.HelpRole,
                        self._on_help,
                        default=default)

                elif not self.is_button(button, ''):
                    self.add_button(
                        button,
                        bbox,
                        QtGui.QDialogButtonBox.ActionRole,
                        default=default)
>>>>>>> f610fbd5

        else:
            bbox = None

        self.add_contents(panel(ui), bbox)

    def close(self, rc):
        """Close the dialog and set the given return code.
        """
        super(_ModalDialog, self).close(rc)

        self.apply = self.revert = self.help = None

    def _copy_context(self, context):
        """Creates a copy of a *context* dictionary.
        """
        result = {}
        for name, value in context.items():
            if value is not None:
                result[name] = value.clone_traits()
            else:
                result[name] = None

        return result

    def _apply_context(self, from_context, to_context):
        """Applies the traits in the *from_context* to the *to_context*.
        """
        for name, value in from_context.items():
            if value is not None:
                to_context[name].copy_traits(value)
            else:
                to_context[name] = None

        if to_context is self.ui._context:
            on_apply = self.ui.view.on_apply
            if on_apply is not None:
                on_apply()

    def _on_finished(self, result):
        """Handles the user finishing with the dialog.
        """
        accept = bool(result)

        if accept:
            self._apply_context(self.ui.context, self.ui._context)
        else:
            self._apply_context(self.ui._revert, self.ui._context)

        self.close(accept)

    def _on_apply(self):
        """Handles a request to apply changes.
        """
        ui = self.ui
        self._apply_context(ui.context, ui._context)
        self.revert.setEnabled(True)
        ui.handler.apply(ui.info)
        ui.modified = False

    def _on_applyable(self, state):
        """Handles a change to the "modified" state of the user interface .
        """
        self.apply.setEnabled(state)

    def _on_revert(self):
        """Handles a request to revert changes.
        """
        ui = self.ui
        self._apply_context(ui._revert, ui.context)
        self._apply_context(ui._revert, ui._context)
        self.revert.setEnabled(False)
        ui.handler.revert(ui.info)
        ui.modified = False<|MERGE_RESOLUTION|>--- conflicted
+++ resolved
@@ -111,37 +111,21 @@
                 default = raw_button == view.default_button
 
                 if self.is_button(button, 'Apply'):
-<<<<<<< HEAD
-                    self.apply = self.add_button(button, bbox,
-                            QtWidgets.QDialogButtonBox.ApplyRole, self._on_apply,
-                            enabled=apply, default=default)
-=======
                     self.apply = self.add_button(
                         button,
                         bbox,
-                        QtGui.QDialogButtonBox.ApplyRole,
+                        QtWidgets.QDialogButtonBox.ApplyRole,
                         self._on_apply,
                         enabled=apply,
                         default=default)
->>>>>>> f610fbd5
                     ui.on_trait_change(self._on_applyable, 'modified',
                                        dispatch='ui')
 
                 elif self.is_button(button, 'Revert'):
-<<<<<<< HEAD
-                    self.revert = self.add_button(button, bbox,
-                            QtWidgets.QDialogButtonBox.ResetRole, self._on_revert,
-                            enabled=revert, default=default)
-
-                elif self.is_button(button, 'OK'):
-                    self.ok = self.add_button(button, bbox,
-                            QtWidgets.QDialogButtonBox.AcceptRole,
-                            self.control.accept, default=default)
-=======
                     self.revert = self.add_button(
                         button,
                         bbox,
-                        QtGui.QDialogButtonBox.ResetRole,
+                        QtWidgets.QDialogButtonBox.ResetRole,
                         self._on_revert,
                         enabled=revert,
                         default=default)
@@ -150,35 +134,21 @@
                     self.ok = self.add_button(
                         button,
                         bbox,
-                        QtGui.QDialogButtonBox.AcceptRole,
+                        QtWidgets.QDialogButtonBox.AcceptRole,
                         self.control.accept,
                         default=default)
->>>>>>> f610fbd5
                     ui.on_trait_change(self._on_error, 'errors', dispatch='ui')
 
                 elif self.is_button(button, 'Cancel'):
                     self.add_button(button, bbox,
-<<<<<<< HEAD
-                            QtWidgets.QDialogButtonBox.RejectRole,
-                            self.control.reject, default=default)
-
-                elif self.is_button(button, 'Help'):
-                    self.add_button(button, bbox,
-                            QtWidgets.QDialogButtonBox.HelpRole, self._on_help,
-                            default=default)
-
-                elif not self.is_button(button, ''):
-                    self.add_button(button, bbox,
-                            QtWidgets.QDialogButtonBox.ActionRole, default=default)
-=======
-                                    QtGui.QDialogButtonBox.RejectRole,
+                                    QtWidgets.QDialogButtonBox.RejectRole,
                                     self.control.reject, default=default)
 
                 elif self.is_button(button, 'Help'):
                     self.add_button(
                         button,
                         bbox,
-                        QtGui.QDialogButtonBox.HelpRole,
+                        QtWidgets.QDialogButtonBox.HelpRole,
                         self._on_help,
                         default=default)
 
@@ -186,9 +156,8 @@
                     self.add_button(
                         button,
                         bbox,
-                        QtGui.QDialogButtonBox.ActionRole,
-                        default=default)
->>>>>>> f610fbd5
+                        QtWidgets.QDialogButtonBox.ActionRole,
+                        default=default)
 
         else:
             bbox = None
