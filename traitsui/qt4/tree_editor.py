--- conflicted
+++ resolved
@@ -879,12 +879,7 @@
             selected = [self._get_node_data(nid)[2] for nid in nids]
             for nid in nids:
                 # If there is a real selection, get the associated object:
-<<<<<<< HEAD
-                expanded, node, sel_object = self._get_node_data(nid)
-=======
                 expanded, sel_node, sel_object = self._get_node_data(nid)
-                selected.append(sel_object)
->>>>>>> 0af220f3
 
                 # Try to inform the node specific handler of the selection, if
                 # there are multiple selections, we only care about the first
