#------------------------------------------------------------------------------
# Copyright (c) 2008, Riverbank Computing Limited
# All rights reserved.
#
# This software is provided without warranty under the terms of the BSD license.
# However, when used with the GPL version of PyQt the additional terms described in the PyQt GPL exception also apply

#
# Author: Riverbank Computing Limited
#------------------------------------------------------------------------------

""" Defines the various instance editors and the instance editor factory for
    the PyQt user interface toolkit..
"""

#-------------------------------------------------------------------------------
#  Imports:
#-------------------------------------------------------------------------------

from pyface.qt import QtWidgets

from traits.api \
    import HasTraits, Property

# FIXME: ToolkitEditorFactory is a proxy class defined here just for backward
# compatibility. The class has been moved to the
# traitsui.editors.instance_editor file.
from traitsui.editors.instance_editor \
    import ToolkitEditorFactory

from traitsui.ui_traits \
    import AView

from traitsui.helper \
    import user_name_for

from traitsui.handler \
    import Handler

from traitsui.instance_choice \
    import InstanceChoiceItem

from editor \
    import Editor

from constants \
    import DropColor

from helper \
    import position_window

#-------------------------------------------------------------------------------
#  Constants:
#-------------------------------------------------------------------------------

OrientationMap = {
    'default':    None,
    'horizontal': QtWidgets.QBoxLayout.LeftToRight,
    'vertical':   QtWidgets.QBoxLayout.TopToBottom
}

#-------------------------------------------------------------------------------
#  'CustomEditor' class:
#-------------------------------------------------------------------------------

class CustomEditor ( Editor ):
    """ Custom style of editor for instances. If selection among instances is
    allowed, the editor displays a combo box listing instances that can be
    selected. If the current instance is editable, the editor displays a panel
    containing trait editors for all the instance's traits.
    """

    # Background color when an item can be dropped on the editor:
    ok_color = DropColor

    # The orientation of the instance editor relative to the instance selector:
    orientation = QtWidgets.QBoxLayout.TopToBottom

    # Class constant:
    extra = 0

    #---------------------------------------------------------------------------
    #  Trait definitions:
    #---------------------------------------------------------------------------

    # List of InstanceChoiceItem objects used by the editor
    items = Property

    # The view to use for displaying the instance
    view = AView

    #---------------------------------------------------------------------------
    #  Finishes initializing the editor by creating the underlying toolkit
    #  widget:
    #---------------------------------------------------------------------------

    def init ( self, parent ):
        """ Finishes initializing the editor by creating the underlying toolkit
            widget.
        """
        factory = self.factory
        if factory.name != '':
            self._object, self._name, self._value = \
                self.parse_extended_name( factory.name )

        # Create a panel to hold the object trait's view:
        if factory.editable:
            self.control = self._panel = parent = QtWidgets.QWidget()

        # Build the instance selector if needed:
        selectable = factory.selectable
        droppable  = factory.droppable
        items      = self.items
        for item in items:
            droppable  |= item.is_droppable()
            selectable |= item.is_selectable()

        if selectable:
            self._object_cache = {}
            item = self.item_for( self.value )
            if item is not None:
                self._object_cache[ id( item ) ] = self.value

            self._choice = QtWidgets.QComboBox()
            self._choice.activated['QString'].connect(self.update_object)

            self.set_tooltip( self._choice )

            if factory.name != '':
                self._object.on_trait_change( self.rebuild_items,
                                              self._name, dispatch = 'ui' )
                self._object.on_trait_change( self.rebuild_items,
                                 self._name + '_items', dispatch = 'ui' )

            factory.on_trait_change( self.rebuild_items, 'values',
                                     dispatch = 'ui' )
            factory.on_trait_change( self.rebuild_items, 'values_items',
                                     dispatch = 'ui' )

            self.rebuild_items()

        elif droppable:
            self._choice = QtWidgets.QLineEdit()
            self._choice.setReadOnly(True)
            self.set_tooltip( self._choice )

        if droppable:
            self._choice.SetDropTarget( PythonDropTarget( self ) )

        orientation = OrientationMap[ factory.orientation ]
        if orientation is None:
            orientation = self.orientation

        if (selectable or droppable) and factory.editable:
            layout = QtWidgets.QBoxLayout(orientation, parent)
            layout.setContentsMargins(0, 0, 0, 0)
            layout.addWidget(self._choice)

            if orientation == QtWidgets.QBoxLayout.TopToBottom:
                hline = QtWidgets.QFrame()
                hline.setFrameShape(QtWidgets.QFrame.HLine)
                hline.setFrameShadow(QtWidgets.QFrame.Sunken)

                layout.addWidget(hline)

            self.create_editor(parent, layout)
        elif self.control is None:
            if self._choice is None:
                self._choice = QtWidgets.QComboBox()
                self._choice.activated['QString'].connect(self.update_object)

            self.control = self._choice
        else:
            layout = QtWidgets.QBoxLayout(orientation, parent)
            layout.setContentsMargins(0, 0, 0, 0)
            self.create_editor(parent, layout)

        # Synchronize the 'view' to use:
        # fixme: A normal assignment can cause a crash (for unknown reasons) in
        # some cases, so we make sure that no notifications are generated:
        self.trait_setq( view = factory.view )
        self.sync_value( factory.view_name, 'view', 'from' )

    #---------------------------------------------------------------------------
    #  Creates the editor control:
    #---------------------------------------------------------------------------

    def create_editor(self, parent, layout):
        """ Creates the editor control.
        """
        self._panel = QtWidgets.QWidget()
        layout.addWidget(self._panel)

    #---------------------------------------------------------------------------
    #  Gets the current list of InstanceChoiceItem items:
    #---------------------------------------------------------------------------

    def _get_items ( self ):
        """ Gets the current list of InstanceChoiceItem items.
        """
        if self._items is not None:
            return self._items

        factory = self.factory
        if self._value is not None:
            values = self._value() + factory.values
        else:
            values = factory.values

        items = []
        adapter = factory.adapter
        for value in values:
            if not isinstance( value, InstanceChoiceItem ):
                value = adapter( object = value )
            items.append( value )

        self._items = items

        return items

    #---------------------------------------------------------------------------
    #  Rebuilds the object selector list:
    #---------------------------------------------------------------------------

    def rebuild_items ( self ):
        """ Rebuilds the object selector list.
        """
        # Clear the current cached values:
        self._items = None

        # Rebuild the contents of the selector list:
        name   = -1
        value  = self.value
        choice = self._choice
        choice.clear()
        for i, item in enumerate(self.items):
            if item.is_selectable():
                choice.addItem(item.get_name())
                if item.is_compatible( value ):
                    name = i

        # Reselect the current item if possible:
        if name >= 0:
            choice.setCurrentIndex(name)
        else:
            # Otherwise, current value is no longer valid, try to discard it:
            try:
                self.value = None
            except:
                pass

    #---------------------------------------------------------------------------
    #  Returns the InstanceChoiceItem for a specified object:
    #---------------------------------------------------------------------------

    def item_for ( self, object ):
        """ Returns the InstanceChoiceItem for a specified object.
        """
        for item in self.items:
            if item.is_compatible( object ):
                return item

        return None

    #---------------------------------------------------------------------------
    #  Returns the view to use for a specified object:
    #---------------------------------------------------------------------------

    def view_for ( self, object, item ):
        """ Returns the view to use for a specified object.
        """
        view = ''
        if item is not None:
            view = item.get_view()

        if view == '':
            view = self.view

        return self.ui.handler.trait_view_for( self.ui.info, view, object,
                                               self.object_name, self.name )

    #---------------------------------------------------------------------------
    #  Handles the user selecting a new value from the combo box:
    #---------------------------------------------------------------------------

    def update_object(self, text):
        """ Handles the user selecting a new value from the combo box.
        """
        name = unicode(text)
        for item in self.items:
            if name == item.get_name():
                id_item = id( item )
                object  = self._object_cache.get( id_item )
                if object is None:
                    object = item.get_object()
                    if (not self.factory.editable) and item.is_factory:
                        view = self.view_for( object, self.item_for( object ) )
                        view.ui( object, self.control, 'modal' )

                    if self.factory.cachable:
                        self._object_cache[ id_item ] = object

                self.value = object
                self.resynch_editor()
                break

    #---------------------------------------------------------------------------
    #  Updates the editor when the object trait changes external to the editor:
    #---------------------------------------------------------------------------

    def update_editor ( self ):
        """ Updates the editor when the object trait changes externally to the
            editor.
        """
        # Synchronize the editor contents:
        self.resynch_editor()

        # Update the selector (if any):
        choice = self._choice
        item   = self.item_for( self.value )
        if (choice is not None) and (item is not None):
            name = item.get_name( self.value )
            if self._object_cache is not None:
                idx = choice.findText(name)
                if idx < 0:
                    idx = choice.count()
                    choice.addItem(name)

                choice.setCurrentIndex(idx)
            else:
                choice.setText(name)

    #---------------------------------------------------------------------------
    #  Resynchronizes the contents of the editor when the object trait changes
    #  external to the editor:
    #---------------------------------------------------------------------------

    def resynch_editor ( self ):
        """ Resynchronizes the contents of the editor when the object trait
        changes externally to the editor.
        """
        panel = self._panel
        if panel is not None:
            # Dispose of the previous contents of the panel:
            layout = panel.layout()
            if layout is None:
                layout = QtWidgets.QVBoxLayout(panel)
                layout.setContentsMargins(0, 0, 0, 0)
            elif self._ui is not None:
                self._ui.dispose()
                self._ui = None
            else:
                child = layout.takeAt(0)
                while child is not None:
                    child = layout.takeAt(0)

                del child

            # Create the new content for the panel:
            stretch = 0
            value   = self.value
            if not isinstance( value, HasTraits ):
                str_value = ''
                if value is not None:
                    str_value = self.str_value
                control = QtWidgets.QLabel(str_value)
            else:
                view    = self.view_for( value, self.item_for( value ) )
                context = value.trait_context()
                handler = None
                if isinstance( value, Handler ):
                    handler = value
                context.setdefault( 'context', self.object )
                context.setdefault( 'context_handler', self.ui.handler )
                self._ui = ui = view.ui( context, panel, 'subpanel',
                                         value.trait_view_elements(), handler,
                                         self.factory.id )
                control         = ui.control
                self.scrollable = ui._scrollable
                ui.parent       = self.ui

                if view.resizable or view.scrollable or ui._scrollable:
                    stretch = 1

            # FIXME: Handle stretch.
            layout.addWidget(control)

    #---------------------------------------------------------------------------
    #  Disposes of the contents of an editor:
    #---------------------------------------------------------------------------

    def dispose ( self ):
        """ Disposes of the contents of an editor.
        """
        # Make sure we aren't hanging on to any object refs:
        self._object_cache = None

        if self._ui is not None:
            self._ui.dispose()

        if self._choice is not None:
            if self._object is not None:
                self._object.on_trait_change( self.rebuild_items,
                                              self._name, remove = True )
                self._object.on_trait_change( self.rebuild_items,
                                 self._name + '_items', remove = True )

            self.factory.on_trait_change( self.rebuild_items, 'values',
                                          remove = True )
            self.factory.on_trait_change( self.rebuild_items,
                                          'values_items', remove = True )

        super( CustomEditor, self ).dispose()

    #---------------------------------------------------------------------------
    #  Handles an error that occurs while setting the object's trait value:
    #---------------------------------------------------------------------------

    def error ( self, excp ):
        """ Handles an error that occurs while setting the object's trait value.
        """
        pass

    #---------------------------------------------------------------------------
    #  Returns the editor's control for indicating error status:
    #---------------------------------------------------------------------------

    def get_error_control ( self ):
        """ Returns the editor's control for indicating error status.
        """
        return (self._choice or self.control)

    #-- UI preference save/restore interface -----------------------------------

    #---------------------------------------------------------------------------
    #  Restores any saved user preference information associated with the
    #  editor:
    #---------------------------------------------------------------------------

    def restore_prefs ( self, prefs ):
        """ Restores any saved user preference information associated with the
            editor.
        """
        ui = self._ui
        if (ui is not None) and (prefs.get( 'id' ) == ui.id):
            ui.set_prefs( prefs.get( 'prefs' ) )

    #---------------------------------------------------------------------------
    #  Returns any user preference information associated with the editor:
    #---------------------------------------------------------------------------

    def save_prefs ( self ):
        """ Returns any user preference information associated with the editor.
        """
        ui = self._ui
        if (ui is not None) and (ui.id != ''):
            return { 'id':    ui.id,
                     'prefs': ui.get_prefs() }

        return None

    #-- Traits event handlers --------------------------------------------------

    def _view_changed ( self, view ):
        self.resynch_editor()

#-------------------------------------------------------------------------------
#  'SimpleEditor' class:
#-------------------------------------------------------------------------------

class SimpleEditor ( CustomEditor ):
    """ Simple style of editor for instances, which displays a button. Clicking
    the button displays a dialog box in which the instance can be edited.
    """

    # Class constants:
    orientation = QtWidgets.QBoxLayout.LeftToRight
    extra       = 2

    #---------------------------------------------------------------------------
    #  Creates the editor control:
    #---------------------------------------------------------------------------

    def create_editor(self, parent, layout):
        """ Creates the editor control (a button).
        """
        self._button = QtWidgets.QPushButton()
        layout.addWidget(self._button)
        self._button.clicked.connect(self.edit_instance)

    #---------------------------------------------------------------------------
    #  Edit the contents of the object trait when the user clicks the button:
    #---------------------------------------------------------------------------

    def edit_instance(self):
        """ Edit the contents of the object trait when the user clicks the
            button.
        """
        # Create the user interface:
        factory = self.factory
        view    = self.ui.handler.trait_view_for( self.ui.info, factory.view,
                                                  self.value, self.object_name,
                                                  self.name )
        ui = self.value.edit_traits( view, kind=factory.kind, id=factory.id )

        # Make sure the editor is properly disposed
<<<<<<< HEAD
        self._button.destroyed.connect(lambda: ui.dispose() )
=======
        self._button.destroyed.connect( ui.dispose )
>>>>>>> e373e5c8

        # Check to see if the view was 'modal', in which case it will already
        # have been closed (i.e. is None) by the time we get control back:
        if ui.control is not None:
            # Position the window on the display:
            position_window( ui.control )

            # Chain our undo history to the new user interface if it does not
            # have its own:
            if ui.history is None:
                ui.history = self.ui.history

    #---------------------------------------------------------------------------
    #  Resynchronizes the contents of the editor when the object trait changes
    #  external to the editor:
    #---------------------------------------------------------------------------

    def resynch_editor ( self ):
        """ Resynchronizes the contents of the editor when the object trait
            changes externally to the editor.
        """
        button = self._button
        if button is not None:
            label = self.factory.label
            if label == '':
                label = user_name_for( self.name )

            button.setText(label)
            button.setEnabled(isinstance(self.value, HasTraits))<|MERGE_RESOLUTION|>--- conflicted
+++ resolved
@@ -504,11 +504,7 @@
         ui = self.value.edit_traits( view, kind=factory.kind, id=factory.id )
 
         # Make sure the editor is properly disposed
-<<<<<<< HEAD
-        self._button.destroyed.connect(lambda: ui.dispose() )
-=======
         self._button.destroyed.connect( ui.dispose )
->>>>>>> e373e5c8
 
         # Check to see if the view was 'modal', in which case it will already
         # have been closed (i.e. is None) by the time we get control back:
