#-------------------------------------------------------------------------
#
#  Copyright (c) 2009, Enthought, Inc.
#  All rights reserved.
#
#  This software is provided without warranty under the terms of the BSD
#  license included in enthought/LICENSE.txt and may be redistributed only
#  under the conditions described in the aforementioned license.  The license
#  is also available online at http://www.enthought.com/licenses/BSD.txt
#
#  Thanks for using Enthought open source!
#
#  Author: Evan Patterson
#  Date:   06/22/2009
#
#-------------------------------------------------------------------------

""" Defines the table model used by the tabular editor.
"""

#-------------------------------------------------------------------------
#  Imports:
#-------------------------------------------------------------------------

from traits.util.api import deprecated

from pyface.qt import QtCore, QtGui

from traitsui.ui_traits import SequenceTypes

from .clipboard import PyMimeData

#-------------------------------------------------------------------------
#  Constants:
#-------------------------------------------------------------------------

# Mapping for trait alignment values to qt4 alignment values:
alignment_map = {
    'left': QtCore.Qt.AlignLeft,
    'right': QtCore.Qt.AlignRight,
    'center': QtCore.Qt.AlignHCenter,
    'justify': QtCore.Qt.AlignJustify
}

# MIME type for internal table drag/drop operations
tabular_mime_type = 'traits-ui-tabular-editor'

#-------------------------------------------------------------------------
#  'TabularModel' class:
#-------------------------------------------------------------------------


class TabularModel(QtCore.QAbstractTableModel):
    """ The model for tabular data."""

    def __init__(self, editor, parent=None):
        """ Initialise the object.
        """
        QtCore.QAbstractTableModel.__init__(self, parent)

        self._editor = editor

    #-------------------------------------------------------------------------
    #  QAbstractItemModel interface:
    #-------------------------------------------------------------------------

    def data(self, mi, role):
        """ Reimplemented to return the data.
        """
        editor = self._editor
        adapter = editor.adapter
        obj, name = editor.object, editor.name
        row, column = mi.row(), mi.column()

        if role == QtCore.Qt.DisplayRole or role == QtCore.Qt.EditRole:
            return adapter.get_text(obj, name, row, column)

        elif role == QtCore.Qt.DecorationRole:
            image = editor._get_image(
                adapter.get_image(
                    obj, name, row, column))
            if image is not None:
                return image

        elif role == QtCore.Qt.ToolTipRole:
            tooltip = adapter.get_tooltip(obj, name, row, column)
            if tooltip:
                return tooltip

        elif role == QtCore.Qt.FontRole:
            font = adapter.get_font(obj, name, row, column)
            if font is not None:
                return QtGui.QFont(font)

        elif role == QtCore.Qt.TextAlignmentRole:
            string = adapter.get_alignment(obj, name, column)
            alignment = alignment_map.get(string, QtCore.Qt.AlignLeft)
            return int(alignment | QtCore.Qt.AlignVCenter)

        elif role == QtCore.Qt.BackgroundRole:
            color = adapter.get_bg_color(obj, name, row, column)
            if color is not None:
                if isinstance(color, SequenceTypes):
                    q_color = QtGui.QColor(*color)
                else:
                    q_color = QtGui.QColor(color)
                return QtGui.QBrush(q_color)

        elif role == QtCore.Qt.ForegroundRole:
            color = adapter.get_text_color(obj, name, row, column)
            if color is not None:
                if isinstance(color, SequenceTypes):
                    q_color = QtGui.QColor(*color)
                else:
                    q_color = QtGui.QColor(color)
                return QtGui.QBrush(q_color)

        return None

    def setData(self, mi, value, role):
        """ Reimplmented to allow for modification for the object trait.
        """
        if role != QtCore.Qt.EditRole:
            return False

        editor = self._editor
        obj, name = editor.object, editor.name
        row, column = mi.row(), mi.column()

        editor.adapter.set_text(obj, name, row, column, value)
        self.dataChanged.emit(mi, mi)
        return True

    def flags(self, mi):
        """ Reimplemented to set editable status and movable status.
        """
        editor = self._editor
        row = mi.row()
        column = mi.column()

        if not mi.isValid():
            return QtCore.Qt.ItemIsDropEnabled

        flags = QtCore.Qt.ItemIsEnabled
        if editor.factory.selectable:
            flags |= QtCore.Qt.ItemIsSelectable

        # If the adapter defines get_can_edit_cell(), use it to determine
        # editability over the row-wise get_can_edit().
        if (editor.factory.editable and 'edit' in editor.factory.operations and
                hasattr(editor.adapter, 'get_can_edit_cell')):
            if editor.adapter.get_can_edit_cell(editor.object, editor.name,
                                                row, column):
                flags |= QtCore.Qt.ItemIsEditable
        elif (editor.factory.editable and 'edit' in editor.factory.operations and
                editor.adapter.get_can_edit(editor.object, editor.name, row)):
            flags |= QtCore.Qt.ItemIsEditable

        if editor.adapter.get_drag(
                editor.object,
                editor.name,
                row) is not None:
            flags |= QtCore.Qt.ItemIsDragEnabled

        if editor.factory.editable:
            flags |= QtCore.Qt.ItemIsDropEnabled

        return flags

    def headerData(self, section, orientation, role):
        """ Reimplemented to return the header data.
        """
        if role != QtCore.Qt.DisplayRole:
            return None

        editor = self._editor

        label = None
        if orientation == QtCore.Qt.Vertical:
            label = editor.adapter.get_row_label(section, editor.object)
        elif orientation == QtCore.Qt.Horizontal:
            label = editor.adapter.get_label(section, editor.object)

        return label

    def rowCount(self, mi):
        """ Reimplemented to return the number of rows.
        """
        editor = self._editor
        return editor.adapter.len(editor.object, editor.name)

    def columnCount(self, mi):
        """ Reimplemented to return the number of columns.
        """
        editor = self._editor
        return len(editor.adapter.columns)

    def insertRow(self, row, parent=QtCore.QModelIndex(), obj=None):
        """ Reimplemented to allow creation of new rows. Added an optional
            arg to allow the insertion of an existing row object.
        """
        editor = self._editor
        adapter = editor.adapter

        if obj is None:
            obj = adapter.get_default_value(editor.object, editor.name)
        self.beginInsertRows(parent, row, row)
        editor.callx(
            editor.adapter.insert,
            editor.object,
            editor.name,
            row,
            obj)
        self.endInsertRows()
        return True

    def insertRows(self, row, count, parent=QtCore.QModelIndex()):
        """ Reimplemented to allow creation of new items.
        """
        editor = self._editor
        adapter = editor.adapter

        self.beginInsertRows(parent, row, row + count - 1)
        for i in xrange(count):
            value = adapter.get_default_value(editor.object, editor.name)
            editor.callx(
                adapter.insert,
                editor.object,
                editor.name,
                row,
                value)
        self.endInsertRows()
        return True

    def removeRows(self, row, count, parent=QtCore.QModelIndex()):
        """ Reimplemented to allow row deletion, as well as reordering via drag
            and drop.
        """
        editor = self._editor
        adapter = editor.adapter
        self.beginRemoveRows(parent, row, row + count - 1)
        for i in xrange(count):
            editor.callx(adapter.delete, editor.object, editor.name, row)
        self.endRemoveRows()
        n = self.rowCount(None)
        if not editor.factory.multi_select:
            editor.selected_row = row if row < n else row - 1
        else:
            #FIXME: what should the selection be?
            editor.multi_selected_rows = []
        return True

    def mimeTypes(self):
        """ Reimplemented to expose our internal MIME type for drag and drop
            operations.
        """
        return [tabular_mime_type, PyMimeData.MIME_TYPE,
                PyMimeData.NOPICKLE_MIME_TYPE]

    def mimeData(self, indexes):
        """ Reimplemented to generate MIME data containing the rows of the
            current selection.
        """
        rows = sorted(set([index.row() for index in indexes]))
        items = [self._editor.adapter.get_drag(
            self._editor.object, self._editor.name, row)
            for row in rows]
        mime_data = PyMimeData.coerce(items)
        data = QtCore.QByteArray(str(id(self)))
        for row in rows:
            data.append(' %i' % row)
        mime_data.setData(tabular_mime_type, data)
        return mime_data

    def dropMimeData(self, mime_data, action, row, column, parent):
        """ Reimplemented to allow items to be moved.
        """
        if action == QtCore.Qt.IgnoreAction:
            return False

        # this is a drag from a tabular model
        data = mime_data.data(tabular_mime_type)
        if not data.isNull() and action == QtCore.Qt.MoveAction:
            id_and_rows = map(int, str(data).split(' '))
            table_id = id_and_rows[0]
            # is it from ourself?
            if table_id == id(self):
                current_rows = id_and_rows[1:]
                self.moveRows(current_rows, parent.row())
                return True

        # this is an external drag
        data = PyMimeData.coerce(mime_data).instance()
        if data is not None:
            if not isinstance(data, list):
                data = [data]
            editor = self._editor
            object = editor.object
            name = editor.name
            adapter = editor.adapter
            if row == -1 and parent.isValid():
                # find correct row number
                row = parent.row()
            if row == -1 and adapter.len(object, name) == 0:
                # if empty list, target is after end of list
                row = 0
            if all(adapter.get_can_drop(object, name, row, item)
                   for item in data):
                for item in reversed(data):
                    self.dropItem(item, row)
                return True
        return False

    def supportedDropActions(self):
        """ Reimplemented to allow items to be moved.
        """
        return QtCore.Qt.MoveAction

<<<<<<< HEAD
    @deprecated('QAbstractItemModel.reset() obsoleted in Qt5. See Qt5 docs.')
    def reset(self):
        """ Reimplemented because removed in Qt5
        """
        self.beginResetModel()
        self.endResetModel()

    #---------------------------------------------------------------------------
=======
    #-------------------------------------------------------------------------
>>>>>>> f610fbd5
    #  TabularModel interface:
    #-------------------------------------------------------------------------

    def dropItem(self, item, row):
        """ Handle a Python object being dropped onto a row """
        editor = self._editor
        object = editor.object
        name = editor.name
        adapter = editor.adapter
        destination = adapter.get_dropped(object, name, row, item)

        if destination == 'after':
            row += 1

        adapter.insert(object, name, row, item)

    def moveRow(self, old_row, new_row):
        """ Convenience method to move a single row.
        """
        return self.moveRows([old_row], new_row)

    def moveRows(self, current_rows, new_row):
        """ Moves a sequence of rows (provided as a list of row indexes) to a
            new row.
        """
        editor = self._editor

        # Sort rows in descending order so they can be removed without
        # invalidating the indices.
        current_rows.sort()
        current_rows.reverse()

        # If the the highest selected row is lower than the destination, do an
        # insertion before rather than after the destination.
        if current_rows[-1] < new_row:
            new_row += 1

        # Remove selected rows...
        objects = []
        for row in current_rows:
            if row <= new_row:
                new_row -= 1
            obj = editor.adapter.get_item(editor.object, editor.name, row)
            objects.insert(0, obj)
            self.removeRow(row)

        # ...and add them at the new location.
        for i, obj in enumerate(objects):
            self.insertRow(new_row + i, obj=obj)

        # Update the selection for the new location.
        if editor.factory.multi_select:
            editor.setx(multi_selected=objects)
            editor.multi_selected_rows = range(new_row, new_row + len(objects))
        else:
            editor.setx(selected=objects[0])
            editor.selected_row = new_row<|MERGE_RESOLUTION|>--- conflicted
+++ resolved
@@ -316,7 +316,6 @@
         """
         return QtCore.Qt.MoveAction
 
-<<<<<<< HEAD
     @deprecated('QAbstractItemModel.reset() obsoleted in Qt5. See Qt5 docs.')
     def reset(self):
         """ Reimplemented because removed in Qt5
@@ -324,10 +323,7 @@
         self.beginResetModel()
         self.endResetModel()
 
-    #---------------------------------------------------------------------------
-=======
     #-------------------------------------------------------------------------
->>>>>>> f610fbd5
     #  TabularModel interface:
     #-------------------------------------------------------------------------
 
