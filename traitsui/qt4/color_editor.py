--- conflicted
+++ resolved
@@ -313,12 +313,8 @@
 #  Creates a custom color editor panel for a specified editor:
 #----------------------------------------------------------------------------
 
-<<<<<<< HEAD
+
 class FixedButton(QtWidgets.QPushButton):
-=======
-
-class FixedButton(QtGui.QPushButton):
->>>>>>> f610fbd5
     """ Override to work around a bug in Qt 4.7 on Macs.
 
     https://bugreports.qt-project.org/browse/QTBUG-15936
