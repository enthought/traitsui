--- conflicted
+++ resolved
@@ -67,16 +67,12 @@
             if image is not None:
                 return image
 
-<<<<<<< HEAD
-        elif role == QtCore.Qt.ToolTipRole:
+        elif role == QtCore.Qt.ItemDataRole.ToolTipRole:
             tooltip = adapter.get_tooltip(editor.object, editor.name, index)
             if tooltip:
                 return tooltip
 
-        elif role == QtCore.Qt.BackgroundRole:
-=======
         elif role == QtCore.Qt.ItemDataRole.BackgroundRole:
->>>>>>> 44c1e044
             if editor.is_auto_add(index):
                 color = adapter.get_default_bg_color(
                     editor.object, editor.name
