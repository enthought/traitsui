#-------------------------------------------------------------------------
#
#  Copyright (c) 2009, Enthought, Inc.
#  All rights reserved.
#
#  This software is provided without warranty under the terms of the BSD
#  license included in enthought/LICENSE.txt and may be redistributed only
#  under the conditions described in the aforementioned license.  The license
#  is also available online at http://www.enthought.com/licenses/BSD.txt
#
#  Thanks for using Enthought open source!
#
#  Author: Evan Patterson
#  Date:   08/05/2009
#
#-------------------------------------------------------------------------

""" Defines the table model used by the tabular editor.
"""

#-------------------------------------------------------------------------
#  Imports:
#-------------------------------------------------------------------------

from traits.util.api import deprecated

from pyface.qt import QtCore, QtGui

from traitsui.ui_traits import SequenceTypes

#-------------------------------------------------------------------------
#  Constants:
#-------------------------------------------------------------------------

# MIME type for internal table drag/drop operations
mime_type = 'traits-ui-list-str-editor'

#-------------------------------------------------------------------------
#  'ListStrModel' class:
#-------------------------------------------------------------------------


class ListStrModel(QtCore.QAbstractListModel):
    """ A model for lists of strings.
    """

    def __init__(self, editor, parent=None):
        """ Initialise the object.
        """
        QtCore.QAbstractListModel.__init__(self, parent)

        self._editor = editor

    #-------------------------------------------------------------------------
    #  QAbstractItemModel interface:
    #-------------------------------------------------------------------------

    def rowCount(self, mi):
        """ Reimplemented to return items in the list.
        """
        editor = self._editor
        return editor.adapter.len(editor.object, editor.name)

    def data(self, mi, role):
        """ Reimplemented to return the data.
        """
        editor = self._editor
        adapter = editor.adapter
        index = mi.row()

        if role == QtCore.Qt.DisplayRole or role == QtCore.Qt.EditRole:
            if editor.is_auto_add(index):
                text = adapter.get_default_text(editor.object, editor.name,
                                                index)
            else:
                text = adapter.get_text(editor.object, editor.name, index)
            if role == QtCore.Qt.DisplayRole and text == '':
                # FIXME: This is a hack to make empty strings editable.
                text = ' '
            return text

        elif role == QtCore.Qt.DecorationRole:
            if editor.is_auto_add(index):
                image = adapter.get_default_image(editor.object,
                                                  editor.name, index)
            else:
                image = adapter.get_image(editor.object, editor.name, index)
            image = editor.get_image(image)
            if image is not None:
                return image

        elif role == QtCore.Qt.BackgroundRole:
            if editor.is_auto_add(index):
                color = adapter.get_default_bg_color(
                    editor.object, editor.name)
            else:
                color = adapter.get_bg_color(editor.object, editor.name, index)
            if color is not None:
                if isinstance(color, SequenceTypes):
                    q_color = QtGui.QColor(*color)
                else:
                    q_color = QtGui.QColor(color)
                return QtGui.QBrush(q_color)

        elif role == QtCore.Qt.ForegroundRole:
            if editor.is_auto_add(index):
                color = adapter.get_default_text_color(editor.object,
                                                       editor.name)
            else:
                color = adapter.get_text_color(editor.object,
                                               editor.name, index)
            if color is not None:
                if isinstance(color, SequenceTypes):
                    q_color = QtGui.QColor(*color)
                else:
                    q_color = QtGui.QColor(color)
                return QtGui.QBrush(q_color)

        return None

    def setData(self, mi, value, role):
        """ Reimplmented to allow for modification of the object trait.
        """
        editor = self._editor
        editor.adapter.set_text(editor.object, editor.name, mi.row(), value)
        self.dataChanged.emit(mi, mi)
        return True

    def setItemData(self, mi, roles):
        """ Reimplmented to reject all setItemData calls.
        """
        # FIXME: This is a hack to prevent the QListView from clearing out the
        # old row after a move operation. (The QTableView doesn't do this, for
        # some reason). This behavior is not overridable so far as I can tell,
        # but there may be a better way around this issue. Note that we cannot
        # simply use a CopyAction instead because InternalMove mode is hardcoded
        # in the Qt source to allow only MoveActions.
        return False

    def flags(self, mi):
        """ Reimplemented to set editable status and movable status.
        """
        editor = self._editor
        index = mi.row()

        flags = QtCore.Qt.ItemIsSelectable | QtCore.Qt.ItemIsEnabled

        if (editor.factory.editable and 'edit' in editor.factory.operations and
                editor.adapter.get_can_edit(editor.object, editor.name, index)):
            flags |= QtCore.Qt.ItemIsEditable

        if (editor.factory.editable and 'move' in editor.factory.operations and
                editor.adapter.get_drag(editor.object, editor.name, index) is not None):
            flags |= QtCore.Qt.ItemIsDragEnabled | QtCore.Qt.ItemIsDropEnabled

        return flags

    def headerData(self, section, orientation, role):
        """ Reimplemented to return title for vertical header data.
        """
        if orientation != QtCore.Qt.Horizontal or role != QtCore.Qt.DisplayRole:
            return None

        return self._editor.title

    def insertRow(self, row, parent=QtCore.QModelIndex(), obj=None):
        """ Reimplemented to allow creation of new rows. Added an optional
            arg to allow the insertion of an existing row object.
        """
        editor = self._editor
        adapter = editor.adapter

        if obj is None:
            obj = adapter.get_default_value(editor.object, editor.name)
        self.beginInsertRows(parent, row, row)
        editor.callx(
            editor.adapter.insert, editor.object, editor.name, row, obj)
        self.endInsertRows()
        return True

    def insertRows(self, row, count, parent=QtCore.QModelIndex()):
        """ Reimplemented to allow creation of new items.
        """
        editor = self._editor
        adapter = editor.adapter

        self.beginInsertRows(parent, row, row + count - 1)
        for i in xrange(count):
            value = adapter.get_default_value(editor.object, editor.name)
            editor.callx(
                adapter.insert,
                editor.object,
                editor.name,
                row,
                value)
        self.endInsertRows()
        return True

    def removeRows(self, row, count, parent=QtCore.QModelIndex()):
        """ Reimplemented to allow row deletion, as well as reordering via drag
            and drop.
        """
        editor = self._editor
        adapter = editor.adapter

        self.beginRemoveRows(parent, row, row + count - 1)
        for i in xrange(count):
            editor.callx(adapter.delete, editor.object, editor.name, row)
        self.endRemoveRows()
        return True

    def mimeTypes(self):
        """ Reimplemented to expose our internal MIME type for drag and drop
            operations.
        """
        return [mime_type]

    def mimeData(self, indexes):
        """ Reimplemented to generate MIME data containing the rows of the
            current selection.
        """
        mime_data = QtCore.QMimeData()
        rows = list(set([index.row() for index in indexes]))
        data = QtCore.QByteArray(str(rows[0]))
        for row in rows[1:]:
            data.append(' %i' % row)
        mime_data.setData(mime_type, data)
        return mime_data

    def dropMimeData(self, mime_data, action, row, column, parent):
        """ Reimplemented to allow items to be moved.
        """
        if action == QtCore.Qt.IgnoreAction:
            return False

        data = mime_data.data(mime_type)
        if data.isNull():
            return False

        current_rows = [int(s) for s in data.data().decode('utf8').split(' ')]
        self.moveRows(current_rows, parent.row())
        return True

    def supportedDropActions(self):
        """ Reimplemented to allow items to be moved.
        """
        return QtCore.Qt.MoveAction

<<<<<<< HEAD
    @deprecated('QAbstractItemModel.reset() obsoleted in Qt5. See Qt5 docs')
    def reset(self):
        """ Reimplemented because removed in Qt5
        """
        self.beginResetModel()
        self.endResetModel()

    #---------------------------------------------------------------------------
=======
    #-------------------------------------------------------------------------
>>>>>>> f610fbd5
    #  ListStrModel interface:
    #-------------------------------------------------------------------------

    def moveRow(self, old_row, new_row):
        """ Convenience method to move a single row.
        """
        return self.moveRows([old_row], new_row)

    def moveRows(self, current_rows, new_row):
        """ Moves a sequence of rows (provided as a list of row indexes) to a
            new row.
        """
        editor = self._editor

        # Sort rows in descending order so they can be removed without
        # invalidating the indices.
        current_rows.sort()
        current_rows.reverse()

        # If the the highest selected row is lower than the destination, do an
        # insertion before rather than after the destination.
        if current_rows[-1] < new_row:
            new_row += 1

        # Remove selected rows...
        objects = []
        for row in current_rows:
            if row <= new_row:
                new_row -= 1
            obj = editor.adapter.get_item(editor.object, editor.name, row)
            objects.insert(0, obj)
            self.removeRow(row)

        # ...and add them at the new location.
        for i, obj in enumerate(objects):
            self.insertRow(new_row + i, obj=obj)

        # Update the selection for the new location.
        if editor.factory.multi_select:
            editor.setx(multi_selected=objects)
            editor.multi_selected_indices = range(
                new_row, new_row + len(objects))
        else:
            editor.setx(selected=objects[0])
            editor.selected_index = new_row<|MERGE_RESOLUTION|>--- conflicted
+++ resolved
@@ -246,7 +246,6 @@
         """
         return QtCore.Qt.MoveAction
 
-<<<<<<< HEAD
     @deprecated('QAbstractItemModel.reset() obsoleted in Qt5. See Qt5 docs')
     def reset(self):
         """ Reimplemented because removed in Qt5
@@ -254,10 +253,7 @@
         self.beginResetModel()
         self.endResetModel()
 
-    #---------------------------------------------------------------------------
-=======
     #-------------------------------------------------------------------------
->>>>>>> f610fbd5
     #  ListStrModel interface:
     #-------------------------------------------------------------------------
 
