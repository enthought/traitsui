--- conflicted
+++ resolved
@@ -119,17 +119,10 @@
             self._header_view = header_view
             header_view.setModel(self.model)
             header_view.setMaximumHeight(header_view.sizeHint().height())
-<<<<<<< HEAD
             if is_qt4:
-                header_view.setResizeMode(QtGui.QHeaderView.Stretch)
-            else:
-                header_view.setSectionResizeMode(QtGui.QHeaderView.Stretch)
-=======
-            if is_qt5:
+                header_view.setResizeMode(QtGui.QHeaderView.ResizeMode.Stretch)
+            else:
                 header_view.setSectionResizeMode(QtGui.QHeaderView.ResizeMode.Stretch)
-            else:
-                header_view.setResizeMode(QtGui.QHeaderView.ResizeMode.Stretch)
->>>>>>> 37cb031f
             layout.addWidget(header_view)
         else:
             self._header_view = None
