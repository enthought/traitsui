#-------------------------------------------------------------------------
#
#  Copyright (c) 2009, Enthought, Inc.
#  All rights reserved.
#
#  This software is provided without warranty under the terms of the BSD
#  license included in enthought/LICENSE.txt and may be redistributed only
#  under the conditions described in the aforementioned license.  The license
#  is also available online at http://www.enthought.com/licenses/BSD.txt
#
#  Thanks for using Enthought open source!
#
#  Author: Evan Patterson
#  Date:   08/05/2009
#
#-------------------------------------------------------------------------

""" Traits UI editor for editing lists of strings.
"""

#-------------------------------------------------------------------------
#  Imports:
#-------------------------------------------------------------------------

from pyface.qt import QtCore, QtGui, QtWidgets
import collections

from pyface.image_resource import ImageResource
from traits.api import Any, Bool, Event, Int, Instance, List, \
    Property, Str, TraitListEvent, NO_COMPARE
from traitsui.list_str_adapter import ListStrAdapter

from editor import Editor
from list_str_model import ListStrModel
from traitsui.menu import Menu

#-------------------------------------------------------------------------
#  '_ListStrEditor' class:
#-------------------------------------------------------------------------


class _ListStrEditor(Editor):
    """ Traits UI editor for editing lists of strings.
    """

    #-------------------------------------------------------------------------
    #  Trait definitions:
    #-------------------------------------------------------------------------

    # The list view control associated with the editor:
    list_view = Any

    # The list model associated the editor:
    model = Instance(ListStrModel)

    # The title of the editor:
    title = Str

    # The current set of selected items (which one is used depends upon the
    # initial state of the editor factory 'multi_select' trait):
    selected = Any
    multi_selected = List

    # The current set of selected item indices (which one is used depends upon
    # the initial state of the editor factory 'multi_select' trait):
    selected_index = Int(-1)
    multi_selected_indices = List(Int)

    # The most recently actived item and its index.
    # Always trigger change notification.
    activated = Any(comparison_mode=NO_COMPARE)
    activated_index = Int(comparison_mode=NO_COMPARE)

    # The most recently right_clicked item and its index:
    right_clicked = Event
    right_clicked_index = Event

    # Is the list editor scrollable? This value overrides the default.
    scrollable = True

    # Should the selected item be edited after rebuilding the editor list:
    edit = Bool(False)

    # The adapter from list items to editor values:
    adapter = Instance(ListStrAdapter)

    # Dictionary mapping image names to QIcons
    images = Any({})

    # Dictionary mapping ImageResource objects to QIcons
    image_resources = Any({})

    # The current number of item currently in the list:
    item_count = Property

    # The current search string:
    search = Str

    #-------------------------------------------------------------------------
    #  Editor interface:
    #-------------------------------------------------------------------------

    def init(self, parent):
        """ Finishes initializing the editor by creating the underlying toolkit
            widget.
        """
        factory = self.factory

        # Set up the adapter to use:
        self.adapter = factory.adapter
        self.sync_value(factory.adapter_name, 'adapter', 'from')

        # Create the list model and accompanying controls:
        self.model = ListStrModel(editor=self)

        self.control = QtWidgets.QWidget()
        layout = QtWidgets.QVBoxLayout(self.control)
        layout.setContentsMargins(0, 0, 0, 0)
        layout.setSpacing(0)

        if factory.title or factory.title_name:
            header_view = QtWidgets.QHeaderView(QtCore.Qt.Horizontal, self.control)
            header_view.setModel(self.model)
            header_view.setMaximumHeight(header_view.sizeHint().height())
            header_view.setResizeMode(QtWidgets.QHeaderView.Stretch)
            layout.addWidget(header_view)

        self.list_view = _ListView(self)
        layout.addWidget(self.list_view)

        # Set up the list control's event handlers:
        if factory.multi_select:
            slot = self._on_rows_selection
        else:
            slot = self._on_row_selection
<<<<<<< HEAD
        self.list_view.selectionModel().selectionChanged[QtCore.QItemSelection, QtCore.QItemSelection].connect(slot)
        self.list_view.activated[QtCore.QModelIndex].connect(self._on_activate)
=======
        selection_model = self.list_view.selectionModel()
        selection_model.selectionChanged.connect(slot)

        self.list_view.activated.connect(self._on_activate)
>>>>>>> f610fbd5

        # Initialize the editor title:
        self.title = factory.title
        self.sync_value(factory.title_name, 'title', 'from')

        # Set up the selection listener
        if factory.multi_select:
            self.sync_value(factory.selected, 'multi_selected', 'both',
                            is_list=True)
            self.sync_value(factory.selected_index, 'multi_selected_indices',
                            'both', is_list=True)
        else:
            self.sync_value(factory.selected, 'selected', 'both')
            self.sync_value(factory.selected_index, 'selected_index', 'both')

        # Synchronize other interesting traits as necessary:
        self.sync_value(factory.activated, 'activated', 'to')
        self.sync_value(factory.activated_index, 'activated_index', 'to')

        self.sync_value(factory.right_clicked, 'right_clicked', 'to')
        self.sync_value(
            factory.right_clicked_index,
            'right_clicked_index',
            'to')

        # Make sure we listen for 'items' changes as well as complete list
        # replacements:
        self.context_object.on_trait_change(
            self.update_editor, self.extended_name + '_items', dispatch='ui')

        # Create the mapping from user supplied images to QIcons:
        for image_resource in factory.images:
            self._add_image(image_resource)

        # Refresh the editor whenever the adapter changes:
        self.on_trait_change(
            self.refresh_editor, 'adapter.+update', dispatch='ui')

        # Set the list control's tooltip:
        self.set_tooltip()

    def dispose(self):
        """ Disposes of the contents of an editor.
        """
        self.context_object.on_trait_change(
            self.update_editor, self.extended_name + '_items', remove=True)

        self.on_trait_change(
            self.refresh_editor, 'adapter.+update', remove=True)

        super(Editor, self).dispose()

    def update_editor(self):
        """ Updates the editor when the object trait changes externally to the
            editor.
        """
        if not self._no_update:
            self.model.beginResetModel()
            self.model.endResetModel()
            # restore selection back
            if self.factory.multi_select:
                self._multi_selected_changed(self.multi_selected)
            else:
                self._selected_changed(self.selected)

    #-------------------------------------------------------------------------
    #  ListStrEditor interface:
    #-------------------------------------------------------------------------

    def refresh_editor(self):
        """ Requests that the underlying list widget to redraw itself.
        """
        self.list_view.viewport().update()

    def callx(self, func, *args, **kw):
        """ Call a function without allowing the editor to update.
        """
        old = self._no_update
        self._no_update = True
        try:
            func(*args, **kw)
        finally:
            self._no_update = old

    def setx(self, **keywords):
        """ Set one or more attributes without allowing the editor to update.
        """
        old = self._no_notify
        self._no_notify = True
        try:
            for name, value in keywords.items():
                setattr(self, name, value)
        finally:
            self._no_notify = old

    def get_image(self, image):
        """ Converts a user specified image to a QIcon.
        """
        if isinstance(image, ImageResource):
            result = self.image_resources.get(image)
            if result is not None:
                return result

            return self._add_image(image)

        return self.images.get(image)

    def is_auto_add(self, index):
        """ Returns whether or not the index is the special 'auto add' item at
            the end of the list.
        """
        return (self.factory.auto_add and
                (index >= self.adapter.len(self.object, self.name)))

    #-------------------------------------------------------------------------
    #  Private interface:
    #-------------------------------------------------------------------------

    def _add_image(self, image_resource):
        """ Adds a new image to the image map.
        """
        image = image_resource.create_icon()

        self.image_resources[image_resource] = image
        self.images[image_resource.name] = image

        return image

    #-- Property Implementations ---------------------------------------------

    def _get_item_count(self):
        return (self.model.rowCount(None) - self.factory.auto_add)

    #-- Trait Event Handlers -------------------------------------------------

    def _selected_changed(self, selected):
        """ Handles the editor's 'selected' trait being changed.
        """
        if not self._no_update:
            try:
                selected_index = self.value.index(selected)
            except ValueError:
                pass
            else:
                self._selected_index_changed(selected_index)

    def _selected_index_changed(self, selected_index):
        """ Handles the editor's 'selected_index' trait being changed.
        """
        if not self._no_update:
            smodel = self.list_view.selectionModel()
            if selected_index == -1:
                smodel.clearSelection()
            else:
                mi = self.model.index(selected_index)
                smodel.select(mi, QtCore.QItemSelectionModel.ClearAndSelect)
                self.list_view.scrollTo(mi)

    def _multi_selected_changed(self, selected):
        """ Handles the editor's 'multi_selected' trait being changed.
        """
        if not self._no_update:
            indices = []
            for item in selected:
                try:
                    indices.append(self.value.index(item))
                except ValueError:
                    pass
            self._multi_selected_indices_changed(indices)

    def _multi_selected_items_changed(self, event):
        """ Handles the editor's 'multi_selected' trait being modified.
        """
        if not self._no_update:
            try:
                added = [self.value.index(item) for item in event.added]
                removed = [self.value.index(item) for item in event.removed]
            except ValueError:
                pass
            else:
                event = TraitListEvent(0, added, removed)
                self._multi_selected_indices_items_changed(event)

    def _multi_selected_indices_changed(self, selected_indices):
        """ Handles the editor's 'multi_selected_indices' trait being changed.
        """
        if not self._no_update:
            smodel = self.list_view.selectionModel()
            smodel.clearSelection()
            for selected_index in selected_indices:
                smodel.select(self.model.index(selected_index),
                              QtCore.QItemSelectionModel.Select)
            if selected_indices:
                self.list_view.scrollTo(self.model.index(selected_indices[-1]))

    def _multi_selected_indices_items_changed(self, event):
        """ Handles the editor's 'multi_selected_indices' trait being modified.
        """
        if not self._no_update:
            smodel = self.list_view.selectionModel()
            for selected_index in event.removed:
                smodel.select(self.model.index(selected_index),
                              QtCore.QItemSelectionModel.Deselect)
            for selected_index in event.added:
                smodel.select(self.model.index(selected_index),
                              QtCore.QItemSelectionModel.Select)

    #-- List Control Event Handlers ------------------------------------------

    def _on_activate(self, mi):
        """ Handle a cell being activated.
        """
        self.activated_index = index = mi.row()
        self.activated = self.adapter.get_item(self.object, self.name, index)

    def _on_context_menu(self, point):
        """ Handle a context menu request.
        """
        mi = self.list_view.indexAt(point)
        if mi.isValid():
            self.right_clicked_index = index = mi.row()
            self.right_clicked = self.adapter.get_item(
                self.object, self.name, index)

    def _on_row_selection(self, added, removed):
        """ Handle the row selection being changed.
        """
        self._no_update = True
        try:
            indices = self.list_view.selectionModel().selectedRows()
            if len(indices):
                self.selected_index = indices[0].row()
                self.selected = self.adapter.get_item(self.object, self.name,
                                                      self.selected_index)
            else:
                self.selected_index = -1
                self.selected = None
        finally:
            self._no_update = False

    def _on_rows_selection(self, added, removed):
        """ Handle the rows selection being changed.
        """
        self._no_update = True
        try:
            indices = self.list_view.selectionModel().selectedRows()
            self.multi_selected_indices = indices = [i.row() for i in indices]
            self.multi_selected = [self.adapter.get_item(self.object,
                                                         self.name, i)
                                   for i in self.multi_selected_indices]
        finally:
            self._no_update = False

    def _on_context_menu(self, pos):
        menu = self.factory.menu

        index = self.list_view.indexAt(pos).row()

        if isinstance(menu, str):
            menu = getattr(self.object, menu, None)

        if isinstance(menu, collections.Callable):
            menu = menu(index)

        if menu is not None:
            qmenu = menu.create_menu(self.list_view, self)

            self._menu_context = {'selection': self.object,
                                  'object': self.object,
                                  'editor': self,
                                  'index': index,
                                  'info': self.ui.info,
                                  'handler': self.ui.handler}

            qmenu.exec_(self.list_view.mapToGlobal(pos))

            self._menu_context = None

#-------------------------------------------------------------------------
#  Qt widgets that have been configured to behave as expected by Traits UI:
#-------------------------------------------------------------------------


class _ItemDelegate(QtWidgets.QStyledItemDelegate):
    """ A QStyledItemDelegate which optionally draws horizontal gridlines.
        (QListView does not support gridlines).
    """

    def __init__(self, editor, parent=None):
        """ Save the editor
        """
        QtWidgets.QStyledItemDelegate.__init__(self, parent)
        self._editor = editor

    def paint(self, painter, option, index):
        """ Overrident to draw gridlines.
        """
        QtWidgets.QStyledItemDelegate.paint(self, painter, option, index)
        if self._editor.factory.horizontal_lines:
            painter.save()
            painter.setPen(option.palette.color(QtGui.QPalette.Dark))
            painter.drawLine(
                option.rect.bottomLeft(),
                option.rect.bottomRight())
            painter.restore()

<<<<<<< HEAD
class _ListView(QtWidgets.QListView):
=======

class _ListView(QtGui.QListView):
>>>>>>> f610fbd5
    """ A QListView configured to behave as expected by TraitsUI.
    """

    def __init__(self, editor):
        """ Initialise the object.
        """
        QtWidgets.QListView.__init__(self)

        self._editor = editor
        self.setItemDelegate(_ItemDelegate(editor, self))
        self.setModel(editor.model)
        factory = editor.factory

        # Configure the selection behavior
        if factory.multi_select:
            mode = QtWidgets.QAbstractItemView.ExtendedSelection
        else:
            mode = QtWidgets.QAbstractItemView.SingleSelection
        self.setSelectionMode(mode)

        # Configure drag and drop behavior
        self.setDragEnabled(True)
        self.setDragDropOverwriteMode(True)
        self.setDragDropMode(QtWidgets.QAbstractItemView.InternalMove)
        self.setDropIndicatorShown(True)

        if editor.factory.menu is False:
            self.setContextMenuPolicy(QtCore.Qt.NoContextMenu)
        elif editor.factory.menu is not False:
            self.setContextMenuPolicy(QtCore.Qt.CustomContextMenu)

        self.customContextMenuRequested.connect(editor._on_context_menu)

        # Configure context menu behavior
        self.setContextMenuPolicy(QtCore.Qt.CustomContextMenu)

    def keyPressEvent(self, event):
        """ Reimplemented to support edit, insert, and delete by keyboard.
        """
        editor = self._editor
        factory = editor.factory

        # Note that setting 'EditKeyPressed' as an edit trigger does not work on
        # most platforms, which is why we do this here.
        if (event.key() in (QtCore.Qt.Key_Enter, QtCore.Qt.Key_Return) and
<<<<<<< HEAD
            self.state() != QtWidgets.QAbstractItemView.EditingState and
            factory.editable and 'edit' in factory.operations):
=======
            self.state() != QtGui.QAbstractItemView.EditingState and
                factory.editable and 'edit' in factory.operations):
>>>>>>> f610fbd5
            if factory.multi_select:
                indices = editor.multi_selected_indices
                row = indices[0] if len(indices) == 1 else -1
            else:
                row = editor.selected_index

            if row != -1:
                event.accept()
                self.edit(editor.model.index(row))

        elif (event.key() in (QtCore.Qt.Key_Backspace, QtCore.Qt.Key_Delete) and
              factory.editable and 'delete' in factory.operations):
            event.accept()

            if factory.multi_select:
                for row in reversed(sorted(editor.multi_selected_indices)):
                    editor.model.removeRow(row)
            elif editor.selected_index != -1:
                # Deleting the selected item will reset cause the ListView's
                # selection model to select the next item before removing the
                # originally selected rows. Visually, this looks fine because
                # the next item is then placed where the deleted item used to
                # be. However, some internal state is kept which makes the
                # selected item seem off by one. So we'll reset it manually
                # here.
                row = editor.selected_index
                editor.model.removeRow(row)
                # Handle the case of deleting the last item in the list.
                editor.selected_index = min(
                    row, editor.adapter.len(editor.object, editor.name) - 1)

        elif (event.key() == QtCore.Qt.Key_Insert and
              factory.editable and 'insert' in factory.operations):
            event.accept()

            if factory.multi_select:
                indices = sorted(editor.multi_selected_indices)
                row = indices[0] if len(indices) else -1
            else:
                row = editor.selected_index
            if row == -1:
                row = editor.adapter.len(editor.object, editor.name)
            editor.model.insertRow(row)
            self.setCurrentIndex(editor.model.index(row))

        else:
            QtWidgets.QListView.keyPressEvent(self, event)<|MERGE_RESOLUTION|>--- conflicted
+++ resolved
@@ -133,15 +133,10 @@
             slot = self._on_rows_selection
         else:
             slot = self._on_row_selection
-<<<<<<< HEAD
-        self.list_view.selectionModel().selectionChanged[QtCore.QItemSelection, QtCore.QItemSelection].connect(slot)
-        self.list_view.activated[QtCore.QModelIndex].connect(self._on_activate)
-=======
         selection_model = self.list_view.selectionModel()
         selection_model.selectionChanged.connect(slot)
 
         self.list_view.activated.connect(self._on_activate)
->>>>>>> f610fbd5
 
         # Initialize the editor title:
         self.title = factory.title
@@ -448,12 +443,8 @@
                 option.rect.bottomRight())
             painter.restore()
 
-<<<<<<< HEAD
+
 class _ListView(QtWidgets.QListView):
-=======
-
-class _ListView(QtGui.QListView):
->>>>>>> f610fbd5
     """ A QListView configured to behave as expected by TraitsUI.
     """
 
@@ -499,13 +490,8 @@
         # Note that setting 'EditKeyPressed' as an edit trigger does not work on
         # most platforms, which is why we do this here.
         if (event.key() in (QtCore.Qt.Key_Enter, QtCore.Qt.Key_Return) and
-<<<<<<< HEAD
             self.state() != QtWidgets.QAbstractItemView.EditingState and
-            factory.editable and 'edit' in factory.operations):
-=======
-            self.state() != QtGui.QAbstractItemView.EditingState and
                 factory.editable and 'edit' in factory.operations):
->>>>>>> f610fbd5
             if factory.multi_select:
                 indices = editor.multi_selected_indices
                 row = indices[0] if len(indices) == 1 else -1
