--- conflicted
+++ resolved
@@ -113,25 +113,14 @@
         key_name = key_event_to_name(event)
         cur_binding = binding.owner.key_binding_for(binding, key_name)
         if cur_binding is not None:
-<<<<<<< HEAD
-            if QtWidgets.QMessageBox.question(self.control,
+            if QtWidgets.QMessageBox.question(
+                    self.control,
                     "Duplicate Key Definition",
                     "'%s' has already been assigned to '%s'.\n"
-                    "Do you wish to continue?" % (key_name,
-                        cur_binding.description),
-                     QtWidgets.QMessageBox.Yes | QtWidgets.QMessageBox.No,
-                     QtWidgets.QMessageBox.No) != QtWidgets.QMessageBox.Yes:
-=======
-            if QtGui.QMessageBox.question(
-                self.control,
-                "Duplicate Key Definition",
-                "'%s' has already been assigned to '%s'.\n"
-                "Do you wish to continue?" %
-                (key_name,
-                 cur_binding.description),
-                QtGui.QMessageBox.Yes | QtGui.QMessageBox.No,
-                    QtGui.QMessageBox.No) != QtGui.QMessageBox.Yes:
->>>>>>> f610fbd5
+                    "Do you wish to continue?" % (
+                        key_name, cur_binding.description),
+                    QtWidgets.QMessageBox.Yes | QtWidgets.QMessageBox.No,
+                        QtWidgets.QMessageBox.No) != QtWidgets.QMessageBox.Yes:
                 return
 
         self.value = key_name
