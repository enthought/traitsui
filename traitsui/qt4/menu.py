#------------------------------------------------------------------------------
# Copyright (c) 2007, Riverbank Computing Limited
# All rights reserved.
#
# This software is provided without warranty under the terms of the BSD license.
# However, when used with the GPL version of PyQt the additional terms
# described in the PyQt GPL exception also apply

#
# Author: Riverbank Computing Limited
#------------------------------------------------------------------------------

"""
Dynamically construct PyQt Menus or MenuBars from a supplied string
description of the menu.

Menu Description Syntax::

    submenu_label {help_string}
        menuitem_label | accelerator {help_string} [~/-name]: code

*submenu_label*
    Label of a sub menu
*menuitem_label*
    Label of a menu item
{*help_string*}
    Help string to display on the status line (optional)
*accelerator*
    Accelerator key (e.g., Ctrl-C) (The '|' and keyname are optional, but must
    be used together.)
[~]
    The menu item is checkable, but is not checked initially (optional)
[/]
    The menu item is checkable, and is checked initially (optional)
[-]
    The menu item disabled initially (optional)
[*name*]
    Symbolic name used to refer to menu item (optional)
*code*
    Python code invoked when menu item is selected

A line beginning with a hyphen (-) is interpreted as a menu separator.
"""

#-------------------------------------------------------------------------
#  Imports:
#-------------------------------------------------------------------------

import re

from pyface.qt import QtWidgets

#-------------------------------------------------------------------------
#  Constants:
#-------------------------------------------------------------------------

help_pat = re.compile(r'(.*){(.*)}(.*)')
options_pat = re.compile(r'(.*)\[(.*)\](.*)')

#-------------------------------------------------------------------------
#  'MakeMenu' class:
#-------------------------------------------------------------------------


class MakeMenu:
    """ Manages creation of menus.
    """
    #-------------------------------------------------------------------------
    #  Initializes the object:
    #-------------------------------------------------------------------------

    def __init__(self, desc, owner, popup=False, window=None):
        """ Initializes the object.
        """
        self.owner = owner
        if window is None:
            window = owner
        self.window = window
        self.indirect = getattr(owner, 'call_menu', None)
        self.names = {}
        self.desc = desc.split('\n')
        self.index = 0
        if popup:
<<<<<<< HEAD
            self.menu = menu = QtWidgets.QMenu()
            self.parse( menu, -1 )
        else:
            self.menu = menu = QtWidgets.QMenuBar()
            self.parse( menu, -1 )
            window.setMenuBar( menu )
=======
            self.menu = menu = QtGui.QMenu()
            self.parse(menu, -1)
        else:
            self.menu = menu = QtGui.QMenuBar()
            self.parse(menu, -1)
            window.setMenuBar(menu)
>>>>>>> f610fbd5

    #-------------------------------------------------------------------------
    #  Recursively parses menu items from the description:
    #-------------------------------------------------------------------------

    def parse(self, menu, indent):
        """ Recursively parses menu items from the description.
        """

        while True:

            # Make sure we have not reached the end of the menu description
            # yet:
            if self.index >= len(self.desc):
                return

            # Get the next menu description line and check its indentation:
            dline = self.desc[self.index]
            line = dline.lstrip()
            indented = len(dline) - len(line)
            if indented <= indent:
                return

            # Indicate that the current line has been processed:
            self.index += 1

            # Check for a blank or comment line:
            if (line == '') or (line[0:1] == '#'):
                continue

            # Check for a menu separator:
            if line[0:1] == '-':
                menu.addSeparator()
                continue

            # Extract the help string (if any):
            help = ''
            match = help_pat.search(line)
            if match:
                help = ' ' + match.group(2).strip()
                line = match.group(1) + match.group(3)

            # Check for a menu item:
            col = line.find(':')
            if col >= 0:
                handler = line[col + 1:].strip()
                if handler != '':
                    if self.indirect:
                        self.indirect(cur_id, handler)
                        handler = self.indirect
                    else:
                        try:
                            _locl = dict(self=self)
                            exec(
                                'def handler(self=self.owner):\n %s\n' %
                                handler, globals(), _locl)
                            handler = _locl['handler']
                        except:
                            handler = null_handler
                else:
                    try:
                        _locl = dict(self=self)
                        exec(
                            'def handler(self=self.owner):\n%s\n' % (
                                self.get_body(indented),
                            ),
                            globals(),
                            _locl
                        )
                        handler = _locl['handler']
                    except:
                        handler = null_handler

                not_checked = checked = disabled = False
                name = key = ''
                line = line[:col]
                match = options_pat.search(line)
                if match:
                    line = match.group(1) + match.group(3)
                    not_checked, checked, disabled, name = option_check(
                        '~/-', match.group(2).strip())

                label = line.strip()
                col = label.find('|')
                if col >= 0:
                    key = label[col + 1:].strip()
                    label = label[:col].strip()

                act = menu.addAction(label, handler)
                act.setCheckable(not_checked or checked)
                act.setStatusTip(help)

                if key:
                    act.setShortcut(key)

                if checked:
                    act.setChecked(True)

                if disabled:
                    act.setEnabled(False)

                if name:
                    self.names[name] = act
                    setattr(self.owner, name, MakeMenuItem(self, act))
            else:
                # Else must be the start of a sub menu:
                submenu = QtWidgets.QMenu(line.strip())

                # Recursively parse the sub-menu:
                self.parse(submenu, indented)

                # Add the menu to its parent:
                act = menu.addMenu(submenu)
                act.setStatusTip(help)

    #-------------------------------------------------------------------------
    #  Returns the body of an inline method:
    #-------------------------------------------------------------------------

    def get_body(self, indent):
        """ Returns the body of an inline method.
        """
        result = []
        while self.index < len(self.desc):
            line = self.desc[self.index]
            if (len(line) - len(line.lstrip())) <= indent:
                break
            result.append(line)
            self.index += 1
        result = '\n'.join(result).rstrip()
        if result != '':
            return result
        return '  pass'

    #-------------------------------------------------------------------------
    #  Returns the QAction associated with a specified name:
    #-------------------------------------------------------------------------

    def get_action(self, name):
        """ Returns the QAction associated with a specified name.
        """
        if isinstance(name, basestring):
            return self.names[name]

        return name

    #-------------------------------------------------------------------------
    #  Checks (or unchecks) a menu item specified by name:
    #-------------------------------------------------------------------------

    def checked(self, name, check=None):
        """ Checks (or unchecks) a menu item specified by name.
        """
        act = self.get_action(name)

        if check is None:
            return act.isChecked()

        act.setChecked(check)

    #-------------------------------------------------------------------------
    #  Enables (or disables) a menu item specified by name:
    #-------------------------------------------------------------------------

    def enabled(self, name, enable=None):
        """ Enables (or disables) a menu item specified by name.
        """
        act = self.get_action(name)

        if enable is None:
            return act.isEnabled()

        act.setEnabled(enable)

    #-------------------------------------------------------------------------
    #  Gets/Sets the label for a menu item:
    #-------------------------------------------------------------------------

    def label(self, name, label=None):
        """ Gets or sets the label for a menu item.
        """
        act = self.get_action(name)

        if label is None:
            return unicode(act.text())

        act.setText(label)

#-------------------------------------------------------------------------
#  'MakeMenuItem' class:
#-------------------------------------------------------------------------


class MakeMenuItem:
    """ A menu item for a menu managed by MakeMenu.
    """

    def __init__(self, menu, act):
        self.menu = menu
        self.act = act

    def checked(self, check=None):
        return self.menu.checked(self.act, check)

    def toggle(self):
        checked = not self.checked()
        self.checked(checked)
        return checked

    def enabled(self, enable=None):
        return self.menu.enabled(self.act, enable)

    def label(self, label=None):
        return self.menu.label(self.act, label)

#-------------------------------------------------------------------------
#  Determine whether a string contains any specified option characters, and
#  remove them if it does:
#-------------------------------------------------------------------------


def option_check(test, string):
    """ Determines whether a string contains any specified option characters,
    and removes them if it does.
    """
    result = []
    for char in test:
        col = string.find(char)
        result.append(col >= 0)
        if col >= 0:
            string = string[: col] + string[col + 1:]
    return result + [string.strip()]

#-------------------------------------------------------------------------
#  Null menu option selection handler:
#-------------------------------------------------------------------------


def null_handler(event):
    print 'null_handler invoked'<|MERGE_RESOLUTION|>--- conflicted
+++ resolved
@@ -81,21 +81,12 @@
         self.desc = desc.split('\n')
         self.index = 0
         if popup:
-<<<<<<< HEAD
             self.menu = menu = QtWidgets.QMenu()
-            self.parse( menu, -1 )
+            self.parse(menu, -1)
         else:
             self.menu = menu = QtWidgets.QMenuBar()
-            self.parse( menu, -1 )
-            window.setMenuBar( menu )
-=======
-            self.menu = menu = QtGui.QMenu()
-            self.parse(menu, -1)
-        else:
-            self.menu = menu = QtGui.QMenuBar()
             self.parse(menu, -1)
             window.setMenuBar(menu)
->>>>>>> f610fbd5
 
     #-------------------------------------------------------------------------
     #  Recursively parses menu items from the description:
