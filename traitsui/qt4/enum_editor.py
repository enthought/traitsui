--- conflicted
+++ resolved
@@ -191,27 +191,16 @@
         self.control = control = self.create_combo_box()
         control.addItems(self.names)
 
-<<<<<<< HEAD
-        control.currentIndexChanged['QString'].connect(self.update_object)
-=======
         control.currentIndexChanged[str].connect(self.update_object)
->>>>>>> f610fbd5
 
         if self.factory.evaluate is not None:
             control.setEditable(True)
             if self.factory.auto_set:
-<<<<<<< HEAD
-                control.editTextChanged['QString'].connect(self.update_text_object)
-            else:
-                control.lineEdit().editingFinished.connect(self.update_autoset_text_object)
-            control.setInsertPolicy(QtWidgets.QComboBox.NoInsert)
-=======
                 control.editTextChanged.connect(self.update_text_object)
             else:
                 control.lineEdit().editingFinished.connect(
                     self.update_autoset_text_object)
-            control.setInsertPolicy(QtGui.QComboBox.NoInsert)
->>>>>>> f610fbd5
+            control.setInsertPolicy(QtWidgets.QComboBox.NoInsert)
 
         self._no_enum_update = 0
         self.set_tooltip()
@@ -242,16 +231,9 @@
             springy,
             stretch)
 
-<<<<<<< HEAD
         if ((direction == QtWidgets.QBoxLayout.LeftToRight and springy) or
             (direction != QtWidgets.QBoxLayout.LeftToRight and resizable)) :
             self.control.setSizeAdjustPolicy(QtWidgets.QComboBox.AdjustToContentsOnFirstShow)
-=======
-        if ((direction == QtGui.QBoxLayout.LeftToRight and springy) or
-                (direction != QtGui.QBoxLayout.LeftToRight and resizable)):
-            self.control.setSizeAdjustPolicy(
-                QtGui.QComboBox.AdjustToContentsOnFirstShow)
->>>>>>> f610fbd5
 
     #-------------------------------------------------------------------------
     #  Handles the user selecting a new value from the combo box:
@@ -385,11 +367,7 @@
         layout.setContentsMargins(0, 0, 0, 0)
 
         self._mapper = QtCore.QSignalMapper()
-<<<<<<< HEAD
-        self._mapper.mapped[int].connect(self.update_object)
-=======
         self._mapper.mapped.connect(self.update_object)
->>>>>>> f610fbd5
 
         self.rebuild_editor()
 
@@ -500,13 +478,8 @@
         """
         super(ListEditor, self).init(parent)
 
-<<<<<<< HEAD
         self.control = QtWidgets.QListWidget()
-        self.control.currentTextChanged['QString'].connect(self.update_object)
-=======
-        self.control = QtGui.QListWidget()
         self.control.currentTextChanged.connect(self.update_object)
->>>>>>> f610fbd5
 
         self.rebuild_editor()
         self.set_tooltip()
