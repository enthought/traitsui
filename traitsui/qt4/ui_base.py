#------------------------------------------------------------------------------
# Copyright (c) 2007, Riverbank Computing Limited
# All rights reserved.
#
# This software is provided without warranty under the terms of the BSD license.
# However, when used with the GPL version of PyQt the additional terms described in the PyQt GPL exception also apply

#
# Author: Riverbank Computing Limited
#------------------------------------------------------------------------------

"""Defines the base class for the PyQt-based Traits UI modal and non-modal
   dialogs.
"""


from pyface.qt import QtCore, QtWidgets

from traits.api \
    import HasStrictTraits, HasPrivateTraits, Instance, List, Event

from traitsui.api \
    import UI

from traitsui.menu \
    import Action

from constants \
    import DefaultTitle

from editor \
    import Editor

from helper \
    import restore_window, save_window


#-------------------------------------------------------------------------------
#  Constants:
#-------------------------------------------------------------------------------

# List of all predefined system button names:
SystemButtons = ['Undo', 'Redo', 'Apply', 'Revert', 'OK', 'Cancel', 'Help']

# List of alternative context items that might handle an Action 'perform':
PerformHandlers = ( 'object', 'model' )

def default_icon():
    from pyface.image_resource import ImageResource
    return ImageResource('frame.png')

#-------------------------------------------------------------------------------
#  'RadioGroup' class:
#-------------------------------------------------------------------------------

class RadioGroup ( HasStrictTraits ):
    """ A group of mutually-exclusive menu or toolbar actions.
    """
    # List of menu or tool bar items
    items = List

    #---------------------------------------------------------------------------
    #  Handles a menu item in the group being checked:
    #---------------------------------------------------------------------------

    def menu_checked ( self, menu_item ):
        """ Handles a menu item in the group being checked.
        """
        for item in self.items:
            if item is not menu_item:
                item.control.Check( False )
                item.item.action.checked = False

    #---------------------------------------------------------------------------
    #  Handles a tool bar item in the group being checked:
    #---------------------------------------------------------------------------

    def toolbar_checked ( self, toolbar_item ):
        """ Handles a tool bar item in the group being checked.
        """
        for item in self.items:
            if item is not toolbar_item:
                item.tool_bar.ToggleTool( item.control_id, False )
                item.item.action.checked = False

#-------------------------------------------------------------------------------
#  'ButtonEditor' class:
#-------------------------------------------------------------------------------

class ButtonEditor(Editor):
    """ Editor for buttons.
    """
    #---------------------------------------------------------------------------
    #  Trait definitions:
    #---------------------------------------------------------------------------

    # Action associated with the button
    action = Instance(Action)

    #---------------------------------------------------------------------------
    #  Initializes the object:
    #---------------------------------------------------------------------------

    def __init__(self, **traits):
        self.set(**traits)

    #---------------------------------------------------------------------------
    #  Handles the associated button being clicked:
    #---------------------------------------------------------------------------

    def perform(self):
        """Handles the associated button being clicked."""
        self.ui.do_undoable(self._perform, None)

    def _perform(self, event):
        method_name = self.action.action
        if method_name == '':
            method_name = '_%s_clicked' % self.action.name.lower()

        method = getattr(self.ui.handler, method_name, None)
        if method is not None:
            method(self.ui.info)
        else:
            self.action.perform(event)


class BasePanel(object):
    """Base class for Traits UI panels.
    """

    #---------------------------------------------------------------------------
    #  Performs the action described by a specified Action object:
    #---------------------------------------------------------------------------

    def perform ( self, action ):
        """ Performs the action described by a specified Action object.
        """
        self.ui.do_undoable( self._perform, action )

    def _perform ( self, action ):
        method = getattr( self.ui.handler, action.action, None )
        if method is not None:
            method( self.ui.info )
        else:
            # TODO extract to common superclass for wx and qt4

            # cf. commit cdf76eb5965c0184114c4674e06b28beee04af36
            # (July 28, 2008, dmorrill) that fixes this issue for the
            # wx backend

            # look for the method in the context of the handler
            context = self.ui.context
            for item in PerformHandlers:
                handler = context.get( item, None )
                if handler is not None:
                    method = getattr( handler, action.action, None )
                    if method is not None:
                        method()
                        break
            else:
                action.perform()

    #---------------------------------------------------------------------------
    #  Check to see if a specified 'system' button is in the buttons list, and
    # add it if it is not:
    #---------------------------------------------------------------------------

    def check_button ( self, buttons, action ):
        """ Adds *action* to the system buttons list for this dialog, if it is
        not already in the list.
        """
        name = action.name
        for button in buttons:
            if self.is_button( button, name ):
                return
        buttons.append( action )

    #---------------------------------------------------------------------------
    #  Check to see if a specified Action button is a 'system' button:
    #---------------------------------------------------------------------------

    def is_button ( self, action, name ):
        """ Returns whether a specified action button is a system button.
        """
        if isinstance(action, basestring):
            return (action == name)
        return (action.name == name)

    #---------------------------------------------------------------------------
    #  Coerces a string to an Action if necessary:
    #---------------------------------------------------------------------------

    def coerce_button ( self, action ):
        """ Coerces a string to an Action if necessary.
        """
        if isinstance(action, basestring):
            return Action( name   = action,
                           action = '?'[ (not action in SystemButtons): ] )
        return action

    #---------------------------------------------------------------------------
    #  Creates a user specified button:
    #---------------------------------------------------------------------------

    def add_button ( self, action, bbox, role, method=None, enabled=True,
                     name=None, default=False ):
        """ Creates a button.
        """
        ui = self.ui
        if ((action.defined_when != '') and
            (not ui.eval_when( action.defined_when ))):
            return None

        if name is None:
            name = action.name
        id     = action.id
        button = bbox.addButton(name, role)
        button.setAutoDefault(False)
        button.setDefault(default)
        button.setEnabled(enabled)
        if (method is None) or (action.enabled_when != '') or (id != ''):
            editor = ButtonEditor( ui      = ui,
                                   action  = action,
                                   control = button )
            if id != '':
                ui.info.bind( id, editor )
            if action.visible_when != '':
                ui.add_visible( action.visible_when, editor )
            if action.enabled_when != '':
                ui.add_enabled( action.enabled_when, editor )
            if method is None:
                method = editor.perform

        if method is not None:
            button.clicked.connect(method)

        if action.tooltip != '':
            button.setToolTip(action.tooltip)

        return button

    def _on_help(self):
        """Handles the user clicking the Help button.
        """
        self.ui.handler.show_help(self.ui.info)

    def _on_undo(self):
        """Handles a request to undo a change.
        """
        self.ui.history.undo()

    def _on_undoable(self, state):
        """Handles a change to the "undoable" state of the undo history
        """
        self.undo.setEnabled(state)

    def _on_redo(self):
        """Handles a request to redo a change.
        """
        self.ui.history.redo()

    def _on_redoable(self, state):
        """Handles a change to the "redoable" state of the undo history.
        """
        self.redo.setEnabled(state)

    def _on_revert(self):
        """Handles a request to revert all changes.
        """
        ui = self.ui
        if ui.history is not None:
            ui.history.revert()
        ui.handler.revert(ui.info)

    def _on_revertable(self, state):
        """ Handles a change to the "revert" state.
        """
        self.revert.setEnabled(state)

    #---------------------------------------------------------------------------
    #  Adds a menu item to the menu bar being constructed:
    #---------------------------------------------------------------------------

    def add_to_menu ( self, menu_item ):
        """ Adds a menu item to the menu bar being constructed.
        """
        item   = menu_item.item
        action = item.action

        if action.id != '':
            self.ui.info.bind( action.id, menu_item )

        if action.style == 'radio':
            if ((self._last_group is None) or
                (self._last_parent is not item.parent)):
                self._last_group = RadioGroup()
                self._last_parent = item.parent
            self._last_group.items.append( menu_item )
            menu_item.group = self._last_group

        if action.visible_when != '':
            self.ui.add_visible( action.visible_when, menu_item )

        if action.enabled_when != '':
            self.ui.add_enabled( action.enabled_when, menu_item )

        if action.checked_when != '':
            self.ui.add_checked( action.checked_when, menu_item )

    #---------------------------------------------------------------------------
    #  Adds a tool bar item to the tool bar being constructed:
    #---------------------------------------------------------------------------

    def add_to_toolbar ( self, toolbar_item ):
        """ Adds a toolbar item to the toolbar being constructed.
        """
        self.add_to_menu( toolbar_item )
        

class _StickyDialog(QtWidgets.QDialog):
    """A QDialog that will only close if the traits handler allows it."""

    def __init__(self, ui, parent):
        """Initialise the dialog."""

        QtWidgets.QDialog.__init__(self, parent)

        # Create the main window so we can add toolbars etc.
        self._mw = QtWidgets.QMainWindow()
        layout = QtWidgets.QVBoxLayout()
        layout.setContentsMargins(0, 0, 0, 0)
        layout.addWidget(self._mw)
        self.setLayout(layout)

        # Set the dialog's window flags and properties.
        if ui.view.resizable:
            flags = QtCore.Qt.Window
        else:
            flags = QtCore.Qt.Dialog | QtCore.Qt.WindowSystemMenuHint
            layout.setSizeConstraint(QtWidgets.QLayout.SetFixedSize)
            if ui.view.resizable:
                flags |= QtCore.Qt.WindowMinimizeButtonHint | QtCore.Qt.WindowMaximizeButtonHint
        try:
            flags |= QtCore.Qt.WindowCloseButtonHint
            if ui.view.resizable:
                flags |= (QtCore.Qt.WindowMinimizeButtonHint |
                          QtCore.Qt.WindowMaximizeButtonHint)
        except AttributeError:
            # Either PyQt or Qt is too old.
            pass
        self.setWindowFlags(flags)

        self._ui = ui
        self._result = None

    def showEvent(self, e):
        self.raise_()

    def closeEvent(self, e):
        """Reimplemented to check when the clicks the window close button.
        (Note that QDialog doesn't get a close event when the dialog is closed
        in any other way.)"""

        if self._ok_to_close():
            QtWidgets.QDialog.closeEvent(self, e)
        else:
            # Ignore the event thereby keeping the dialog open.
            e.ignore()

    def keyPressEvent(self, e):
        """Reimplemented to ignore the Escape key if appropriate, and to ignore
        the Enter key if no default button has been explicitly set."""

        if e.key() in (QtCore.Qt.Key_Enter, QtCore.Qt.Key_Return) and \
               not self._ui.view.default_button:
            return

        if e.key() == QtCore.Qt.Key_Escape and not self._ok_to_close():
            return

        QtWidgets.QDialog.keyPressEvent(self, e)

    def sizeHint(self):
        """Reimplemented to provide an appropriate size hint for the window.
        """
        size = QtWidgets.QDialog.sizeHint(self)
        view = self._ui.view
        if view.width > 0:
            size.setWidth(view.width)
        if view.height > 0:
            size.setHeight(view.height)
        return size

    def done(self, r):
        """Reimplemented to ignore calls to accept() or reject() if
        appropriate."""

        # If we already have a result then we already know that we are done.
        if self._result is not None:
            QtWidgets.QDialog.done(self, self._result)
        elif self._ok_to_close(bool(r)):
            QtWidgets.QDialog.done(self, r)

    def _ok_to_close(self, is_ok=None):
        """Let the handler decide if the dialog should be closed."""

        # The is_ok flag is also the dialog result.  If we don't know it then
        # the the user closed the dialog other than by an 'Ok' or 'Cancel'
        # button.
        if is_ok is None:
            # Use the view's default, if there is one.
            is_ok = self._ui.view.close_result
            if is_ok is None:
                # There is no default, so use False for a modal dialog and True
                # for a non-modal one.
                is_ok = not self.isModal()

        ok_to_close = self._ui.handler.close(self._ui.info, is_ok)
        if ok_to_close:
            # Save the result now.
            self._result = is_ok

        return ok_to_close


class BaseDialog(BasePanel):
    """Base class for Traits UI dialog boxes."""

    # The different dialog styles.
    NONMODAL, MODAL, POPUP = range(3)

    def init(self, ui, parent, style):
        """Initialise the dialog by creating the controls."""

        raise NotImplementedError

    def create_dialog(self, parent, style):
        """Create the dialog control."""

        self.control = control = _StickyDialog(self.ui, parent)

        view = self.ui.view

        control.setModal(style == BaseDialog.MODAL)
        control.setWindowTitle(view.title or DefaultTitle)

<<<<<<< HEAD
        control.finished[int].connect(self._on_finished)
=======
        control.finished.connect(self._on_finished)
>>>>>>> e373e5c8

    def add_contents(self, panel, buttons):
        """Add a panel (either a widget, layout or None) and optional buttons
        to the dialog."""

        # If the panel is a layout then provide a widget for it.
        if isinstance(panel, QtWidgets.QLayout):
            w = QtWidgets.QWidget()
            panel.setContentsMargins(0, 0, 0, 0)
            w.setLayout(panel)
            panel = w

        if panel is not None:
            self.control._mw.setCentralWidget(panel)

        # Add the optional buttons.
        if buttons is not None:
            self.control.layout().addWidget(buttons)

        # Add the menu bar, tool bar and status bar (if any).
        self._add_menubar()
        self._add_toolbar()
        self._add_statusbar()

    def close(self, rc=True):
        """Close the dialog and set the given return code."""

        self.ui.dispose(rc)
        self.ui = self.control = None

    @staticmethod
    def display_ui(ui, parent, style):
        """Display the UI."""

        ui.owner.init(ui, parent, style)
        ui.control = ui.owner.control
        ui.control._parent = parent

        try:
            ui.prepare_ui()
        except:
            ui.control.setParent(None)
            ui.control.ui = None
            ui.control = None
            ui.owner = None
            ui.result = False
            raise

        ui.handler.position(ui.info)
        restore_window(ui)

        if style == BaseDialog.NONMODAL:
            ui.control.show()
        else:
            ui.control.setWindowModality(QtCore.Qt.ApplicationModal)
            ui.control.exec_()

    def set_icon(self, icon=None):
        """Sets the dialog's icon."""

        from pyface.image_resource import ImageResource

        if not isinstance(icon, ImageResource):
            icon = default_icon()

        self.control.setWindowIcon(icon.create_icon())

    def _on_error(self, errors):
        """Handles editing errors."""

        self.ok.setEnabled(errors == 0)

    #---------------------------------------------------------------------------
    #  Adds a menu bar to the dialog:
    #---------------------------------------------------------------------------

    def _add_menubar(self):
        """Adds a menu bar to the dialog.
        """
        menubar = self.ui.view.menubar
        if menubar is not None:
            self._last_group = self._last_parent = None
            self.control.layout().setMenuBar(
                menubar.create_menu_bar( self.control, self ) )
            self._last_group = self._last_parent = None

    #---------------------------------------------------------------------------
    #  Adds a tool bar to the dialog:
    #---------------------------------------------------------------------------

    def _add_toolbar ( self ):
        """ Adds a toolbar to the dialog.
        """
        toolbar = self.ui.view.toolbar
        if toolbar is not None:
            self._last_group = self._last_parent = None
            qt_toolbar = toolbar.create_tool_bar( self.control, self )
            qt_toolbar.setMovable( False )
            self.control._mw.addToolBar( qt_toolbar )
            self._last_group = self._last_parent = None

    #---------------------------------------------------------------------------
    #  Adds a status bar to the dialog:
    #---------------------------------------------------------------------------

    def _add_statusbar ( self ):
        """ Adds a statusbar to the dialog.
        """
        if self.ui.view.statusbar is not None:
            control = QtWidgets.QStatusBar()
            control.setSizeGripEnabled(self.ui.view.resizable)
            listeners = []
            for item in self.ui.view.statusbar:
                # Create the status widget with initial text
                name = item.name
                item_control = QtWidgets.QLabel()
                item_control.setText(self.ui.get_extended_value(name))

                # Add the widget to the control with correct size
                width = abs(item.width)
                stretch = 0
                if width <= 1.0:
                    stretch = int(100 * width)
                else:
                    item_control.setMinimumWidth(width)
                control.addWidget(item_control, stretch)

                # Set up event listener for updating the status text
                col = name.find('.')
                obj = 'object'
                if col >= 0:
                    obj = name[:col]
                    name = name[col+1:]
                obj = self.ui.context[obj]
                set_text = self._set_status_text(item_control)
                obj.on_trait_change(set_text, name, dispatch='ui')
                listeners.append((obj, set_text, name))

            self.control._mw.setStatusBar(control)
            self.ui._statusbar = listeners

    def _set_status_text(self, control):
        """ Helper function for _add_statusbar.
        """
        def set_status_text(text):
            control.setText(text)

        return set_status_text

    def can_add_to_menu(self, action, action_event=None):
        """Returns whether the action should be defined in the user interface.
        """
        if action.defined_when == '':
            return True

        return self.ui.eval_when(action.defined_when)

    def can_add_to_toolbar(self, action):
        """Returns whether the toolbar action should be defined in the user
           interface.
        """
        return self.can_add_to_menu(action)<|MERGE_RESOLUTION|>--- conflicted
+++ resolved
@@ -444,11 +444,7 @@
         control.setModal(style == BaseDialog.MODAL)
         control.setWindowTitle(view.title or DefaultTitle)
 
-<<<<<<< HEAD
         control.finished[int].connect(self._on_finished)
-=======
-        control.finished.connect(self._on_finished)
->>>>>>> e373e5c8
 
     def add_contents(self, panel, buttons):
         """Add a panel (either a widget, layout or None) and optional buttons
