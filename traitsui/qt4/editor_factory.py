#------------------------------------------------------------------------------
# Copyright (c) 2007, Riverbank Computing Limited
# All rights reserved.
#
# This software is provided without warranty under the terms of the BSD license.
# However, when used with the GPL version of PyQt the additional terms
# described in the PyQt GPL exception also apply

#
# Author: Riverbank Computing Limited
#------------------------------------------------------------------------------

""" Defines the base PyQt classes the various styles of editors used in a
Traits-based user interface.
"""

#-------------------------------------------------------------------------
#  Imports:
#-------------------------------------------------------------------------

from pyface.qt import QtCore, QtWidgets

from traits.api \
    import TraitError

from traitsui.editor_factory \
    import EditorFactory as BaseEditorFactory

from editor \
    import Editor

#-------------------------------------------------------------------------
#  'EditorFactory' class
#   Deprecated alias for traitsui.editor_factory.EditorFactory
#-------------------------------------------------------------------------


class EditorFactory(BaseEditorFactory):
    """ Deprecated alias for traitsui.editor_factory.EditorFactory.
    """

    def __init__(self, *args, **kwds):
        super(EditorFactory, self).__init__(*args, **kwds)
        warnings.warn("DEPRECATED: Use traitsui.editor_factory."
                      ".EditorFactory instead.", DeprecationWarning)

#-------------------------------------------------------------------------
#  'SimpleEditor' class:
#-------------------------------------------------------------------------


class SimpleEditor(Editor):
    """ Base class for simple style editors, which displays a text field
    containing the text representation of the object trait value. Clicking in
    the text field displays an editor-specific dialog box for changing the
    value.
    """
    #-------------------------------------------------------------------------
    #  Finishes initializing the editor by creating the underlying toolkit
    #  widget:
    #-------------------------------------------------------------------------

    def init(self, parent):
        """ Finishes initializing the editor by creating the underlying toolkit
            widget.
        """
        self.control = _SimpleField(self)
        self.set_tooltip()

    #-------------------------------------------------------------------------
    #  Invokes the pop-up editor for an object trait:
    #
    #  (Normally overridden in a subclass)
    #-------------------------------------------------------------------------

    def popup_editor(self):
        """ Invokes the pop-up editor for an object trait.
        """
        pass

#-------------------------------------------------------------------------
#  'TextEditor' class:
#-------------------------------------------------------------------------


class TextEditor(Editor):
    """ Base class for text style editors, which displays an editable text
    field, containing a text representation of the object trait value.
    """
    #-------------------------------------------------------------------------
    #  Finishes initializing the editor by creating the underlying toolkit
    #  widget:
    #-------------------------------------------------------------------------

    def init(self, parent):
        """ Finishes initializing the editor by creating the underlying toolkit
            widget.
        """
<<<<<<< HEAD
        self.control = QtWidgets.QLineEdit(self.str_value)
=======
        self.control = QtGui.QLineEdit(self.str_value)
>>>>>>> f610fbd5
        self.control.editingFinished.connect(self.update_object)
        self.set_tooltip()

    #-------------------------------------------------------------------------
    #  Handles the user changing the contents of the edit control:
    #-------------------------------------------------------------------------

    def update_object(self):
        """ Handles the user changing the contents of the edit control.
        """
        try:
            self.value = unicode(self.control.text())
        except TraitError as excp:
            pass

#-------------------------------------------------------------------------
#  'ReadonlyEditor' class:
#-------------------------------------------------------------------------


class ReadonlyEditor(Editor):
    """ Base class for read-only style editors, which displays a read-only text
    field, containing a text representation of the object trait value.
    """
    #-------------------------------------------------------------------------
    #  Finishes initializing the editor by creating the underlying toolkit
    #  widget:
    #-------------------------------------------------------------------------

    text_alignment_map = {
        'left': QtCore.Qt.AlignLeft,
        'right': QtCore.Qt.AlignRight,
        'just': QtCore.Qt.AlignJustify,
        'top': QtCore.Qt.AlignLeft,
        'bottom': QtCore.Qt.AlignBottom,
        'vcenter': QtCore.Qt.AlignVCenter,
        'hcenter': QtCore.Qt.AlignHCenter,
        'center': QtCore.Qt.AlignVCenter | QtCore.Qt.AlignHCenter
    }

    def init(self, parent):
        """ Finishes initializing the editor by creating the underlying toolkit
            widget.
        """
        self.control = QtWidgets.QLabel(self.str_value)

        if self.item.resizable is True or self.item.height != -1.0:
            self.control.setSizePolicy(QtWidgets.QSizePolicy.Expanding,
                                       QtWidgets.QSizePolicy.Expanding)
            self.control.setWordWrap(True)

        alignment = None
        for item in self.factory.text_alignment.split(","):
            item_alignment = self.text_alignment_map.get(item, None)
            if item_alignment:
                if alignment:
                    alignment = alignment | item_alignment
                else:
                    alignment = item_alignment

        if alignment:
            self.control.setAlignment(alignment)

        self.set_tooltip()

    #-------------------------------------------------------------------------
    #  Updates the editor when the object trait changes external to the editor:
    #-------------------------------------------------------------------------

    def update_editor(self):
        """ Updates the editor when the object trait changes externally to the
            editor.
        """
        self.control.setText(self.str_value)

#-------------------------------------------------------------------------
#  '_SimpleField' class:
#-------------------------------------------------------------------------


class _SimpleField(QtWidgets.QLineEdit):

    def __init__(self, editor):
        QtWidgets.QLineEdit.__init__(self, editor.str_value)

        self.setReadOnly(True)
        self._editor = editor

    def mouseReleaseEvent(self, e):
        QtWidgets.QLineEdit.mouseReleaseEvent(self, e)

        if e.button() == QtCore.Qt.LeftButton:
            self._editor.popup_editor()<|MERGE_RESOLUTION|>--- conflicted
+++ resolved
@@ -96,11 +96,7 @@
         """ Finishes initializing the editor by creating the underlying toolkit
             widget.
         """
-<<<<<<< HEAD
         self.control = QtWidgets.QLineEdit(self.str_value)
-=======
-        self.control = QtGui.QLineEdit(self.str_value)
->>>>>>> f610fbd5
         self.control.editingFinished.connect(self.update_object)
         self.set_tooltip()
 
