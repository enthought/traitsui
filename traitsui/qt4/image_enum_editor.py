#------------------------------------------------------------------------------
#
#  Copyright (c) 2009, Enthought, Inc.
#  All rights reserved.
#
#  This software is provided without warranty under the terms of the BSD
#  license included in enthought/LICENSE.txt and may be redistributed only
#  under the conditions described in the aforementioned license.  The license
#  is also available online at http://www.enthought.com/licenses/BSD.txt
#
#  Thanks for using Enthought open source!
#
#  Author: Evan Patterson
#  Date:   08/11/2009
#
#------------------------------------------------------------------------------

""" Defines the various image enumeration editors for the PyQt user interface
    toolkit.
"""

#-------------------------------------------------------------------------
#  Imports:
#-------------------------------------------------------------------------

from traits.util.api import deprecated

from pyface.qt import QtCore, QtGui, QtWidgets

# FIXME: ToolkitEditorFactory is a proxy class defined here just for backward
# compatibility. The class has been moved to the
# traitsui.editors.image_enum_editor file.
from traitsui.editors.image_enum_editor import ToolkitEditorFactory

from .editor import Editor
from .enum_editor import BaseEditor as BaseEnumEditor
from .enum_editor import SimpleEditor as SimpleEnumEditor
from .enum_editor import RadioEditor as CustomEnumEditor
from .helper import pixmap_cache

#-------------------------------------------------------------------------
#  'BaseImageEnumEditor' class:
#-------------------------------------------------------------------------


class BaseEditor(object):
    """ The base class for the different styles of ImageEnumEditor.
    """

    def get_pixmap(self, name):
        """ Get a pixmap representing a possible object traits value.
        """
        if name is None:
            return None
        factory = self.factory
        name = ''.join((factory.prefix, name, factory.suffix))
        return pixmap_cache(name, factory._image_path)

#-------------------------------------------------------------------------
#  'ReadonlyEditor' class:
#-------------------------------------------------------------------------


class ReadonlyEditor(BaseEditor, BaseEnumEditor):
    """ Read-only style of image enumeration editor, which displays a single
        static image representing the object trait's value.
    """

    #-------------------------------------------------------------------------
    #  Finishes initializing the editor by creating the underlying toolkit
    #  widget:
    #-------------------------------------------------------------------------

    def init(self, parent):
        """ Finishes initializing the editor by creating the underlying toolkit
            widget.
        """
        self.control = QtWidgets.QLabel()
        self.control.setPixmap(self.get_pixmap(self.str_value))
        self.set_tooltip()

    #-------------------------------------------------------------------------
    #  Updates the editor when the object trait changes external to the editor:
    #-------------------------------------------------------------------------

    def update_editor(self):
        """ Updates the editor when the object trait changes externally to the
            editor.
        """
        self.control.setPixmap(self.get_pixmap(self.str_value))

#-------------------------------------------------------------------------
#  'SimpleEditor' class:
#-------------------------------------------------------------------------


class SimpleEditor(BaseEditor, SimpleEnumEditor):
    """ Simple style of image enumeration editor, which displays a combo box.
    """

    #-------------------------------------------------------------------------
    #  Returns the QComboBox used for the editor control:
    #-------------------------------------------------------------------------

    def create_combo_box(self):
        """ Returns the QComboBox used for the editor control.
        """
        control = ImageEnumComboBox(self)
        control.setSizePolicy(QtWidgets.QSizePolicy.Maximum,
                              QtWidgets.QSizePolicy.Maximum)
        return control

    #-------------------------------------------------------------------------
    #  Updates the editor when the object trait changes external to the editor:
    #-------------------------------------------------------------------------

    def update_editor(self):
        """ Updates the editor when the object trait changes externally to the
            editor.
        """
        if self._no_enum_update == 0:
            self._no_enum_update += 1
            try:
                index = self.names.index(self.inverse_mapping[self.value])
            except:
                self.control.setCurrentIndex(-1)
            else:
                cols = self.factory.cols
                rows = (len(self.names) + cols - 1) / cols
                row, col = index / cols, index % cols
                self.control.setModelColumn(col)
                self.control.setCurrentIndex(row)
            self._no_enum_update -= 1

    #-------------------------------------------------------------------------
    #  Rebuilds the contents of the editor whenever the original factory
    #  object's 'values' trait changes:
    #-------------------------------------------------------------------------

    def rebuild_editor(self):
        """ Rebuilds the contents of the editor whenever the original factory
            object's **values** trait changes.
        """
        model = self.control.model()
        model.beginResetModel()
        model.endResetModel()

#-------------------------------------------------------------------------
#  'CustomEditor' class:
#-------------------------------------------------------------------------


class CustomEditor(BaseEditor, CustomEnumEditor):
    """ Simple style of image enumeration editor, which displays a combo box.
    """

    # Is the button layout row-major or column-major? This value overrides the
    # default.
    row_major = True

    #-------------------------------------------------------------------------
    #  Returns the QAbstractButton used for the radio button:
    #-------------------------------------------------------------------------

    def create_button(self, name):
        """ Returns the QAbstractButton used for the radio button.
        """
        button = QtWidgets.QToolButton()
        button.setAutoExclusive(True)
        button.setCheckable(True)

        pixmap = self.get_pixmap(name)
        button.setIcon(QtGui.QIcon(pixmap))
        button.setIconSize(pixmap.size())

        return button

#-------------------------------------------------------------------------
#  Custom Qt objects used in the SimpleEditor:
#-------------------------------------------------------------------------


class ImageEnumComboBox(QtWidgets.QComboBox):
    """ A combo box which displays images instead of text.
    """

    def __init__(self, editor, parent=None):
        """ Reimplemented to store the editor and set a delegate for drawing the
            items in the popup menu. If there is more than one column, use a
            TableView instead of ListView for the popup.
        """
        QtWidgets.QComboBox.__init__(self, parent)
        self._editor = editor

        model = ImageEnumModel(editor, self)
        self.setModel(model)

        delegate = ImageEnumItemDelegate(editor, self)
        if editor.factory.cols > 1:
            view = ImageEnumTablePopupView(self)
            view.setItemDelegate(delegate)
            self.setView(view)
            # Unless we force it, the popup for a combo box will not be wider
            # than the box itself, so we set a high minimum width.
            width = 0
            for col in xrange(self._editor.factory.cols):
                width += view.sizeHintForColumn(col)
            view.setMinimumWidth(width)
        else:
            self.setItemDelegate(delegate)

    def paintEvent(self, event):
        """ Reimplemented to draw the ComboBox frame and paint the image
            centered in it.
        """
        painter = QtWidgets.QStylePainter(self)
        painter.setPen(self.palette().color(QtGui.QPalette.Text))

        option = QtWidgets.QStyleOptionComboBox()
        self.initStyleOption(option)
        painter.drawComplexControl(QtWidgets.QStyle.CC_ComboBox, option)

        editor = self._editor
        pixmap = editor.get_pixmap(editor.inverse_mapping[editor.value])
<<<<<<< HEAD
        arrow = self.style().subControlRect(QtWidgets.QStyle.CC_ComboBox, option,
                                            QtWidgets.QStyle.SC_ComboBoxArrow, None)
=======
        arrow = self.style().subControlRect(QtGui.QStyle.CC_ComboBox,
                                            option, QtGui.QStyle.SC_ComboBoxArrow, None)
>>>>>>> f610fbd5
        option.rect.setWidth(option.rect.width() - arrow.width())
        target = QtWidgets.QStyle.alignedRect(QtCore.Qt.LeftToRight,
                                          QtCore.Qt.AlignCenter,
                                          pixmap.size(), option.rect)
        painter.drawPixmap(target, pixmap)

    def sizeHint(self):
        """ Reimplemented to set a size hint based on the size of the larget
            image.
        """
        size = QtCore.QSize()
        for name in self._editor.names:
            size = size.expandedTo(self._editor.get_pixmap(name).size())

        option = QtWidgets.QStyleOptionComboBox()
        self.initStyleOption(option)
        size = self.style().sizeFromContents(QtWidgets.QStyle.CT_ComboBox, option,
                                             size, self)
        return size


class ImageEnumTablePopupView(QtWidgets.QTableView):

    def __init__(self, parent):
        """ Configure the appearence of the table view.
        """
        QtWidgets.QTableView.__init__(self, parent)
        hheader = self.horizontalHeader()
        hheader.setResizeMode(QtWidgets.QHeaderView.ResizeToContents)
        hheader.hide()
        vheader = self.verticalHeader()
        vheader.setResizeMode(QtWidgets.QHeaderView.ResizeToContents)
        vheader.hide()
        self.setShowGrid(False)


class ImageEnumItemDelegate(QtWidgets.QStyledItemDelegate):
    """ An item delegate which draws only images.
    """

    def __init__(self, editor, parent):
        """ Reimplemented to store the editor.
        """
        QtWidgets.QStyledItemDelegate.__init__(self, parent)
        self._editor = editor

    def displayText(self, value, locale):
        """ Reimplemented to display nothing.
        """
        return ''

    def paint(self, painter, option, mi):
        """ Reimplemented to draw images.
        """
        # Delegate to our superclass to draw the background
        QtWidgets.QStyledItemDelegate.paint(self, painter, option, mi)

        # Now draw the pixmap
        name = mi.data(QtCore.Qt.DisplayRole)
        pixmap = self._get_pixmap(name)
        if pixmap is not None:
            target = QtWidgets.QStyle.alignedRect(QtCore.Qt.LeftToRight,
                                              QtCore.Qt.AlignCenter,
                                              pixmap.size(), option.rect)
            painter.drawPixmap(target, pixmap)

    def sizeHint(self, option, mi):
        """ Reimplemented to define a size hint based on the size of the pixmap.
        """
        name = mi.data(QtCore.Qt.DisplayRole)
        pixmap = self._get_pixmap(name)
        if pixmap is None:
            return QtCore.QSize()
        return pixmap.size()

    def _get_pixmap(self, name):
        return self._editor.get_pixmap(name)


class ImageEnumModel(QtCore.QAbstractTableModel):
    """ A table model for use with the 'simple' style ImageEnumEditor.
    """

    def __init__(self, editor, parent):
        """ Reimplemented to store the editor.
        """
        super(ImageEnumModel, self).__init__(parent)
        self._editor = editor

    def rowCount(self, mi):
        """ Reimplemented to return the number of rows.
        """
        cols = self._editor.factory.cols
        result = (len(self._editor.names) + cols - 1) / cols
        return result

    def columnCount(self, mi):
        """ Reimplemented to return the number of columns.
        """
        return self._editor.factory.cols

    def data(self, mi, role):
        """ Reimplemented to return the data.
        """
        if role == QtCore.Qt.DisplayRole:
            index = mi.row() * self._editor.factory.cols + mi.column()
            if index < len(self._editor.names):
                return self._editor.names[index]

        return None

    @deprecated('QAbstractItemModel.reset() obsoleted in Qt5. See Qt5 docs')
    def reset(self):
        """ Reimplemented because removed in Qt5
        """
        self.beginResetModel()
        self.endResetModel()<|MERGE_RESOLUTION|>--- conflicted
+++ resolved
@@ -222,13 +222,8 @@
 
         editor = self._editor
         pixmap = editor.get_pixmap(editor.inverse_mapping[editor.value])
-<<<<<<< HEAD
         arrow = self.style().subControlRect(QtWidgets.QStyle.CC_ComboBox, option,
                                             QtWidgets.QStyle.SC_ComboBoxArrow, None)
-=======
-        arrow = self.style().subControlRect(QtGui.QStyle.CC_ComboBox,
-                                            option, QtGui.QStyle.SC_ComboBoxArrow, None)
->>>>>>> f610fbd5
         option.rect.setWidth(option.rect.width() - arrow.width())
         target = QtWidgets.QStyle.alignedRect(QtCore.Qt.LeftToRight,
                                           QtCore.Qt.AlignCenter,
