--- conflicted
+++ resolved
@@ -130,99 +130,62 @@
                 default = raw_button == view.default_button
 
                 if self.is_button(button, 'Undo'):
-<<<<<<< HEAD
-                    self.undo = self.add_button(button, bbox,
-                            QtWidgets.QDialogButtonBox.ActionRole, self._on_undo,
-                            False, default=default)
-=======
                     self.undo = self.add_button(
                         button,
                         bbox,
-                        QtGui.QDialogButtonBox.ActionRole,
+                        QtWidgets.QDialogButtonBox.ActionRole,
                         self._on_undo,
                         False,
                         default=default)
->>>>>>> f610fbd5
                     history.on_trait_change(self._on_undoable, 'undoable',
                                             dispatch='ui')
                     if history.can_undo:
                         self._on_undoable(True)
 
-<<<<<<< HEAD
-                    self.redo = self.add_button(button, bbox,
-                            QtWidgets.QDialogButtonBox.ActionRole, self._on_redo,
-                            False, 'Redo')
-=======
                     self.redo = self.add_button(
                         button,
                         bbox,
-                        QtGui.QDialogButtonBox.ActionRole,
+                        QtWidgets.QDialogButtonBox.ActionRole,
                         self._on_redo,
                         False,
                         'Redo')
->>>>>>> f610fbd5
                     history.on_trait_change(self._on_redoable, 'redoable',
                                             dispatch='ui')
                     if history.can_redo:
                         self._on_redoable(True)
 
                 elif self.is_button(button, 'Revert'):
-<<<<<<< HEAD
-                    self.revert = self.add_button(button, bbox,
-                            QtWidgets.QDialogButtonBox.ResetRole, self._on_revert,
-                            False, default=default)
-=======
                     self.revert = self.add_button(
                         button,
                         bbox,
-                        QtGui.QDialogButtonBox.ResetRole,
+                        QtWidgets.QDialogButtonBox.ResetRole,
                         self._on_revert,
                         False,
                         default=default)
->>>>>>> f610fbd5
                     history.on_trait_change(self._on_revertable, 'undoable',
                                             dispatch='ui')
                     if history.can_undo:
                         self._on_revertable(True)
 
                 elif self.is_button(button, 'OK'):
-<<<<<<< HEAD
-                    self.ok = self.add_button(button, bbox,
-                            QtWidgets.QDialogButtonBox.AcceptRole,
-                            self.control.accept, default=default)
-=======
                     self.ok = self.add_button(
                         button,
                         bbox,
-                        QtGui.QDialogButtonBox.AcceptRole,
+                        QtWidgets.QDialogButtonBox.AcceptRole,
                         self.control.accept,
                         default=default)
->>>>>>> f610fbd5
                     ui.on_trait_change(self._on_error, 'errors', dispatch='ui')
 
                 elif self.is_button(button, 'Cancel'):
                     self.add_button(button, bbox,
-<<<<<<< HEAD
-                            QtWidgets.QDialogButtonBox.RejectRole,
-                            self.control.reject, default=default)
-
-                elif self.is_button(button, 'Help'):
-                    self.add_button(button, bbox,
-                            QtWidgets.QDialogButtonBox.HelpRole, self._on_help,
-                            default=default)
-
-                elif not self.is_button(button, ''):
-                    self.add_button(button, bbox,
-                            QtWidgets.QDialogButtonBox.ActionRole, default=default)
-=======
-                                    QtGui.QDialogButtonBox.RejectRole,
+                                    QtWidgets.QDialogButtonBox.RejectRole,
                                     self.control.reject, default=default)
 
                 elif self.is_button(button, 'Help'):
                     self.add_button(
                         button,
                         bbox,
-                        QtGui.QDialogButtonBox.HelpRole,
+                        QtWidgets.QDialogButtonBox.HelpRole,
                         self._on_help,
                         default=default)
 
@@ -230,9 +193,8 @@
                     self.add_button(
                         button,
                         bbox,
-                        QtGui.QDialogButtonBox.ActionRole,
-                        default=default)
->>>>>>> f610fbd5
+                        QtWidgets.QDialogButtonBox.ActionRole,
+                        default=default)
 
         else:
             bbox = None
