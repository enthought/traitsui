#------------------------------------------------------------------------------
# Copyright (c) 2007, Riverbank Computing Limited
# All rights reserved.
#
# This software is provided without warranty under the terms of the BSD license.
# However, when used with the GPL version of PyQt the additional terms described
# in the PyQt GPL exception also apply

#
# Author: Riverbank Computing Limited
#------------------------------------------------------------------------------

""" Defines the various list editors for the PyQt user interface toolkit.
"""

#-------------------------------------------------------------------------
#  Imports:
#-------------------------------------------------------------------------

from pyface.qt import QtCore, QtWidgets

from pyface.api import ImageResource

from traits.api import Str, Any, Bool, Dict, Instance
from traits.trait_base import user_name_for, xgetattr

# FIXME: ToolkitEditorFactory is a proxy class defined here just for backward
# compatibility. The class has been moved to the
# traitsui.editors.list_editor file.
from traitsui.editors.list_editor import ListItemProxy, \
    ToolkitEditorFactory

from editor import Editor
from helper import IconButton
from menu import MakeMenu

#-------------------------------------------------------------------------
#  'SimpleEditor' class:
#-------------------------------------------------------------------------


class SimpleEditor(Editor):
    """ Simple style of editor for lists, which displays a scrolling list box
    with only one item visible at a time. A icon next to the list box displays
    a menu of operations on the list.
    """

    #-------------------------------------------------------------------------
    #  Trait definitions:
    #-------------------------------------------------------------------------

    # The kind of editor to create for each list item
    kind = Str

    # Is the list of items being edited mutable?
    mutable = Bool(True)

    # Signal mapper allowing to identify which icon button requested a context
    # menu
    mapper = Instance(QtCore.QSignalMapper)

    #-------------------------------------------------------------------------
    #  Class constants:
    #-------------------------------------------------------------------------

    # Whether the list is displayed in a single row
    single_row = True

    #-------------------------------------------------------------------------
    #  Normal list item menu:
    #-------------------------------------------------------------------------

    # Menu for modifying the list
    list_menu = """
       Add &Before     [_menu_before]: self.add_before()
       Add &After      [_menu_after]:  self.add_after()
       ---
       &Delete         [_menu_delete]: self.delete_item()
       ---
       Move &Up        [_menu_up]:     self.move_up()
       Move &Down      [_menu_down]:   self.move_down()
       Move to &Top    [_menu_top]:    self.move_top()
       Move to &Bottom [_menu_bottom]: self.move_bottom()
    """

    #-------------------------------------------------------------------------
    #  Empty list item menu:
    #-------------------------------------------------------------------------

    empty_list_menu = """
       Add: self.add_empty()
    """

    #-------------------------------------------------------------------------
    #  Finishes initializing the editor by creating the underlying toolkit
    #  widget:
    #-------------------------------------------------------------------------

    def init(self, parent):
        """ Finishes initializing the editor by creating the underlying toolkit
            widget.
        """
        # Initialize the trait handler to use:
        trait_handler = self.factory.trait_handler
        if trait_handler is None:
            trait_handler = self.object.base_trait(self.name).handler
        self._trait_handler = trait_handler

        # Create a scrolled window to hold all of the list item controls:
        self.control = QtWidgets.QScrollArea()
        self.control.setFrameShape(QtWidgets.QFrame.NoFrame)
        self.control.setWidgetResizable(True)

        #Create a mapper to identify which icon button requested a contextmenu
        self.mapper = QtCore.QSignalMapper(self.control)

        # Create a widget with a grid layout as the container.
        self._list_pane = QtWidgets.QWidget()
        self._list_pane.setSizePolicy(QtWidgets.QSizePolicy.Expanding,
                                      QtWidgets.QSizePolicy.Expanding)
        layout = QtWidgets.QGridLayout(self._list_pane)
        layout.setAlignment(QtCore.Qt.AlignLeft | QtCore.Qt.AlignTop)
        layout.setContentsMargins(0, 0, 0, 0)
        layout.setSpacing(0)

        # Remember the editor to use for each individual list item:
        editor = self.factory.editor
        if editor is None:
            editor = trait_handler.item_trait.get_editor()
        self._editor = getattr(editor, self.kind)

        # Set up the additional 'list items changed' event handler needed for
        # a list based trait. Note that we want to fire the update_editor_item
        # only when the items in the list change and not when intermediate
        # traits change. Therefore, replace "." by ":" in the extended_name
        # when setting up the listener.
        extended_name = self.extended_name.replace('.', ':')
        self.context_object.on_trait_change(
            self.update_editor_item,
            extended_name + '_items?',
            dispatch='ui')
        self.set_tooltip()

    #-------------------------------------------------------------------------
    #  Disposes of the contents of an editor:
    #-------------------------------------------------------------------------

    def dispose(self):
        """ Disposes of the contents of an editor.
        """
        self._dispose_items()

        extended_name = self.extended_name.replace('.', ':')
        self.context_object.on_trait_change(
            self.update_editor_item,
            extended_name + '_items?',
            remove=True)

        super(SimpleEditor, self).dispose()

    #-------------------------------------------------------------------------
    #  Updates the editor when the object trait changes external to the editor:
    #-------------------------------------------------------------------------

    def update_editor(self):
        """ Updates the editor when the object trait changes externally to the
            editor.
        """
        self.mapper = QtCore.QSignalMapper(self.control)
        # Disconnect the editor from any control about to be destroyed:
        self._dispose_items()

        list_pane = self._list_pane
        layout = list_pane.layout()

        # Create all of the list item trait editors:
        trait_handler = self._trait_handler
        resizable = ((trait_handler.minlen != trait_handler.maxlen) and
                     self.mutable)
        item_trait = trait_handler.item_trait

        is_fake = (resizable and (len(self.value) == 0))
        if is_fake:
            self.empty_list()
        else:
            # Asking the mapper to send the sender to the callback method
            self.mapper.mapped[QtCore.QObject].connect(self.popup_menu)

        editor = self._editor
        for index, value in enumerate(self.value):
            row, column = divmod(index, self.factory.columns)

            # Account for the fact that we have <columns> number of
            # pairs
            column = column * 2

            if resizable:
                # Connecting the new button to the mapper
                control = IconButton('list_editor.png', self.mapper.map)
                # Setting the mapping and asking it to send the index of the
                # sender to the callback method
                self.mapper.setMapping(control, control)

                layout.addWidget(control, row, column+1)

            proxy = ListItemProxy(self.object, self.name, index, item_trait,
                                  value)
            if resizable:
                control.proxy = proxy
            peditor = editor(self.ui, proxy, 'value', self.description,
                             list_pane).set(object_name='')
            peditor.prepare(list_pane)
            pcontrol = peditor.control
            pcontrol.proxy = proxy

<<<<<<< HEAD
            if isinstance(pcontrol, QtWidgets.QWidget):
                layout.addWidget(pcontrol, row, column+1)
=======
            if isinstance(pcontrol, QtGui.QWidget):
                layout.addWidget(pcontrol, row, column)
>>>>>>> f610fbd5
            else:
                layout.addLayout(pcontrol, row, column)

        # QScrollArea can have problems if the widget being scrolled is set too
        # early (ie. before it contains something).
        if self.control.widget() is None:
            self.control.setWidget(list_pane)

    #-------------------------------------------------------------------------
    #  Updates the editor when an item in the object trait changes external to
    #  the editor:
    #-------------------------------------------------------------------------

    def update_editor_item(self, event):
        """ Updates the editor when an item in the object trait changes
        externally to the editor.
        """
        # If this is not a simple, single item update, rebuild entire editor:
        if (len(event.removed) != 1) or (len(event.added) != 1):
            self.update_editor()
            return

        # Otherwise, find the proxy for this index and update it with the
        # changed value:
        for control in self.control.widget().children():
            if isinstance(control, QtWidgets.QLayout):
                continue

            proxy = control.proxy
            if proxy.index == event.index:
                proxy.value = event.added[0]
                break

    #-------------------------------------------------------------------------
    #  Creates an empty list entry (so the user can add a new item):
    #-------------------------------------------------------------------------

    def empty_list(self):
        """ Creates an empty list entry (so the user can add a new item).
        """
        # Connecting the new button to the mapper
        control = IconButton('list_editor.png', self.mapper.map)
        # Setting the mapping and asking it to send the sender to the
        # callback method
        self.mapper.setMapping(control, control)
        self.mapper.mapped[QtCore.QObject].connect(self.popup_empty_menu)
        control.is_empty = True
        self._cur_control = control

<<<<<<< HEAD
        proxy    = ListItemProxy( self.object, self.name, -1, None, None )
        pcontrol = QtWidgets.QLabel('   (Empty List)')
=======
        proxy = ListItemProxy(self.object, self.name, -1, None, None)
        pcontrol = QtGui.QLabel('   (Empty List)')
>>>>>>> f610fbd5
        pcontrol.proxy = control.proxy = proxy

        layout = self._list_pane.layout()
        layout.addWidget(control, 0, 1)
        layout.addWidget(pcontrol, 0, 0)

    #-------------------------------------------------------------------------
    #  Returns the associated object list and current item index:
    #-------------------------------------------------------------------------

    def get_info(self):
        """ Returns the associated object list and current item index.
        """
        proxy = self._cur_control.proxy
        return (proxy.list, proxy.index)

    #-------------------------------------------------------------------------
    #  Displays the empty list editor popup menu:
    #-------------------------------------------------------------------------

    def popup_empty_menu(self, sender):
        """ Displays the empty list editor popup menu.
        """
        self._cur_control = control = sender
        menu = MakeMenu(self.empty_list_menu, self, True, control).menu
        menu.exec_(control.mapToGlobal(QtCore.QPoint(4, 24)))

    #-------------------------------------------------------------------------
    #  Displays the list editor popup menu:
    #-------------------------------------------------------------------------

    def popup_menu(self, sender):
        """ Displays the list editor popup menu.
        """
        self._cur_control = sender

        proxy = sender.proxy
        index = proxy.index
        menu = MakeMenu(self.list_menu, self, True, sender).menu
        len_list = len(proxy.list)
        not_full = (len_list < self._trait_handler.maxlen)

        self._menu_before.enabled(not_full)
        self._menu_after.enabled(not_full)
        self._menu_delete.enabled(len_list > self._trait_handler.minlen)
        self._menu_up.enabled(index > 0)
        self._menu_top.enabled(index > 0)
        self._menu_down.enabled(index < (len_list - 1))
        self._menu_bottom.enabled(index < (len_list - 1))

        menu.exec_(sender.mapToGlobal(QtCore.QPoint(4, 24)))

    #-------------------------------------------------------------------------
    #  Adds a new value at the specified list index:
    #-------------------------------------------------------------------------

    def add_item(self, offset):
        """ Adds a new value at the specified list index.
        """
        list, index = self.get_info()
        index += offset
        item_trait = self._trait_handler.item_trait
        value = item_trait.default_value_for(self.object, self.name)
        self.value = list[:index] + [value] + list[index:]
        self.update_editor()

    #-------------------------------------------------------------------------
    #  Inserts a new item before the current item:
    #-------------------------------------------------------------------------

    def add_before(self):
        """ Inserts a new item before the current item.
        """
        self.add_item(0)

    #-------------------------------------------------------------------------
    #  Inserts a new item after the current item:
    #-------------------------------------------------------------------------

    def add_after(self):
        """ Inserts a new item after the current item.
        """
        self.add_item(1)

    #-------------------------------------------------------------------------
    #  Adds a new item when the list is empty:
    #-------------------------------------------------------------------------

    def add_empty(self):
        """ Adds a new item when the list is empty.
        """
        list, index = self.get_info()
        self.add_item(0)

    #-------------------------------------------------------------------------
    #  Delete the current item:
    #-------------------------------------------------------------------------

    def delete_item(self):
        """ Delete the current item.
        """
        list, index = self.get_info()
        self.value = list[:index] + list[index + 1:]
        self.update_editor()

    #-------------------------------------------------------------------------
    #  Move the current item up one in the list:
    #-------------------------------------------------------------------------

    def move_up(self):
        """ Move the current item up one in the list.
        """
        list, index = self.get_info()
        self.value = (list[:index - 1] + [list[index], list[index - 1]] +
                      list[index + 1:])
        self.update_editor()

    #-------------------------------------------------------------------------
    #  Moves the current item down one in the list:
    #-------------------------------------------------------------------------

    def move_down(self):
        """ Moves the current item down one in the list.
        """
        list, index = self.get_info()
        self.value = (list[:index] + [list[index + 1], list[index]] +
                      list[index + 2:])
        self.update_editor()

    #-------------------------------------------------------------------------
    #  Moves the current item to the top of the list:
    #-------------------------------------------------------------------------

    def move_top(self):
        """ Moves the current item to the top of the list.
        """
        list, index = self.get_info()
        self.value = [list[index]] + list[:index] + list[index + 1:]
        self.update_editor()

    #-------------------------------------------------------------------------
    #  Moves the current item to the bottom of the list:
    #-------------------------------------------------------------------------

    def move_bottom(self):
        """ Moves the current item to the bottom of the list.
        """
        list, index = self.get_info()
        self.value = list[:index] + list[index + 1:] + [list[index]]
        self.update_editor()

    #-- Private Methods ------------------------------------------------------

    def _dispose_items(self):
        """ Disposes of each current list item.
        """
        layout = self._list_pane.layout()
        child = layout.takeAt(0)
        while child is not None:
            control = child.widget()
            if control is not None:
                editor = getattr(control, '_editor', None)
                if editor is not None:
                    editor.dispose()
                    editor.control = None
                control.deleteLater()
            child = layout.takeAt(0)
        del child

    #-- Trait initializers ----------------------------------------------------

    def _kind_default(self):
        """ Returns a default value for the 'kind' trait.
        """
        return self.factory.style + '_editor'

    def _mutable_default(self):
        """ Trait handler to set the mutable trait from the factory.
        """
        return self.factory.mutable

#-------------------------------------------------------------------------
#  'CustomEditor' class:
#-------------------------------------------------------------------------


class CustomEditor(SimpleEditor):
    """ Custom style of editor for lists, which displays the items as a series
    of text fields. If the list is editable, an icon next to each item displays
    a menu of operations on the list.
    """

    #-------------------------------------------------------------------------
    #  Class constants:
    #-------------------------------------------------------------------------

    # Whether the list is displayed in a single row. This value overrides the
    # default.
    single_row = False

    #-------------------------------------------------------------------------
    #  Trait definitions:
    #-------------------------------------------------------------------------

    # Is the list editor is scrollable? This values overrides the default.
    scrollable = True

#-------------------------------------------------------------------------
#  'TextEditor' class:
#-------------------------------------------------------------------------


class TextEditor(CustomEditor):

    # The kind of editor to create for each list item. This value overrides the
    # default.
    kind = 'text_editor'

#-------------------------------------------------------------------------
#  'ReadonlyEditor' class:
#-------------------------------------------------------------------------


class ReadonlyEditor(CustomEditor):

    # Is the list of items being edited mutable? This value overrides the
    # default.
    mutable = False

#-------------------------------------------------------------------------
#  'NotebookEditor' class:
#-------------------------------------------------------------------------


class NotebookEditor(Editor):
    """ An editor for lists that displays the list as a "notebook" of tabbed
    pages.
    """

    # The "Close Tab" button.
    close_button = Any()

    # Maps tab names to QWidgets representing the tab contents
    # TODO: It would be nice to be able to reuse self._pages for this, but
    # its keys are not quite what we want.
    _pagewidgets = Dict

    # Maps names of tabs to their menu QAction instances; used to toggle
    # checkboxes
    _action_dict = Dict

    #-------------------------------------------------------------------------
    #  Trait definitions:
    #-------------------------------------------------------------------------

    # Is the notebook editor scrollable? This values overrides the default:
    scrollable = True

    # The currently selected notebook page object:
    selected = Any

    #-------------------------------------------------------------------------
    #  Finishes initializing the editor by creating the underlying toolkit
    #  widget:
    #-------------------------------------------------------------------------

    def init(self, parent):
        """ Finishes initializing the editor by creating the underlying toolkit
            widget.
        """
        self._uis = []

        # Create a tab widget to hold each separate object's view:
<<<<<<< HEAD
        self.control = QtWidgets.QTabWidget()
        self.control.currentChanged[int].connect(self._tab_activated)
=======
        self.control = QtGui.QTabWidget()
        self.control.currentChanged(self._tab_activated)
>>>>>>> f610fbd5

        # minimal dock_style handling
        if self.factory.dock_style == 'tab':
            self.control.setDocumentMode(True)
            self.control.tabBar().setDocumentMode(True)
        elif self.factory.dock_style == 'vertical':
            self.control.setTabPosition(QtWidgets.QTabWidget.West)

        # Create the button to close tabs, if necessary:
        if self.factory.deletable:
<<<<<<< HEAD
            button = QtWidgets.QToolButton()
            button.setAutoRaise( True )
            button.setToolTip( 'Remove current tab ')
            button.setIcon ( ImageResource( 'closetab' ).create_icon() )

            self.control.setCornerWidget( button, QtCore.Qt.TopRightCorner )
=======
            button = QtGui.QToolButton()
            button.setAutoRaise(True)
            button.setToolTip('Remove current tab ')
            button.setIcon(ImageResource('closetab').create_icon())

            self.control.setCornerWidget(button, QtCore.Qt.TopRightCorner)
>>>>>>> f610fbd5
            button.clicked.connect(self.close_current)
            self.close_button = button

        if self.factory.show_notebook_menu:
            # Create the necessary attributes to manage hiding and revealing of
            # tabs via a context menu
<<<<<<< HEAD
            self._context_menu = QtWidgets.QMenu()
            self.control.customContextMenuRequested.connect(self._context_menu_requested)
=======
            self._context_menu = QtGui.QMenu()
            self.control.customContextMenuRequested.connect(
                self._context_menu_requested)
>>>>>>> f610fbd5
            self.control.setContextMenuPolicy(QtCore.Qt.CustomContextMenu)

        # Set up the additional 'list items changed' event handler needed for
        # a list based trait. Note that we want to fire the update_editor_item
        # only when the items in the list change and not when intermediate
        # traits change. Therefore, replace "." by ":" in the extended_name
        # when setting up the listener.
        extended_name = self.extended_name.replace('.', ':')
        self.context_object.on_trait_change(
            self.update_editor_item,
            extended_name + '_items?',
            dispatch='ui')

        # Set of selection synchronization:
        self.sync_value(self.factory.selected, 'selected')

    #-------------------------------------------------------------------------
    #  Updates the editor when the object trait changes external to the editor:
    #-------------------------------------------------------------------------

    def update_editor(self):
        """ Updates the editor when the object trait changes externally to the
            editor.
        """
        # Destroy the views on each current notebook page:
        self.close_all()

        # Create a tab page for each object in the trait's value:
        for object in self.value:
            ui, view_object, monitoring = self._create_page(object)

            # Remember the page for later deletion processing:
            self._uis.append([ui.control, ui, view_object, monitoring])

        if self.selected:
            self._selected_changed(self.selected)

    #-------------------------------------------------------------------------
    #  Handles some subset of the trait's list being updated:
    #-------------------------------------------------------------------------

    def update_editor_item(self, event):
        """ Handles an update to some subset of the trait's list.
        """
        index = event.index

        # Delete the page corresponding to each removed item:
        page_name = self.factory.page_name[1:]

        for i in event.removed:
            page, ui, view_object, monitoring = self._uis[index]
            if monitoring:
                view_object.on_trait_change(self.update_page_name, page_name,
                                            remove=True)
            ui.dispose()
            self.control.removeTab(self.control.indexOf(page))

            if self.factory.show_notebook_menu:
                for name, tmp in self._pagewidgets.items():
                    if tmp is page:
                        del self._pagewidgets[name]
                self._context_menu.removeAction(self._action_dict[name])
                del self._action_dict[name]

            del self._uis[index]

        # Add a page for each added object:
        first_page = None
        for object in event.added:
            ui, view_object, monitoring = self._create_page(object)
            self._uis[index:index] = [
                [ui.control, ui, view_object, monitoring]]
            index += 1

            if first_page is None:
                first_page = ui.control

        if first_page is not None:
            self.control.setCurrentWidget(first_page)

    #-------------------------------------------------------------------------
    #  Closes the currently selected tab:
    #-------------------------------------------------------------------------

    def close_current(self, force=False):
        """ Closes the currently selected tab:
        """
        widget = self.control.currentWidget()
        for i in xrange(len(self._uis)):
            page, ui, _, _ = self._uis[i]
            if page is widget:
                if force or ui.handler.close(ui.info, True):
                    del self.value[i]
                break

        if self.factory.show_notebook_menu:
            # Find the name associated with this widget, so we can purge its action
            # from the menu
            for name, tmp in self._pagewidgets.items():
                if tmp is widget:
                    break
            else:
                # Hmm... couldn't find the widget, assume that we don't need to do
                # anything.
                return

            action = self._action_dict[name]
            self._context_menu.removeAction(action)
            del self._action_dict[name]
            del self._pagewidgets[name]
        return

    #-------------------------------------------------------------------------
    #  Closes all currently open notebook pages:
    #-------------------------------------------------------------------------

    def close_all(self):
        """ Closes all currently open notebook pages.
        """
        page_name = self.factory.page_name[1:]

        for _, ui, view_object, monitoring in self._uis:
            if monitoring:
                view_object.on_trait_change(self.update_page_name, page_name,
                                            remove=True)
            ui.dispose()

        # Reset the list of ui's and dictionary of page name counts:
        self._uis = []
        self._pages = {}

        self.control.clear()

    #-------------------------------------------------------------------------
    #  Disposes of the contents of an editor:
    #-------------------------------------------------------------------------

    def dispose(self):
        """ Disposes of the contents of an editor.
        """
        self.context_object.on_trait_change(self.update_editor_item,
                                            self.name + '_items?', remove=True)
        self.close_all()

        super(NotebookEditor, self).dispose()

    #-------------------------------------------------------------------------
    #  Handles the trait defining a particular page's name being changed:
    #-------------------------------------------------------------------------

    def update_page_name(self, object, name, old, new):
        """ Handles the trait defining a particular page's name being changed.
        """
        for i, value in enumerate(self._uis):
            page, ui, _, _ = value
            if object is ui.info.object:
                name = None
                handler = getattr(
                    self.ui.handler, '%s_%s_page_name' %
                    (self.object_name, self.name), None)

                if handler is not None:
                    name = handler(self.ui.info, object)

                if name is None:
                    name = str(
                        xgetattr(
                            object,
                            self.factory.page_name[
                                1:],
                            '???'))
                self.control.setTabText(self.control.indexOf(page), name)
                break

    #-------------------------------------------------------------------------
    #  Creates a page for a specified object and adds it to the tab widget:
    #-------------------------------------------------------------------------

    def _create_page(self, object):
        # Create the view for the object:
        view_object = object
        factory = self.factory
        if factory.factory is not None:
            view_object = factory.factory(object)
        ui = view_object.edit_traits(parent=self.control,
                                     view=factory.view,
                                     kind=factory.ui_kind).set(
            parent=self.ui)

        # Get the name of the page being added to the notebook:
        name = ''
        monitoring = False
        prefix = '%s_%s_page_' % (self.object_name, self.name)
        page_name = factory.page_name
        if page_name[0:1] == '.':
            name = xgetattr(view_object, page_name[1:], None)
            monitoring = (name is not None)
            if monitoring:
                handler_name = None
                method = getattr(self.ui.handler, prefix + 'name', None)
                if method is not None:
                    handler_name = method(self.ui.info, object)
                if handler_name is not None:
                    name = handler_name
                else:
                    name = str(name) or '???'
                view_object.on_trait_change(self.update_page_name,
                                            page_name[1:], dispatch='ui')
            else:
                name = ''
        elif page_name != '':
            name = page_name

        if name == '':
            name = user_name_for(view_object.__class__.__name__)

        # Make sure the name is not a duplicate:
        if not monitoring:
            self._pages[name] = count = self._pages.get(name, 0) + 1
            if count > 1:
                name += (' %d' % count)

        # Return the control for the ui, and whether or not its name is being
        # monitored:
        image = None
        method = getattr(self.ui.handler, prefix + 'image', None)
        if method is not None:
            image = method(self.ui.info, object)

        if image is None:
            self.control.addTab(ui.control, name)
        else:
            self.control.addTab(ui.control, image, name)

        if self.factory.show_notebook_menu:
            newaction = self._context_menu.addAction(name)
            newaction.setText(name)
            newaction.setCheckable(True)
            newaction.setChecked(True)
            newaction.triggered.connect(
                lambda e, name=name: self._menu_action(
                    e, name=name))
            self._action_dict[name] = newaction
            self._pagewidgets[name] = ui.control

        return (ui, view_object, monitoring)

    def _tab_activated(self, idx):
        """ Handles a notebook tab being "activated" (i.e. clicked on) by the
            user.
        """
        widget = self.control.widget(idx)
        for page, ui, _, _ in self._uis:
            if page is widget:
                self.selected = ui.info.object
                break

    def _selected_changed(self, selected):
        """ Handles the **selected** trait being changed.
        """
        for page, ui, _, _ in self._uis:
            if ui.info and selected is ui.info.object:
                self.control.setCurrentWidget(page)
                break
            deletable = self.factory.deletable
            deletable_trait = self.factory.deletable_trait
            if deletable and deletable_trait:
                enabled = xgetattr(selected, deletable_trait, True)
                self.close_button.setEnabled(enabled)

    def _context_menu_requested(self, event):
        self._context_menu.popup(self.control.mapToGlobal(event))

    def _menu_action(self, event, name=""):
        """ Qt signal handler for when a item in a context menu is actually
        selected.  Not that we get this even after the underlying value has
        already changed.
        """
        action = self._action_dict[name]
        checked = action.isChecked()
        if not checked:
            for ndx in range(self.control.count()):
                if self.control.tabText(ndx) == name:
                    self.control.removeTab(ndx)
        else:
            # TODO: Fix tab order based on the context_object's list
            self.control.addTab(self._pagewidgets[name], name)

    def _context_menu_requested(self, event):
        self._context_menu.popup(self.control.mapToGlobal(event))

    def _menu_action(self, event, name=""):
        """ Qt signal handler for when a item in a context menu is actually
        selected.  Not that we get this even after the underlying value has
        already changed.
        """
        action = self._action_dict[name]
        checked = action.isChecked()
        if not checked:
            for ndx in range(self.control.count()):
                if self.control.tabText(ndx) == name:
                    self.control.removeTab(ndx)
        else:
            # TODO: Fix tab order based on the context_object's list
            self.control.addTab(self._pagewidgets[name], name)<|MERGE_RESOLUTION|>--- conflicted
+++ resolved
@@ -213,13 +213,8 @@
             pcontrol = peditor.control
             pcontrol.proxy = proxy
 
-<<<<<<< HEAD
             if isinstance(pcontrol, QtWidgets.QWidget):
-                layout.addWidget(pcontrol, row, column+1)
-=======
-            if isinstance(pcontrol, QtGui.QWidget):
                 layout.addWidget(pcontrol, row, column)
->>>>>>> f610fbd5
             else:
                 layout.addLayout(pcontrol, row, column)
 
@@ -269,13 +264,8 @@
         control.is_empty = True
         self._cur_control = control
 
-<<<<<<< HEAD
-        proxy    = ListItemProxy( self.object, self.name, -1, None, None )
+        proxy = ListItemProxy(self.object, self.name, -1, None, None)
         pcontrol = QtWidgets.QLabel('   (Empty List)')
-=======
-        proxy = ListItemProxy(self.object, self.name, -1, None, None)
-        pcontrol = QtGui.QLabel('   (Empty List)')
->>>>>>> f610fbd5
         pcontrol.proxy = control.proxy = proxy
 
         layout = self._list_pane.layout()
@@ -549,13 +539,8 @@
         self._uis = []
 
         # Create a tab widget to hold each separate object's view:
-<<<<<<< HEAD
         self.control = QtWidgets.QTabWidget()
-        self.control.currentChanged[int].connect(self._tab_activated)
-=======
-        self.control = QtGui.QTabWidget()
         self.control.currentChanged(self._tab_activated)
->>>>>>> f610fbd5
 
         # minimal dock_style handling
         if self.factory.dock_style == 'tab':
@@ -566,35 +551,21 @@
 
         # Create the button to close tabs, if necessary:
         if self.factory.deletable:
-<<<<<<< HEAD
             button = QtWidgets.QToolButton()
-            button.setAutoRaise( True )
-            button.setToolTip( 'Remove current tab ')
-            button.setIcon ( ImageResource( 'closetab' ).create_icon() )
-
-            self.control.setCornerWidget( button, QtCore.Qt.TopRightCorner )
-=======
-            button = QtGui.QToolButton()
             button.setAutoRaise(True)
             button.setToolTip('Remove current tab ')
             button.setIcon(ImageResource('closetab').create_icon())
 
             self.control.setCornerWidget(button, QtCore.Qt.TopRightCorner)
->>>>>>> f610fbd5
             button.clicked.connect(self.close_current)
             self.close_button = button
 
         if self.factory.show_notebook_menu:
             # Create the necessary attributes to manage hiding and revealing of
             # tabs via a context menu
-<<<<<<< HEAD
             self._context_menu = QtWidgets.QMenu()
-            self.control.customContextMenuRequested.connect(self._context_menu_requested)
-=======
-            self._context_menu = QtGui.QMenu()
             self.control.customContextMenuRequested.connect(
                 self._context_menu_requested)
->>>>>>> f610fbd5
             self.control.setContextMenuPolicy(QtCore.Qt.CustomContextMenu)
 
         # Set up the additional 'list items changed' event handler needed for
