# (C) Copyright 2008-2021 Enthought, Inc., Austin, TX
# All rights reserved.
#
# This software is provided without warranty under the terms of the BSD
# license included in LICENSE.txt and may be redistributed only under
# the conditions described in the aforementioned license. The license
# is also available online at http://www.enthought.com/licenses/BSD.txt
#
# Thanks for using Enthought open source!

# ------------------------------------------------------------------------------
# Copyright (c) 2007, Riverbank Computing Limited
# All rights reserved.
#
# This software is provided without warranty under the terms of the BSD license.
# However, when used with the GPL version of PyQt the additional terms described
# in the PyQt GPL exception also apply

#
# Author: Riverbank Computing Limited
# ------------------------------------------------------------------------------

""" Defines the various list editors for the PyQt user interface toolkit.
"""


from pyface.qt import QtCore, QtGui

from pyface.api import ImageResource

<<<<<<< HEAD
from traits.api import (
    Any, Bool, Callable, Dict, Instance, List, Str, TraitError
)
=======
from traits.api import Str, Any, Bool, Dict, Instance, List, TraitError
>>>>>>> 199d6f2a
from traits.trait_base import user_name_for, xgetattr

from traitsui.editors.list_editor import ListItemProxy

from .editor import Editor
from .helper import IconButton
from .menu import MakeMenu


class SimpleEditor(Editor):
    """ Simple style of editor for lists, which displays a list box with only
    one item visible at a time. A icon next to the list box displays a menu of
    operations on the list.

    """

    # -------------------------------------------------------------------------
    #  Trait definitions:
    # -------------------------------------------------------------------------

    #: The kind of editor to create for each list item
    kind = Str()

    #: Is the list of items being edited mutable?
    mutable = Bool(True)

    #: Is the editor scrollable?
    scrollable = Bool(True)

    #: Signal mapper allowing to identify which icon button requested a context
    #: menu
    mapper = Instance(QtCore.QSignalMapper)

    buttons = List([])

    _list_pane = Instance(QtGui.QWidget)

    # -------------------------------------------------------------------------
    #  Class constants:
    # -------------------------------------------------------------------------

    #: Whether the list is displayed in a single row
    single_row = True

    # -------------------------------------------------------------------------
    #  Normal list item menu:
    # -------------------------------------------------------------------------

    #: Menu for modifying the list
    list_menu = """
       Add &Before     [_menu_before]: self.add_before()
       Add &After      [_menu_after]:  self.add_after()
       ---
       &Delete         [_menu_delete]: self.delete_item()
       ---
       Move &Up        [_menu_up]:     self.move_up()
       Move &Down      [_menu_down]:   self.move_down()
       Move to &Top    [_menu_top]:    self.move_top()
       Move to &Bottom [_menu_bottom]: self.move_bottom()
    """

    # -------------------------------------------------------------------------
    #  Empty list item menu:
    # -------------------------------------------------------------------------

    empty_list_menu = """
       Add: self.add_empty()
    """

    def init(self, parent):
        """ Finishes initializing the editor by creating the underlying toolkit
            widget.
        """
        # Initialize the trait handler to use:
        trait_handler = self.factory.trait_handler
        if trait_handler is None:
            trait_handler = self.object.base_trait(self.name).handler
        self._trait_handler = trait_handler

        if self.scrollable:
            # Create a scrolled window to hold all of the list item controls:
            self.control = QtGui.QScrollArea()
            self.control.setFrameShape(QtGui.QFrame.NoFrame)
            self.control.setWidgetResizable(True)
            self._list_pane = QtGui.QWidget()
        else:
            self.control = QtGui.QWidget()
            self._list_pane = self.control
        self._list_pane.setSizePolicy(
            QtGui.QSizePolicy.Expanding, QtGui.QSizePolicy.Expanding
        )

        # Create a mapper to identify which icon button requested a contextmenu
        self.mapper = QtCore.QSignalMapper(self.control)

        # Create a widget with a grid layout as the container.
        layout = QtGui.QGridLayout(self._list_pane)
        layout.setAlignment(QtCore.Qt.AlignLeft | QtCore.Qt.AlignTop)
        layout.setContentsMargins(0, 0, 0, 0)
        layout.setSpacing(0)

        # Remember the editor to use for each individual list item:
        editor = self.factory.editor
        if editor is None:
            editor = trait_handler.item_trait.get_editor()
        self._editor = getattr(editor, self.kind)

        # Set up the additional 'list items changed' event handler needed for
        # a list based trait. Note that we want to fire the update_editor_item
        # only when the items in the list change and not when intermediate
        # traits change. Therefore, replace "." by ":" in the extended_name
        # when setting up the listener.
        extended_name = self.extended_name.replace(".", ":")
        self.context_object.on_trait_change(
            self.update_editor_item, extended_name + "_items?", dispatch="ui"
        )
        self.set_tooltip()

    def dispose(self):
        """ Disposes of the contents of an editor.
        """
        self._dispose_items()

        extended_name = self.extended_name.replace(".", ":")
        self.context_object.on_trait_change(
            self.update_editor_item, extended_name + "_items?", remove=True
        )

        super().dispose()

    def update_editor(self):
        """ Updates the editor when the object trait changes externally to the
            editor.
        """
        self.mapper = QtCore.QSignalMapper(self.control)
        # Disconnect the editor from any control about to be destroyed:
        self._dispose_items()

        list_pane = self._list_pane
        layout = list_pane.layout()

        # Create all of the list item trait editors:
        trait_handler = self._trait_handler
        resizable = (
            trait_handler.minlen != trait_handler.maxlen
        ) and self.mutable
        item_trait = trait_handler.item_trait

        is_fake = resizable and (len(self.value) == 0)
        if is_fake:
            self.empty_list()
        else:
            self.buttons = []
            # Asking the mapper to send the sender to the callback method
            self.mapper.mapped.connect(self.popup_menu)

        editor = self._editor
        for index, value in enumerate(self.value):
            row, column = divmod(index, self.factory.columns)

            # Account for the fact that we have <columns> number of
            # pairs
            column = column * 2

            if resizable:
                # Connecting the new button to the mapper
                control = IconButton("list_editor.png", self.mapper.map)
                self.buttons.append(control)
                # Setting the mapping and asking it to send the index of the
                # sender to the callback method.  Unfortunately just sending
                # the control does not work for PyQt (tested on 4.11)
                self.mapper.setMapping(control, index)

                layout.addWidget(control, row, column + 1)

            proxy = ListItemProxy(
                self.object, self.name, index, item_trait, value
            )
            if resizable:
                control.proxy = proxy
            peditor = editor(
                self.ui, proxy, "value", self.description, list_pane
            ).trait_set(object_name="")
            peditor.prepare(list_pane)
            pcontrol = peditor.control
            pcontrol.proxy = proxy

            if isinstance(pcontrol, QtGui.QWidget):
                layout.addWidget(pcontrol, row, column)
            else:
                layout.addLayout(pcontrol, row, column)

        # QScrollArea can have problems if the widget being scrolled is set too
        # early (ie. before it contains something).
        if self.scrollable and self.control.widget() is None:
            self.control.setWidget(list_pane)

    def update_editor_item(self, event):
        """ Updates the editor when an item in the object trait changes
        externally to the editor.
        """
        # If this is not a simple, single item update, rebuild entire editor:
        if (len(event.removed) != 1) or (len(event.added) != 1):
            self.update_editor()
            return

        # Otherwise, find the proxy for this index and update it with the
        # changed value:
        for control in self._list_pane.children():
            if isinstance(control, QtGui.QLayout):
                continue

            proxy = control.proxy
            if proxy.index == event.index:
                proxy.value = event.added[0]
                break

    def empty_list(self):
        """ Creates an empty list entry (so the user can add a new item).
        """
        # Connecting the new button to the mapper
        control = IconButton("list_editor.png", self.mapper.map)
        # Setting the mapping and asking it to send the index of the sender to
        # callback method. Unfortunately just sending the control does not
        # work for PyQt (tested on 4.11)
        self.mapper.setMapping(control, 0)
        self.mapper.mapped.connect(self.popup_empty_menu)
        control.is_empty = True
        self._cur_control = control
        self.buttons = [control]

        proxy = ListItemProxy(self.object, self.name, -1, None, None)
        pcontrol = QtGui.QLabel("   (Empty List)")
        pcontrol.proxy = control.proxy = proxy

        layout = self._list_pane.layout()
        layout.addWidget(control, 0, 1)
        layout.addWidget(pcontrol, 0, 0)

    def get_info(self):
        """ Returns the associated object list and current item index.
        """
        proxy = self._cur_control.proxy
        return (proxy.list, proxy.index)

    def popup_empty_menu(self, index):
        """ Displays the empty list editor popup menu.
        """
        self._cur_control = control = self.buttons[index]
        menu = MakeMenu(self.empty_list_menu, self, True, control).menu
        menu.exec_(control.mapToGlobal(QtCore.QPoint(4, 24)))

    def popup_menu(self, index):
        """ Displays the list editor popup menu.
        """
        self._cur_control = sender = self.buttons[index]

        proxy = sender.proxy
        menu = MakeMenu(self.list_menu, self, True, sender).menu
        len_list = len(proxy.list)
        not_full = len_list < self._trait_handler.maxlen

        self._menu_before.enabled(not_full)
        self._menu_after.enabled(not_full)
        self._menu_delete.enabled(len_list > self._trait_handler.minlen)
        self._menu_up.enabled(index > 0)
        self._menu_top.enabled(index > 0)
        self._menu_down.enabled(index < (len_list - 1))
        self._menu_bottom.enabled(index < (len_list - 1))

        menu.exec_(sender.mapToGlobal(QtCore.QPoint(4, 24)))

    def add_item(self, offset):
        """ Adds a new value at the specified list index.
        """
        list, index = self.get_info()
        index += offset
        item_trait = self._trait_handler.item_trait
<<<<<<< HEAD
        if self.factory.default_factory:
            value = self.factory.default_factory()
        else:
            value = item_trait.default_value_for(self.object, self.name)
=======
        value = item_trait.default_value_for(self.object, self.name)
>>>>>>> 199d6f2a
        try:
            self.value = list[:index] + [value] + list[index:]
        # if the default new item is invalid, we just don't add it to the list.
        # traits will still give an error message, but we don't want to crash
        except TraitError:
            from traitsui.api import raise_to_debug
            raise_to_debug()
        self.update_editor()

    def add_before(self):
        """ Inserts a new item before the current item.
        """
        self.add_item(0)

    def add_after(self):
        """ Inserts a new item after the current item.
        """
        self.add_item(1)

    def add_empty(self):
        """ Adds a new item when the list is empty.
        """
        list, index = self.get_info()
        self.add_item(0)

    def delete_item(self):
        """ Delete the current item.
        """
        list, index = self.get_info()
        self.value = list[:index] + list[index + 1 :]
        self.update_editor()

    def move_up(self):
        """ Move the current item up one in the list.
        """
        list, index = self.get_info()
        self.value = (
            list[: index - 1]
            + [list[index], list[index - 1]]
            + list[index + 1 :]
        )
        self.update_editor()

    def move_down(self):
        """ Moves the current item down one in the list.
        """
        list, index = self.get_info()
        self.value = (
            list[:index] + [list[index + 1], list[index]] + list[index + 2 :]
        )
        self.update_editor()

    def move_top(self):
        """ Moves the current item to the top of the list.
        """
        list, index = self.get_info()
        self.value = [list[index]] + list[:index] + list[index + 1 :]
        self.update_editor()

    def move_bottom(self):
        """ Moves the current item to the bottom of the list.
        """
        list, index = self.get_info()
        self.value = list[:index] + list[index + 1 :] + [list[index]]
        self.update_editor()

    # -- Private Methods ------------------------------------------------------

    def _dispose_items(self):
        """ Disposes of each current list item.
        """
        layout = self._list_pane.layout()
        child = layout.takeAt(0)
        while child is not None:
            control = child.widget()
            if control is not None:
                editor = getattr(control, "_editor", None)
                if editor is not None:
                    editor.dispose()
                    editor.control = None
                control.deleteLater()
            child = layout.takeAt(0)
        del child

    # -- Trait initializers ----------------------------------------------------

    def _kind_default(self):
        """ Returns a default value for the 'kind' trait.
        """
        return self.factory.style + "_editor"

    def _mutable_default(self):
        """ Trait handler to set the mutable trait from the factory.
        """
        return self.factory.mutable

    def _scrollable_default(self):
        return self.factory.scrollable

class CustomEditor(SimpleEditor):
    """ Custom style of editor for lists, which displays the items as a series
    of text fields. If the list is editable, an icon next to each item displays
    a menu of operations on the list.
    """

    # -------------------------------------------------------------------------
    #  Class constants:
    # -------------------------------------------------------------------------

    #: Whether the list is displayed in a single row. This value overrides the
    #: default.
    single_row = False


class TextEditor(CustomEditor):

    #: The kind of editor to create for each list item. This value overrides the
    #: default.
    kind = "text_editor"


class ReadonlyEditor(CustomEditor):

    #: Is the list of items being edited mutable? This value overrides the
    #: default.
    mutable = False


class NotebookEditor(Editor):
    """ An editor for lists that displays the list as a "notebook" of tabbed
    pages.
    """

    #: The "Close Tab" button.
    close_button = Any()

    #: Maps tab names to QWidgets representing the tab contents
    #: TODO: It would be nice to be able to reuse self._pages for this, but
    #: its keys are not quite what we want.
    _pagewidgets = Dict()

    #: Maps names of tabs to their menu QAction instances; used to toggle
    #: checkboxes
    _action_dict = Dict()

    # -------------------------------------------------------------------------
    #  Trait definitions:
    # -------------------------------------------------------------------------

    #: Is the notebook editor scrollable? This values overrides the default:
    scrollable = True

    #: The currently selected notebook page object:
    selected = Any()

    def init(self, parent):
        """ Finishes initializing the editor by creating the underlying toolkit
            widget.
        """
        self._uis = []

        # Create a tab widget to hold each separate object's view:
        self.control = QtGui.QTabWidget()
        self.control.currentChanged.connect(self._tab_activated)

        # minimal dock_style handling
        if self.factory.dock_style == "tab":
            self.control.setDocumentMode(True)
            self.control.tabBar().setDocumentMode(True)
        elif self.factory.dock_style == "vertical":
            self.control.setTabPosition(QtGui.QTabWidget.West)

        # Create the button to close tabs, if necessary:
        if self.factory.deletable:
            button = QtGui.QToolButton()
            button.setAutoRaise(True)
            button.setToolTip("Remove current tab ")
            button.setIcon(ImageResource("closetab").create_icon())

            self.control.setCornerWidget(button, QtCore.Qt.TopRightCorner)
            button.clicked.connect(self.close_current)
            self.close_button = button

        if self.factory.show_notebook_menu:
            # Create the necessary attributes to manage hiding and revealing of
            # tabs via a context menu
            self._context_menu = QtGui.QMenu()
            self.control.customContextMenuRequested.connect(
                self._context_menu_requested
            )
            self.control.setContextMenuPolicy(QtCore.Qt.CustomContextMenu)

        # Set up the additional 'list items changed' event handler needed for
        # a list based trait. Note that we want to fire the update_editor_item
        # only when the items in the list change and not when intermediate
        # traits change. Therefore, replace "." by ":" in the extended_name
        # when setting up the listener.
        extended_name = self.extended_name.replace(".", ":")
        self.context_object.on_trait_change(
            self.update_editor_item, extended_name + "_items?", dispatch="ui"
        )

        # Set of selection synchronization:
        self.sync_value(self.factory.selected, "selected")

    def update_editor(self):
        """ Updates the editor when the object trait changes externally to the
            editor.
        """
        # Destroy the views on each current notebook page:
        self.close_all()

        # Create a tab page for each object in the trait's value:
        for object in self.value:
            ui, view_object, monitoring = self._create_page(object)

            # Remember the page for later deletion processing:
            self._uis.append([ui.control, ui, view_object, monitoring])

        if self.selected:
            self._selected_changed(self.selected)

    def update_editor_item(self, event):
        """ Handles an update to some subset of the trait's list.
        """
        index = event.index

        # Delete the page corresponding to each removed item:
        page_name = self.factory.page_name[1:]

        for i in event.removed:
            page, ui, view_object, monitoring = self._uis[index]
            if monitoring:
                view_object.on_trait_change(
                    self.update_page_name, page_name, remove=True
                )
            ui.dispose()
            self.control.removeTab(self.control.indexOf(page))

            if self.factory.show_notebook_menu:
                for name, tmp in self._pagewidgets.items():
                    if tmp is page:
                        del self._pagewidgets[name]
                self._context_menu.removeAction(self._action_dict[name])
                del self._action_dict[name]

            del self._uis[index]

        # Add a page for each added object:
        first_page = None
        for object in event.added:
            ui, view_object, monitoring = self._create_page(object)
            self._uis[index:index] = [
                [ui.control, ui, view_object, monitoring]
            ]
            index += 1

            if first_page is None:
                first_page = ui.control

        if first_page is not None:
            self.control.setCurrentWidget(first_page)

    def close_current(self, force=False):
        """ Closes the currently selected tab:
        """
        widget = self.control.currentWidget()
        for i in range(len(self._uis)):
            page, ui, _, _ = self._uis[i]
            if page is widget:
                if force or ui.handler.close(ui.info, True):
                    del self.value[i]
                break

        if self.factory.show_notebook_menu:
            # Find the name associated with this widget, so we can purge its action
            # from the menu
            for name, tmp in self._pagewidgets.items():
                if tmp is widget:
                    break
            else:
                # Hmm... couldn't find the widget, assume that we don't need to do
                # anything.
                return

            action = self._action_dict[name]
            self._context_menu.removeAction(action)
            del self._action_dict[name]
            del self._pagewidgets[name]
        return

    def close_all(self):
        """ Closes all currently open notebook pages.
        """
        page_name = self.factory.page_name[1:]

        for _, ui, view_object, monitoring in self._uis:
            if monitoring:
                view_object.on_trait_change(
                    self.update_page_name, page_name, remove=True
                )
            ui.dispose()

        # Reset the list of ui's and dictionary of page name counts:
        self._uis = []
        self._pages = {}

        self.control.clear()

    def dispose(self):
        """ Disposes of the contents of an editor.
        """
        self.context_object.on_trait_change(
            self.update_editor_item, self.name + "_items?", remove=True
        )
        self.close_all()

        super().dispose()

    def update_page_name(self, object, name, old, new):
        """ Handles the trait defining a particular page's name being changed.
        """
        for i, value in enumerate(self._uis):
            page, ui, _, _ = value
            if object is ui.info.object:
                name = None
                handler = getattr(
                    self.ui.handler,
                    "%s_%s_page_name" % (self.object_name, self.name),
                    None,
                )

                if handler is not None:
                    name = handler(self.ui.info, object)

                if name is None:
                    name = str(
                        xgetattr(object, self.factory.page_name[1:], "???")
                    )
                self.control.setTabText(self.control.indexOf(page), name)
                break

    def _create_page(self, object):
        # Create the view for the object:
        view_object = object
        factory = self.factory
        if factory.factory is not None:
            view_object = factory.factory(object)
        ui = view_object.edit_traits(
            parent=self.control, view=factory.view, kind=factory.ui_kind
        ).trait_set(parent=self.ui)

        # Get the name of the page being added to the notebook:
        name = ""
        monitoring = False
        prefix = "%s_%s_page_" % (self.object_name, self.name)
        page_name = factory.page_name
        if page_name[0:1] == ".":
            name = xgetattr(view_object, page_name[1:], None)
            monitoring = name is not None
            if monitoring:
                handler_name = None
                method = getattr(self.ui.handler, prefix + "name", None)
                if method is not None:
                    handler_name = method(self.ui.info, object)
                if handler_name is not None:
                    name = handler_name
                else:
                    name = str(name) or "???"
                view_object.on_trait_change(
                    self.update_page_name, page_name[1:], dispatch="ui"
                )
            else:
                name = ""
        elif page_name != "":
            name = page_name

        if name == "":
            name = user_name_for(view_object.__class__.__name__)

        # Make sure the name is not a duplicate:
        if not monitoring:
            self._pages[name] = count = self._pages.get(name, 0) + 1
            if count > 1:
                name += " %d" % count

        # Return the control for the ui, and whether or not its name is being
        # monitored:
        image = None
        method = getattr(self.ui.handler, prefix + "image", None)
        if method is not None:
            image = method(self.ui.info, object)

        if image is None:
            self.control.addTab(ui.control, name)
        else:
            self.control.addTab(ui.control, image, name)

        if self.factory.show_notebook_menu:
            newaction = self._context_menu.addAction(name)
            newaction.setText(name)
            newaction.setCheckable(True)
            newaction.setChecked(True)
            newaction.triggered.connect(
                lambda e, name=name: self._menu_action(e, name=name)
            )
            self._action_dict[name] = newaction
            self._pagewidgets[name] = ui.control

        return (ui, view_object, monitoring)

    def _tab_activated(self, idx):
        """ Handles a notebook tab being "activated" (i.e. clicked on) by the
            user.
        """
        widget = self.control.widget(idx)
        for page, ui, _, _ in self._uis:
            if page is widget:
                self.selected = ui.info.object
                break

    def _selected_changed(self, selected):
        """ Handles the **selected** trait being changed.
        """
        for page, ui, _, _ in self._uis:
            if ui.info and selected is ui.info.object:
                self.control.setCurrentWidget(page)
                break
            deletable = self.factory.deletable
            deletable_trait = self.factory.deletable_trait
            if deletable and deletable_trait:
                enabled = xgetattr(selected, deletable_trait, True)
                self.close_button.setEnabled(enabled)

    def _context_menu_requested(self, event):
        self._context_menu.popup(self.control.mapToGlobal(event))

    def _menu_action(self, event, name=""):
        """ Qt signal handler for when a item in a context menu is actually
        selected.  Not that we get this even after the underlying value has
        already changed.
        """
        action = self._action_dict[name]
        checked = action.isChecked()
        if not checked:
            for ndx in range(self.control.count()):
                if self.control.tabText(ndx) == name:
                    self.control.removeTab(ndx)
        else:
            # TODO: Fix tab order based on the context_object's list
            self.control.addTab(self._pagewidgets[name], name)<|MERGE_RESOLUTION|>--- conflicted
+++ resolved
@@ -28,13 +28,9 @@
 
 from pyface.api import ImageResource
 
-<<<<<<< HEAD
 from traits.api import (
     Any, Bool, Callable, Dict, Instance, List, Str, TraitError
 )
-=======
-from traits.api import Str, Any, Bool, Dict, Instance, List, TraitError
->>>>>>> 199d6f2a
 from traits.trait_base import user_name_for, xgetattr
 
 from traitsui.editors.list_editor import ListItemProxy
@@ -313,14 +309,10 @@
         list, index = self.get_info()
         index += offset
         item_trait = self._trait_handler.item_trait
-<<<<<<< HEAD
         if self.factory.default_factory:
             value = self.factory.default_factory()
         else:
             value = item_trait.default_value_for(self.object, self.name)
-=======
-        value = item_trait.default_value_for(self.object, self.name)
->>>>>>> 199d6f2a
         try:
             self.value = list[:index] + [value] + list[index:]
         # if the default new item is invalid, we just don't add it to the list.
