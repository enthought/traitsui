--- conflicted
+++ resolved
@@ -21,13 +21,8 @@
 
 from pyface.api import ImageResource
 
-<<<<<<< HEAD
-from traits.api import Str, Any, Bool, Dict
+from traits.api import Str, Any, Bool, Dict, Instance
 from traits.trait_base import user_name_for, xgetattr
-=======
-from traits.api import Str, Any, Bool, Dict, Instance
-from traits.trait_base import user_name_for, enumerate, xgetattr
->>>>>>> 5075b19a
 
 # FIXME: ToolkitEditorFactory is a proxy class defined here just for backward
 # compatibility. The class has been moved to the
