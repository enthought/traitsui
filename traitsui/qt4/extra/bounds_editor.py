from pyface.qt import QtCore, QtWidgets

from traits.api import Float, Any, Str, Trait
from traitsui.editors.api import RangeEditor
from traitsui.qt4.editor import Editor
from traitsui.qt4.extra.range_slider import RangeSlider


class _BoundsEditor(Editor):

    evaluate = Any

    min = Any
    max = Any
    low = Any
    high = Any
    format = Str

    def init(self, parent):
        """ Finishes initializing the editor by creating the underlying toolkit
            widget.
        """
        factory = self.factory
        if not factory.low_name:
            self.low = factory.low

        if not factory.high_name:
            self.high = factory.high

        self.max = factory.max
        self.min = factory.min

        self.format = factory.format

        self.evaluate = factory.evaluate
        self.sync_value(factory.evaluate_name, 'evaluate', 'from')

        self.sync_value(factory.low_name, 'low', 'both')
        self.sync_value(factory.high_name, 'high', 'both')

        self.control = QtWidgets.QWidget()
        panel = QtWidgets.QHBoxLayout(self.control)
        panel.setContentsMargins(0, 0, 0, 0)

<<<<<<< HEAD
        self._label_lo = QtWidgets.QLineEdit(self.format % self.low)
=======
        self._label_lo = QtGui.QLineEdit(self.format % self.low)
>>>>>>> f610fbd5
        self._label_lo.editingFinished.connect(self.update_low_on_enter)
        panel.addWidget(self._label_lo)

        # The default size is a bit too big and probably doesn't need to grow.
        sh = self._label_lo.sizeHint()
        sh.setWidth(sh.width() / 2)
        self._label_lo.setMaximumSize(sh)

        self.control.slider = slider = RangeSlider(QtCore.Qt.Horizontal)
        slider.setTracking(factory.auto_set)
        slider.setMinimum(0)
        slider.setMaximum(10000)
        slider.setPageStep(1000)
        slider.setSingleStep(100)
        slider.setLow(self._convert_to_slider(self.low))
        slider.setHigh(self._convert_to_slider(self.high))

<<<<<<< HEAD
        slider.sliderMoved[int].connect(self.update_object_on_scroll)
        panel.addWidget(slider)

        self._label_hi = QtWidgets.QLineEdit(self.format % self.high)
=======
        slider.sliderMoved.connect(self.update_object_on_scroll)
        panel.addWidget(slider)

        self._label_hi = QtGui.QLineEdit(self.format % self.high)
>>>>>>> f610fbd5
        self._label_hi.editingFinished.connect(self.update_high_on_enter)
        panel.addWidget(self._label_hi)

        # The default size is a bit too big and probably doesn't need to grow.
        sh = self._label_hi.sizeHint()
        sh.setWidth(sh.width() / 2)
        self._label_hi.setMaximumSize(sh)

        self.set_tooltip(slider)
        self.set_tooltip(self._label_lo)
        self.set_tooltip(self._label_hi)

    def update_low_on_enter(self):
        try:
            try:
                low = eval(unicode(self._label_lo.text()).strip())
                if self.evaluate is not None:
                    low = self.evaluate(low)
            except Exception as ex:
                low = self.low
                self._label_lo.setText(self.format % self.low)

            if not self.factory.is_float:
                low = int(low)

            if low > self.high:
                low = self.high - self._step_size()
                self._label_lo.setText(self.format % low)

            self.control.slider.setLow(self._convert_to_slider(low))
            self.low = low
        except:
            pass

    def update_high_on_enter(self):
        try:
            try:
                high = eval(unicode(self._label_hi.text()).strip())
                if self.evaluate is not None:
                    high = self.evaluate(high)
            except:
                high = self.high
                self._label_hi.setText(self.format % self.high)

            if not self.factory.is_float:
                high = int(high)

            if high < self.low:
                high = self.low + self._step_size()
                self._label_hi.setText(self.format % high)

            self.control.slider.setHigh(self._convert_to_slider(high))
            self.high = high
        except:
            pass

    def update_object_on_scroll(self, pos):
        low = self._convert_from_slider(self.control.slider.low())
        high = self._convert_from_slider(self.control.slider.high())

        if self.factory.is_float:
            self.low = low
            self.high = high
        else:
            self.low = int(low)
            self.high = int(high)

            # update the sliders to the int values or the sliders
            # will jiggle
            self.control.slider.setLow(self._convert_to_slider(low))
            self.control.slider.setHigh(self._convert_to_slider(high))

    def update_editor(self):
        return

    def _check_max_and_min(self):
        # check if max & min have been defined:
        if self.max is None:
            self.max = self.high
        if self.min is None:
            self.min = self.low

    def _step_size(self):
        slider_delta = self.control.slider.maximum() - self.control.slider.minimum()
        range_delta = self.max - self.min

        return float(range_delta) / slider_delta

    def _convert_from_slider(self, slider_val):
        self._check_max_and_min()
        return self.min + slider_val * self._step_size()

    def _convert_to_slider(self, value):
        self._check_max_and_min()
        return self.control.slider.minimum() + (value - self.min) / self._step_size()

    def _low_changed(self, low):
        if self.control is None:
            return
        if self._label_lo is not None:
            self._label_lo.setText(self.format % low)

        self.control.slider.setLow(self._convert_to_slider(low))

    def _high_changed(self, high):
        if self.control is None:
            return
        if self._label_hi is not None:
            self._label_hi.setText(self.format % high)

        self.control.slider.setHigh(self._convert_to_slider(self.high))


class BoundsEditor(RangeEditor):

    min = Trait(None, Float)
    max = Trait(None, Float)

    def _get_simple_editor_class(self):
        return _BoundsEditor

    def _get_custom_editor_class(self):
        return _BoundsEditor<|MERGE_RESOLUTION|>--- conflicted
+++ resolved
@@ -42,11 +42,7 @@
         panel = QtWidgets.QHBoxLayout(self.control)
         panel.setContentsMargins(0, 0, 0, 0)
 
-<<<<<<< HEAD
         self._label_lo = QtWidgets.QLineEdit(self.format % self.low)
-=======
-        self._label_lo = QtGui.QLineEdit(self.format % self.low)
->>>>>>> f610fbd5
         self._label_lo.editingFinished.connect(self.update_low_on_enter)
         panel.addWidget(self._label_lo)
 
@@ -64,17 +60,10 @@
         slider.setLow(self._convert_to_slider(self.low))
         slider.setHigh(self._convert_to_slider(self.high))
 
-<<<<<<< HEAD
-        slider.sliderMoved[int].connect(self.update_object_on_scroll)
+        slider.sliderMoved.connect(self.update_object_on_scroll)
         panel.addWidget(slider)
 
         self._label_hi = QtWidgets.QLineEdit(self.format % self.high)
-=======
-        slider.sliderMoved.connect(self.update_object_on_scroll)
-        panel.addWidget(slider)
-
-        self._label_hi = QtGui.QLineEdit(self.format % self.high)
->>>>>>> f610fbd5
         self._label_hi.editingFinished.connect(self.update_high_on_enter)
         panel.addWidget(self._label_hi)
 
