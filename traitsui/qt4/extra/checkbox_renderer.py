--- conflicted
+++ resolved
@@ -79,13 +79,8 @@
 
         # Align the checkbox appropriately.
         box.rect = option.rect
-<<<<<<< HEAD
         size = style.sizeFromContents(QtWidgets.QStyle.CT_CheckBox, box,
-            QtCore.QSize(), None)
-=======
-        size = style.sizeFromContents(QtGui.QStyle.CT_CheckBox, box,
                                       QtCore.QSize(), None)
->>>>>>> f610fbd5
         box.rect.setWidth(size.width())
         margin = style.pixelMetric(QtWidgets.QStyle.PM_ButtonMargin, box)
         alignment = column.horizontal_alignment
