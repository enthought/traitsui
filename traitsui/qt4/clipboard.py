--- conflicted
+++ resolved
@@ -14,23 +14,8 @@
 using pickle.
 """
 
-<<<<<<< HEAD
-#-------------------------------------------------------------------------------
-#  Imports:
-#-------------------------------------------------------------------------------
-
-from cPickle import dumps, load, loads, PickleError
-from cStringIO import StringIO
-import warnings
-import io
-import sys
-
-from pyface.qt import QtCore, QtGui, QtWidgets
-
-=======
-from pyface.qt import QtGui
+from pyface.qt import QtGui, QtWidgets
 from pyface.ui.qt4.mimedata import PyMimeData, str2bytes
->>>>>>> f610fbd5
 from traits.api import HasTraits, Instance, Property
 
 
