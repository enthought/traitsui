#------------------------------------------------------------------------------
# Copyright (c) 2008, Riverbank Computing Limited
# All rights reserved.
#
# This software is provided without warranty under the terms of the BSD license.
# However, when used with the GPL version of PyQt the additional terms described
# in the PyQt GPL exception also apply.
#
# Author: Riverbank Computing Limited
#------------------------------------------------------------------------------

""" Defines the table editor for the PyQt user interface toolkit.
"""

#-------------------------------------------------------------------------
#  Imports:
#-------------------------------------------------------------------------

<<<<<<< HEAD
from pyface.qt import QtCore, QtGui, QtWidgets
=======
from __future__ import absolute_import
>>>>>>> f610fbd5

from pyface.qt import QtCore, QtGui
from pyface.image_resource import ImageResource
from pyface.timer.api import do_later
from pyface.ui_traits import Image
from traits.api import Any, Bool, Button, Event, List, HasTraits, \
    Instance, Int, Property, Str, cached_property, on_trait_change

from traitsui.api import EnumEditor, InstanceEditor, Group, \
    Handler, Item, Label, TableColumn, TableFilter, UI, View, default_handler, \
    spring
from traitsui.editors.table_editor import BaseTableEditor, \
    ReversedList, ToolkitEditorFactory, customize_filter
from traitsui.ui_traits import SequenceTypes

from .editor import Editor
from .table_model import TableModel, SortFilterTableModel

#-------------------------------------------------------------------------
#  'TableEditor' class:
#-------------------------------------------------------------------------


class TableEditor(Editor, BaseTableEditor):
    """ Editor that presents data in a table. Optionally, tables can have
        a set of filters that reduce the set of data displayed, according to
        their criteria.
    """

    #-------------------------------------------------------------------------
    #  Trait definitions:
    #-------------------------------------------------------------------------

    # The table view control associated with the editor:
    table_view = Any

    def _table_view_default(self):
        return TableView(editor=self)

    # A wrapper around the source model which provides filtering and sorting:
    model = Instance(SortFilterTableModel)

    def _model_default(self):
        return SortFilterTableModel(editor=self)

    # The table model associated with the editor:
    source_model = Instance(TableModel)

    def _source_model_default(self):
        return TableModel(editor=self)

    # The set of columns currently defined on the editor:
    columns = List(TableColumn)

    # The currently selected row(s), column(s), or cell(s).
    selected = Any

    # The current selected row
    selected_row = Property(Any, depends_on='selected')

    selected_indices = Property(Any, depends_on='selected')

    # Current filter object (should be a TableFilter or callable or None):
    filter = Any

    # The indices of the table items currently passing the table filter:
    filtered_indices = List(Int)

    # Current filter summary message
    filter_summary = Str('All items')

    # Update the filtered contents.
    update_filter = Event()

    # The event fired when a cell is clicked on:
    click = Event

    # The event fired when a cell is double-clicked on:
    dclick = Event

    # The Traits UI associated with the table editor toolbar:
    toolbar_ui = Instance(UI)

    # The context menu associated with empty space in the table
    empty_menu = Instance(QtWidgets.QMenu)

    # The context menu associated with the vertical header
    header_menu = Instance(QtWidgets.QMenu)

    # The context menu actions for moving rows up and down
    header_menu_up = Instance(QtWidgets.QAction)
    header_menu_down = Instance(QtWidgets.QAction)

    # The index of the row that was last right clicked on its vertical header
    header_row = Int

    # Whether to auto-size the columns or not.
    auto_size = Bool(False)

    # Dictionary mapping image names to QIcons
    images = Any({})

    # Dictionary mapping ImageResource objects to QIcons
    image_resources = Any({})

    # An image being converted:
    image = Image

    #-------------------------------------------------------------------------
    #  Finishes initializing the editor by creating the underlying toolkit
    #  widget:
    #-------------------------------------------------------------------------

    def init(self, parent):
        """Finishes initializing the editor by creating the underlying toolkit
        widget."""

        factory = self.factory
        self.columns = factory.columns[:]
        if factory.table_view_factory is not None:
            self.table_view = factory.table_view_factory(editor=self)
        if factory.source_model_factory is not None:
            self.source_model = factory.source_model_factory(editor=self)
        if factory.model_factory is not None:
            self.model = factory.model_factory(editor=self)

        # Create the table view and model
        self.model.setDynamicSortFilter(True)
        self.model.setSourceModel(self.source_model)
        self.table_view.setModel(self.model)

        # Create the vertical header context menu and connect to its signals
<<<<<<< HEAD
        self.header_menu = QtWidgets.QMenu(self.table_view)
=======
        self.header_menu = QtGui.QMenu(self.table_view)
>>>>>>> f610fbd5
        insertable = factory.row_factory is not None and not factory.auto_add
        if factory.editable:
            if insertable:
                action = self.header_menu.addAction('Insert new item')
                action.triggered.connect(self._on_context_insert)
            if factory.deletable:
                action = self.header_menu.addAction('Delete item')
                action.triggered.connect(self._on_context_remove)
        if factory.reorderable:
            if factory.editable and (insertable or factory.deletable):
                self.header_menu.addSeparator()
            self.header_menu_up = self.header_menu.addAction('Move item up')
            self.header_menu_up.triggered.connect(self._on_context_move_up)
<<<<<<< HEAD
            self.header_menu_down = self.header_menu.addAction('Move item down')
=======
            self.header_menu_down = self.header_menu.addAction(
                'Move item down')
>>>>>>> f610fbd5
            self.header_menu_down.triggered.connect(self._on_context_move_down)

        # Create the empty space context menu and connect its signals
        self.empty_menu = QtWidgets.QMenu(self.table_view)
        action = self.empty_menu.addAction('Add new item')
        action.triggered.connect(self._on_context_append)

        # When sorting is enabled, the first column is initially displayed with
        # the triangle indicating it is the sort index, even though no sorting
        # has actually been done. Sort here for UI/model consistency.
        if self.factory.sortable and not self.factory.reorderable:
            self.model.sort(0, QtCore.Qt.AscendingOrder)

        # Connect to the mode specific selection handler and select the first
        # row/column/cell. Do this before creating the edit_view to make sure
        # that it has a valid item to use when constructing its view.
        smodel = self.table_view.selectionModel()
        mode_slot = getattr(self, '_on_%s_selection' % factory.selection_mode)
<<<<<<< HEAD
        smodel.selectionChanged[QtCore.QItemSelection, QtCore.QItemSelection].connect(mode_slot)
=======
        smodel.selectionChanged.connect(mode_slot)
>>>>>>> f610fbd5
        self.table_view.setCurrentIndex(self.model.index(0, 0))

        # Create the toolbar if necessary
        if factory.show_toolbar and len(factory.filters) > 0:
            main_view = QtWidgets.QWidget()
            layout = QtWidgets.QVBoxLayout(main_view)
            layout.setContentsMargins(0, 0, 0, 0)
            self.toolbar_ui = self.edit_traits(
                parent=parent,
                kind='subpanel',
                view=View(Group(Item('filter{View}',
                                     editor=factory._filter_editor),
                                Item('filter_summary{Results}',
                                     style='readonly'),
                                spring,
                                orientation='horizontal'),
                          resizable=True))
            self.toolbar_ui.parent = self.ui
            layout.addWidget(self.toolbar_ui.control)
            layout.addWidget(self.table_view)
        else:
            main_view = self.table_view

        # Create auxillary editor and encompassing splitter if necessary
        mode = factory.selection_mode
        if (factory.edit_view == ' ') or not mode in ('row', 'rows'):
            self.control = main_view
        else:
            if factory.orientation == 'horizontal':
<<<<<<< HEAD
                self.control = QtWidgets.QSplitter(QtCore.Qt.Horizontal)
            else: 
                self.control = QtWidgets.QSplitter(QtCore.Qt.Vertical)
            self.control.setSizePolicy(QtWidgets.QSizePolicy.Expanding,
                                       QtWidgets.QSizePolicy.Expanding)
=======
                self.control = QtGui.QSplitter(QtCore.Qt.Horizontal)
            else:
                self.control = QtGui.QSplitter(QtCore.Qt.Vertical)
            self.control.setSizePolicy(QtGui.QSizePolicy.Expanding,
                                       QtGui.QSizePolicy.Expanding)
>>>>>>> f610fbd5
            self.control.addWidget(main_view)
            self.control.setStretchFactor(0, 2)

            # Create the row editor below the table view
            editor = InstanceEditor(view=factory.edit_view, kind='subpanel')
            self._ui = self.edit_traits(
                parent=self.control,
                kind='subpanel',
                view=View(Item('selected_row',
                               style='custom',
                               editor=editor,
                               show_label=False,
                               resizable=True,
                               width=factory.edit_view_width,
                               height=factory.edit_view_height),
                          resizable=True,
                          handler=factory.edit_view_handler))
            self._ui.parent = self.ui
            self.control.addWidget(self._ui.control)
            self.control.setStretchFactor(1, 1)

        # Connect to the click and double click handlers
<<<<<<< HEAD
        self.table_view.clicked[QtCore.QModelIndex].connect(self._on_click)
        self.table_view.doubleClicked[QtCore.QModelIndex].connect(self._on_dclick)
=======
        self.table_view.clicked.connect(self._on_click)
        self.table_view.doubleClicked.connect(self._on_dclick)
>>>>>>> f610fbd5

        # Make sure we listen for 'items' changes as well as complete list
        # replacements
        self.context_object.on_trait_change(
            self.update_editor, self.extended_name + '_items', dispatch='ui')

        # Listen for changes to traits on the objects in the list
        self.context_object.on_trait_change(
            self.refresh_editor, self.extended_name + '.-', dispatch='ui')

        # Listen for changes on column definitions
        self.on_trait_change(self._update_columns, 'columns', dispatch='ui')
        self.on_trait_change(self._update_columns, 'columns_items',
                             dispatch='ui')

        # Set up the required externally synchronized traits
        is_list = (mode in ('rows', 'columns', 'cells'))
        self.sync_value(factory.click, 'click', 'to')
        self.sync_value(factory.dclick, 'dclick', 'to')
        self.sync_value(factory.columns_name, 'columns', is_list=True)
        self.sync_value(factory.selected, 'selected', is_list=is_list)
        self.sync_value(
            factory.selected_indices,
            'selected_indices',
            is_list=is_list)
        self.sync_value(factory.filter_name, 'filter', 'from')
        self.sync_value(factory.filtered_indices, 'filtered_indices', 'to')
        self.sync_value(factory.update_filter_name, 'update_filter', 'from')

        self.auto_size = self.factory.auto_size

        # Initialize the ItemDelegates for each column
        self._update_columns()

    #-------------------------------------------------------------------------
    #  Disposes of the contents of an editor:
    #-------------------------------------------------------------------------

    def dispose(self):
        """ Disposes of the contents of an editor."""

        # Make sure that the auxillary UIs are properly disposed
        if self.toolbar_ui is not None:
            self.toolbar_ui.dispose()
        if self._ui is not None:
            self._ui.dispose()

        # Remove listener for 'items' changes on object trait
        self.context_object.on_trait_change(
            self.update_editor, self.extended_name + '_items', remove=True)

        # Remove listener for changes to traits on the objects in the list
        self.context_object.on_trait_change(
            self.refresh_editor, self.extended_name + '.-', remove=True)

        # Remove listeners for column definition changes
        self.on_trait_change(self._update_columns, 'columns', remove=True)
        self.on_trait_change(
            self._update_columns,
            'columns_items',
            remove=True)

        super(TableEditor, self).dispose()

    #-------------------------------------------------------------------------
    #  Updates the editor when the object trait changes external to the editor:
    #-------------------------------------------------------------------------

    def update_editor(self):
        """Updates the editor when the object trait changes externally to the
        editor."""

        if self._no_notify:
            return

        self.table_view.setUpdatesEnabled(False)
        try:
            filtering = len(
                self.factory.filters) > 0 or self.filter is not None
            if filtering:
                self._update_filtering()

            # invalidate the model, but do not reset it. Resetting the model
            # may cause problems if the selection sync'ed traits are being used
            # externally to manage the selections
            self.model.invalidate()

            self.table_view.resizeColumnsToContents()
            if self.auto_size:
                self.table_view.resizeRowsToContents()

        finally:
            self.table_view.setUpdatesEnabled(True)

    def restore_prefs(self, prefs):
        """ Restores any saved user preference information associated with the
            editor.
        """
        header = self.table_view.horizontalHeader()
        if header is not None and 'column_state' in prefs:
            header.restoreState(prefs['column_state'])

    def save_prefs(self):
        """ Returns any user preference information associated with the editor.
        """
        prefs = {}
        header = self.table_view.horizontalHeader()
        if header is not None:
            prefs['column_state'] = str(header.saveState())
        return prefs

    #-------------------------------------------------------------------------
    #  Requests that the underlying table widget to redraw itself:
    #-------------------------------------------------------------------------

    def refresh_editor(self):
        """Requests that the underlying table widget to redraw itself."""

        self.table_view.viewport().update()

    #-------------------------------------------------------------------------
    #  Creates a new row object using the provided factory:
    #-------------------------------------------------------------------------

    def create_new_row(self):
        """Creates a new row object using the provided factory."""

        factory = self.factory
        kw = factory.row_factory_kw.copy()
        if '__table_editor__' in kw:
            kw['__table_editor__'] = self

        return self.ui.evaluate(factory.row_factory,
                                *factory.row_factory_args, **kw)

    #-------------------------------------------------------------------------
    #  Returns the raw list of model objects:
    #-------------------------------------------------------------------------

    def items(self):
        """Returns the raw list of model objects."""

        items = self.value
        if not isinstance(items, SequenceTypes):
            items = [items]

        if self.factory and self.factory.reverse:
            items = ReversedList(items)

        return items

    #-------------------------------------------------------------------------
    #  Perform actions without notifying the underlying table view or model:
    #-------------------------------------------------------------------------

    def callx(self, func, *args, **kw):
        """Call a function without notifying the underlying table view or
        model."""

        old = self._no_notify
        self._no_notify = True
        try:
            func(*args, **kw)
        finally:
            self._no_notify = old

    def setx(self, **keywords):
        """Set one or more attributes without notifying the underlying table
        view or model."""

        old = self._no_notify
        self._no_notify = True
        try:
            for name, value in keywords.items():
                setattr(self, name, value)
        finally:
            self._no_notify = old

    #-------------------------------------------------------------------------
    #  Sets the current selection to a set of specified objects:
    #-------------------------------------------------------------------------

    def set_selection(self, objects=[], notify=True):
        """Sets the current selection to a set of specified objects."""

        if not isinstance(objects, SequenceTypes):
            objects = [objects]

        mode = self.factory.selection_mode
        indexes = []
        flags = QtCore.QItemSelectionModel.ClearAndSelect

        # In the case of row or column selection, we need a dummy value for the
        # other dimension that has not been filtered.
        source_index = self.model.mapToSource(self.model.index(0, 0))
        source_row, source_column = source_index.row(), source_index.column()

        # Selection mode is 'row' or 'rows'
        if mode.startswith('row'):
            flags |= QtCore.QItemSelectionModel.Rows
            items = self.items()
            for obj in objects:
                try:
                    row = items.index(obj)
                except ValueError:
                    continue
                indexes.append(self.source_model.index(row, source_column))

        # Selection mode is 'column' or 'columns'
        elif mode.startswith('column'):
            flags |= QtCore.QItemSelectionModel.Columns
            for name in objects:
                column = self._column_index_from_name(name)
                if column != -1:
                    indexes.append(self.source_model.index(source_row, column))

        # Selection mode is 'cell' or 'cells'
        else:
            items = self.items()
            for obj, name in objects:
                try:
                    row = items.index(obj)
                except ValueError:
                    continue
                column = self._column_index_from_name(name)
                if column != -1:
                    indexes.append(self.source_model.index(row, column))

        # Perform the selection so that only one signal is emitted
        selection = QtCore.QItemSelection()
        for index in indexes:
            index = self.model.mapFromSource(index)
            if index.isValid():
                self.table_view.setCurrentIndex(index)
                selection.select(index, index)
        smodel = self.table_view.selectionModel()
        try:
            smodel.blockSignals(not notify)
            if len(selection.indexes()):
                smodel.select(selection, flags)
            else:
                smodel.clear()
        finally:
            smodel.blockSignals(False)

    #-------------------------------------------------------------------------
    #  Private methods:
    #-------------------------------------------------------------------------

    def _column_index_from_name(self, name):
        """Returns the index of the column with the given name or -1 if no
        column exists with that name."""

        for i, column in enumerate(self.columns):
            if name == column.name:
                return i
        return -1

    def _customize_filters(self, filter):
        """Allows the user to customize the current set of table filters."""

        filter_editor = TableFilterEditor(editor=self)
        ui = filter_editor.edit_traits(parent=self.control)
        if ui.result:
            self.factory.filters = filter_editor.templates
            self.filter = filter_editor.selected_filter
        else:
            self.setx(filter=filter)

    def _update_filtering(self):
        """Update the filter summary and the filtered indices."""

        items = self.items()
        num_items = len(items)

        f = self.filter
        if f is None:
            self._filtered_cache = None
            self.filtered_indices = range(num_items)
            self.filter_summary = 'All %i items' % num_items
        else:
            if not callable(f):
                f = f.filter
            self._filtered_cache = fc = [f(item) for item in items]
            self.filtered_indices = fi = [i for i, ok in enumerate(fc) if ok]
            self.filter_summary = '%i of %i items' % (len(fi), num_items)

    def _add_image(self, image_resource):
        """ Adds a new image to the image map.
        """
        image = image_resource.create_icon()

        self.image_resources[image_resource] = image
        self.images[image_resource.name] = image

        return image

    def _get_image(self, image):
        """ Converts a user specified image to a QIcon.
        """
        if isinstance(image, basestring):
            self.image = image
            image = self.image

        if isinstance(image, ImageResource):
            result = self.image_resources.get(image)
            if result is not None:
                return result
            return self._add_image(image)

        return self.images.get(image)

    #-- Trait Property getters/setters ---------------------------------------

    @cached_property
    def _get_selected_row(self):
        """Gets the selected row, or the first row if multiple rows are
        selected."""

        mode = self.factory.selection_mode

        if mode.startswith('column'):
            return None
        elif mode == 'row':
            return self.selected

        try:
            if mode == 'rows':
                return self.selected[0]
            elif mode == 'cell':
                return self.selected[0]
            elif mode == 'cells':
                return self.selected[0][0]
        except IndexError:
            return None

    @cached_property
    def _get_selected_indices(self):
        """Gets the row,column indices which match the selected trait"""
        selection_items = self.table_view.selectionModel().selection()
        indices = self.model.mapSelectionToSource(selection_items).indexes()
        return [(index.row(), index.column()) for index in indices]

    def _set_selected_indices(self, indices):
        selected = []
        for row, col in indices:
            selected.append((self.value[row], self.columns[col].name))

        self.selected = selected
        self.set_selection(self.selected, False)
        return

    #-- Trait Change Handlers ------------------------------------------------

    def _filter_changed(self, old_filter, new_filter):
        """Handles the current filter being changed."""

        if not self._no_notify:
            if new_filter is customize_filter:
                do_later(self._customize_filters, old_filter)
            else:
                self._update_filtering()
                self.model.invalidate()
                self.set_selection(self.selected)

    def _update_columns(self):
        """Handle the column list being changed."""
        self.model.beginResetModel()
        self.table_view.setItemDelegate(TableDelegate(self.table_view))
        for i, column in enumerate(self.columns):
            if column.renderer:
                self.table_view.setItemDelegateForColumn(i, column.renderer)

        self.table_view.resizeColumnsToContents()
        if self.auto_size:
            self.table_view.resizeRowsToContents()
        self.model.endResetModel()

    def _selected_changed(self, new):
        """Handle the selected row/column/cell being changed externally."""
        if not self._no_notify:
            self.set_selection(self.selected, notify=False)

    def _update_filter_changed(self):
        """ The filter has changed internally.
        """
        self._filter_changed(self.filter, self.filter)

    #-- Event Handlers -------------------------------------------------------

    def _on_row_selection(self, added, removed):
        """Handle the row selection being changed."""

        items = self.items()
        indexes = self.table_view.selectionModel().selectedRows()
        if len(indexes):
            index = self.model.mapToSource(indexes[0])
            selected = items[index.row()]
        else:
            selected = None

        self.setx(selected=selected)
        self.ui.evaluate(self.factory.on_select, self.selected)

    def _on_rows_selection(self, added, removed):
        """Handle the rows selection being changed."""

        items = self.items()
        indexes = self.table_view.selectionModel().selectedRows()
        selected = [items[self.model.mapToSource(index).row()]
                    for index in indexes]

        self.setx(selected=selected)
        self.ui.evaluate(self.factory.on_select, self.selected)

    def _on_column_selection(self, added, removed):
        """Handle the column selection being changed."""

        indexes = self.table_view.selectionModel().selectedColumns()
        if len(indexes):
            index = self.model.mapToSource(indexes[0])
            selected = self.columns[index.column()].name
        else:
            selected = ''

        self.setx(selected=selected)
        self.ui.evaluate(self.factory.on_select, self.selected)

    def _on_columns_selection(self, added, removed):
        """Handle the columns selection being changed."""

        indexes = self.table_view.selectionModel().selectedColumns()
        selected = [self.columns[self.model.mapToSource(index).column()].name
                    for index in indexes]

        self.setx(selected=selected)
        self.ui.evaluate(self.factory.on_select, self.selected)

    def _on_cell_selection(self, added, removed):
        """Handle the cell selection being changed."""

        items = self.items()
        indexes = self.table_view.selectionModel().selectedIndexes()
        if len(indexes):
            index = self.model.mapToSource(indexes[0])
            obj = items[index.row()]
            column_name = self.columns[index.column()].name
        else:
            obj = None
            column_name = ''
        selected = (obj, column_name)

        self.setx(selected=selected)
        self.ui.evaluate(self.factory.on_select, self.selected)

    def _on_cells_selection(self, added, removed):
        """Handle the cells selection being changed."""

        items = self.items()
        indexes = self.table_view.selectionModel().selectedIndexes()
        selected = []
        for index in indexes:
            index = self.model.mapToSource(index)
            obj = items[index.row()]
            column_name = self.columns[index.column()].name
            selected.append((obj, column_name))

        self.setx(selected=selected)
        self.ui.evaluate(self.factory.on_select, self.selected)

    def _on_click(self, index):
        """Handle a cell being clicked."""

        index = self.model.mapToSource(index)
        column = self.columns[index.column()]
        obj = self.items()[index.row()]

        # Fire the same event on the editor after mapping it to a model object
        # and column name:
        self.click = (obj, column)

        # Invoke the column's click handler:
        column.on_click(obj)

    def _on_dclick(self, index):
        """Handle a cell being double clicked."""

        index = self.model.mapToSource(index)
        column = self.columns[index.column()]
        obj = self.items()[index.row()]

        # Fire the same event on the editor after mapping it to a model object
        # and column name:
        self.dclick = (obj, column)

        # Invoke the column's double-click handler:
        column.on_dclick(obj)

    def _on_context_insert(self):
        """Handle 'insert item' being selected from the header context menu."""

        self.model.insertRow(self.header_row)

    def _on_context_append(self):
        """Handle 'add item' being selected from the empty space context
        menu."""

        self.model.insertRow(self.model.rowCount())

    def _on_context_remove(self):
        """Handle 'remove item' being selected from the header context menu."""

        self.model.removeRow(self.header_row)

    def _on_context_move_up(self):
        """Handle 'move up' being selected from the header context menu."""

        self.model.moveRow(self.header_row, self.header_row - 1)

    def _on_context_move_down(self):
        """Handle 'move down' being selected from the header context menu."""

        self.model.moveRow(self.header_row, self.header_row + 1)

# Define the SimpleEditor class.
SimpleEditor = TableEditor

# Define the ReadonlyEditor class.
ReadonlyEditor = TableEditor

#-------------------------------------------------------------------------
#  Qt widgets that have been configured to behave as expected by Traits UI:
#-------------------------------------------------------------------------


class TableDelegate(QtWidgets.QStyledItemDelegate):
    """ A QStyledItemDelegate which fetches Traits UI editors.
    """

    def createEditor(self, parent, option, index):
        """ Reimplemented to return the editor for a given index."""

        model = index.model()
        index = model.mapToSource(index)
        table_editor = model._editor
        column = table_editor.columns[index.column()]
        obj = table_editor.items()[index.row()]

        factory = column.get_editor(obj)
        style = column.get_style(obj)
        if factory is None:
            return None

        target, name = column.target_name(obj)
        handler = default_handler()
        if table_editor.ui.context is None:
            ui = UI(handler=handler)
        else:
            context = table_editor.ui.context.copy()
            context['table_editor_object'] = context['object']
            context['object'] = target
            ui = UI(handler=handler, context=context)

        # Create and initialize the editor
        factory_method = getattr(factory, style + '_editor')
        editor = factory_method(ui, target, name, '', parent)
        editor.prepare(parent)
        control = editor.control
        control.setParent(parent)

        # Required for QMouseEvents to propagate to the widget
        control.setFocusPolicy(QtCore.Qt.StrongFocus)

        # The table view's background will shine through unless the editor
        # paints its own background
        control.setAutoFillBackground(True)

        # Make sure that editors are disposed of correctly
        # will be disposed in closeEditor of the TableView
        control._editor = editor
        return control

    def updateEditorGeometry(self, editor, option, index):
        """ Update the editor's geometry.
        """
        editor.setGeometry(option.rect)

<<<<<<< HEAD
class TableView(QtWidgets.QTableView):
    """A QTableView configured to behave as expected by TraitsUI."""

    _SELECTION_MAP = {
        'row':      (QtWidgets.QAbstractItemView.SelectRows,
                            QtWidgets.QAbstractItemView.SingleSelection),
        'rows':     (QtWidgets.QAbstractItemView.SelectRows,
                            QtWidgets.QAbstractItemView.ExtendedSelection),
        'column':   (QtWidgets.QAbstractItemView.SelectColumns,
                            QtWidgets.QAbstractItemView.SingleSelection),
        'columns':  (QtWidgets.QAbstractItemView.SelectColumns,
                            QtWidgets.QAbstractItemView.ExtendedSelection),
        'cell':     (QtWidgets.QAbstractItemView.SelectItems,
                            QtWidgets.QAbstractItemView.SingleSelection),
        'cells':    (QtWidgets.QAbstractItemView.SelectItems,
                            QtWidgets.QAbstractItemView.ExtendedSelection)
=======

class TableView(QtGui.QTableView):
    """A QTableView configured to behave as expected by TraitsUI."""

    _SELECTION_MAP = {
        'row': (QtGui.QAbstractItemView.SelectRows,
                QtGui.QAbstractItemView.SingleSelection),
        'rows': (QtGui.QAbstractItemView.SelectRows,
                 QtGui.QAbstractItemView.ExtendedSelection),
        'column': (QtGui.QAbstractItemView.SelectColumns,
                   QtGui.QAbstractItemView.SingleSelection),
        'columns': (QtGui.QAbstractItemView.SelectColumns,
                    QtGui.QAbstractItemView.ExtendedSelection),
        'cell': (QtGui.QAbstractItemView.SelectItems,
                 QtGui.QAbstractItemView.SingleSelection),
        'cells': (QtGui.QAbstractItemView.SelectItems,
                  QtGui.QAbstractItemView.ExtendedSelection)
>>>>>>> f610fbd5
    }

    def __init__(self, editor):
        """Initialise the object."""

        QtWidgets.QTableView.__init__(self)

        self._initial_size = False
        self._editor = editor
        factory = editor.factory

        # Configure the row headings.
        vheader = self.verticalHeader()
        insertable = factory.row_factory is not None and not factory.auto_add
        if ((factory.editable and (insertable or factory.deletable)) or
                factory.reorderable):
            vheader.installEventFilter(self)
            vheader.setResizeMode(QtWidgets.QHeaderView.ResizeToContents)
        elif not factory.show_row_labels:
            vheader.hide()
        self.setAlternatingRowColors(factory.alternate_bg_color)
        self.setHorizontalScrollMode(QtWidgets.QAbstractItemView.ScrollPerPixel)

        # Configure the column headings.
        # We detect if there are any stretchy sections at all; if not, then
        # we make the last non-fixed-size column stretchy.
        hheader = self.horizontalHeader()
<<<<<<< HEAD
        resize_mode_map = dict(interactive = QtWidgets.QHeaderView.Interactive,
                               fixed = QtWidgets.QHeaderView.Fixed,
                               stretch = QtWidgets.QHeaderView.Stretch,
                               resize_to_contents = QtWidgets.QHeaderView.ResizeToContents)
=======
        resize_mode_map = dict(
            interactive=QtGui.QHeaderView.Interactive,
            fixed=QtGui.QHeaderView.Fixed,
            stretch=QtGui.QHeaderView.Stretch,
            resize_to_contents=QtGui.QHeaderView.ResizeToContents)
>>>>>>> f610fbd5
        stretchable_columns = []
        for i, column in enumerate(editor.columns):
            hheader.setResizeMode(i, resize_mode_map[column.resize_mode])
            if column.resize_mode in ("stretch", "interactive"):
                stretchable_columns.append(i)
        if not stretchable_columns:
            # Use the behavior from before the "resize_mode" trait was added
            # to TableColumn
            hheader.setStretchLastSection(True)
        else:
<<<<<<< HEAD
            hheader.setResizeMode(stretchable_columns[-1], QtWidgets.QHeaderView.Stretch)
=======
            hheader.setResizeMode(
                stretchable_columns[-1], QtGui.QHeaderView.Stretch)
>>>>>>> f610fbd5
            hheader.setStretchLastSection(False)

        if factory.show_column_labels:
            hheader.setHighlightSections(False)
        else:
            hheader.hide()

        # Configure the grid lines.
        self.setShowGrid(factory.show_lines)

        # Configure the selection behaviour.
        self.setCornerButtonEnabled(False)
        behav, mode = self._SELECTION_MAP[factory.selection_mode]
        self.setSelectionBehavior(behav)
        self.setSelectionMode(mode)

        # Configure the editing behavior.
        triggers = (QtWidgets.QAbstractItemView.DoubleClicked |
                    QtWidgets.QAbstractItemView.SelectedClicked)
        if factory.edit_on_first_click and not factory.reorderable:
            triggers |= QtWidgets.QAbstractItemView.CurrentChanged
        self.setEditTriggers(triggers)

        # Configure the reordering and sorting behavior.
        self.setDragEnabled(True)
        self.viewport().setAcceptDrops(True)
        self.setDropIndicatorShown(True)

        if factory.reorderable:
            self.setDragDropMode(QtWidgets.QAbstractItemView.InternalMove)
        if factory.sortable:
            self.setSortingEnabled(True)

        if factory._qt_stylesheet is not None:
            self.setStyleSheet(factory._qt_stylesheet)

        self.resizeColumnsToContents()

    def contextMenuEvent(self, event):
        """Reimplemented to create context menus for cells and empty space."""

        # Determine the logical indices of the cell where click occured
        hheader, vheader = self.horizontalHeader(), self.verticalHeader()
        position = event.globalPos()
        row = vheader.logicalIndexAt(vheader.mapFromGlobal(position))
        column = hheader.logicalIndexAt(hheader.mapFromGlobal(position))

        # Map the logical row index to a real index for the source model
        model = self.model()
        row = model.mapToSource(model.index(row, 0)).row()

        # Show a context menu for empty space at bottom of table...
        editor = self._editor
        if row == -1:
            factory = editor.factory
            if (factory.editable and factory.row_factory is not None and
                    not factory.auto_add):
                event.accept()
                editor.empty_menu.exec_(position)

        # ...or show a context menu for a cell.
        elif column != -1:
            obj = editor.items()[row]
            column = editor.columns[column]
            menu_manager = column.get_menu(obj)
            if menu_manager is None:
                menu_manager = editor.factory.menu
            if menu_manager is not None:
                event.accept()
                selected = editor.selected
                if not isinstance(selected, SequenceTypes):
                    selected = [selected]
                if obj not in selected:
                    selected = [obj]
                editor.set_menu_context(selected, obj, column)
                menu = menu_manager.create_menu(self, controller=editor)
                menu.exec_(position)

    def eventFilter(self, obj, event):
        """Reimplemented to create context menu for the vertical header."""

        vheader = self.verticalHeader()
        if (obj is vheader and event.type() == QtCore.QEvent.ContextMenu):
            event.accept()
            editor = self._editor
            row = vheader.logicalIndexAt(event.pos().y())
            if row == -1:
                factory = editor.factory
                if factory.row_factory is not None and not factory.auto_add:
                    editor.empty_menu.exec_(event.globalPos())
            else:
                editor.header_row = row
                if editor.factory.reorderable:
                    show_up = row > 0
                    show_down = row < editor.model.rowCount() - 1
                    editor.header_menu_up.setVisible(show_up)
                    editor.header_menu_down.setVisible(show_down)
                self._editor.header_menu.exec_(event.globalPos())
            return True

        else:
            return QtWidgets.QTableView.eventFilter(self, obj, event)

    def resizeEvent(self, event):
        """Reimplemented to size the table columns when the size of the table
        changes. Because the layout algorithm requires that the available space
        be known, we have to wait until the UI that contains this table gives it
        its initial size."""

        QtWidgets.QTableView.resizeEvent(self, event)

        if self._editor.auto_size:
            self.resizeColumnsToContents()
            self.resizeRowsToContents()

        else:
            parent = self.parent()
<<<<<<< HEAD
            if (not self._initial_size and parent and
                (self.isVisible() or isinstance(parent, QtWidgets.QMainWindow))):
=======
            if (not self._initial_size and parent and (
                    self.isVisible() or isinstance(parent, QtGui.QMainWindow))):
>>>>>>> f610fbd5
                self._initial_size = True
                if self._editor.auto_size:
                    self.resizeColumnsToContents()
                    self.resizeRowsToContents()

    def sizeHint(self):
        """Reimplemented to define a better size hint for the width of the
        TableEditor."""

        size_hint = QtWidgets.QTableView.sizeHint(self)

        # This method is sometimes called by Qt after the editor has been
        # disposed but before this control has been deleted:
        if self._editor.factory is None:
            return size_hint

        width = self.style().pixelMetric(QtWidgets.QStyle.PM_ScrollBarExtent,
                                         QtWidgets.QStyleOptionHeader(), self)
        for column in range(len(self._editor.columns)):
            width += self.sizeHintForColumn(column)
        size_hint.setWidth(width)
        return size_hint

    def sizeHintForColumn(self, column_index):
        """Reimplemented to support absolute width specification via
        TableColumns and to improve the metric for autosizing columns."""

        editor = self._editor
        column = editor.columns[column_index]
        requested_width = column.get_width()

        # Autosize based on column contents and label width. Qt's default
        # implementation of this function does content, we handle the label.
        if requested_width < 1:
            base_width = QtWidgets.QTableView.sizeHintForColumn(self, column_index)

            # Determine what font to use in the calculation
            font = column.get_text_font(None)
            if font is None:
                font = self.font()
                font.setBold(True)
            else:
                font = QtGui.QFont(font)

            # Determine the width of the column label
            text = column.get_label()
            width = QtGui.QFontMetrics(font).width(text)

            # Add margin to the calculated width as appropriate
            style = self.style()
            option = QtWidgets.QStyleOptionHeader()
            width += style.pixelMetric(QtWidgets.QStyle.PM_HeaderGripMargin,
                                       option, self) * 2
            if editor.factory.sortable and not editor.factory.reorderable:
                # Add size of sort indicator
                width += style.pixelMetric(QtWidgets.QStyle.PM_HeaderMarkSize,
                                           option, self)
                # Add distance between sort indicator and text
<<<<<<< HEAD
                width += style.pixelMetric(QtWidgets.QStyle.PM_HeaderMargin, option,
                                           self)
=======
                width += style.pixelMetric(
                    QtGui.QStyle.PM_HeaderMargin, option, self)
>>>>>>> f610fbd5
            return max(base_width, width)

        # Or else set width absolutely
        else:
            return requested_width

    def resizeColumnsToContents(self):
        """Reimplemented to support proportional column width specifications."""

        # TODO: The proportional size specification approach found in the
        # TableColumns is not entirely compatible with the ability to
        # specify the resize_mode.  Namely, there are combinations of
        # specifications that are redundant, and others which are
        # contradictory.  Rework this method so that the various values
        # for **width** have a well-defined, sensible meaning for each
        # of the possible values of resize_mode.

        editor = self._editor
        available_space = self.viewport().width()
        hheader = self.horizontalHeader()

        # Compute sizes for columns with absolute or no size requests
        proportional = []
        for column_index in xrange(len(editor.columns)):
            column = editor.columns[column_index]
            requested_width = column.get_width()
            if column.resize_mode in ("interactive", "stretch") \
                    and 0 < requested_width <= 1.0:
                proportional.append((column_index, requested_width))
            elif column.resize_mode == "interactive" and requested_width < 0 \
                    and self._initial_size:
                # Keep previous size if initial sizing has been done
                available_space -= hheader.sectionSize(column_index)
            else:
                base_width = hheader.sectionSizeHint(column_index)
                width = max(base_width, self.sizeHintForColumn(column_index))
                hheader.resizeSection(column_index, width)
                available_space -= width

        # Now use the remaining space for columns with proportional width
        # requests
        for column_index, percent in proportional:
            base_width = hheader.sectionSizeHint(column_index)
            width = max(base_width, int(percent * available_space))
            hheader.resizeSection(column_index, width)

    def closeEditor(self, control, hint):
        # dispose traits editor associated with control if any
        editor = getattr(control, "_editor", None)
        if editor is not None:
            editor.dispose()
            delattr(control, "_editor")

        return super(TableView, self).closeEditor(control, hint)

#-------------------------------------------------------------------------
#  Editor for configuring the filters available to a TableEditor:
#-------------------------------------------------------------------------


class TableFilterEditor(HasTraits):
    """ An editor that manages table filters.
    """

    #-------------------------------------------------------------------------
    #  Trait definitions:
    #-------------------------------------------------------------------------

    # TableEditor this editor is associated with
    editor = Instance(TableEditor)

    # The list of filters
    filters = List(TableFilter)

    # The list of available templates from which filters can be created
    templates = Property(List(TableFilter), depends_on='filters')

    # The currently selected filter template
    selected_template = Instance(TableFilter)

    # The currently selected filter
    selected_filter = Instance(TableFilter, allow_none=True)

    # The view to use for the current filter
    selected_filter_view = Property(depends_on='selected_filter')

    # Buttons for add/removing filters
    add_button = Button('New')
    remove_button = Button('Delete')

    # The default view for this editor
    view = View(Group(Group(Group(Item('add_button',
                                       enabled_when='selected_template'),
                                  Item('remove_button',
                                       enabled_when='len(templates) > 1 and '
                                       'selected_filter is not None'),
                                  orientation='horizontal',
                                  show_labels=False),
                            Label('Base filter for new filters:'),
                            Item('selected_template',
                                 editor=EnumEditor(name='templates')),
                            Item('selected_filter',
                                 style='custom',
                                 editor=EnumEditor(name='filters',
                                                   mode='list')),
                            show_labels=False),
                      Item('selected_filter',
                           width=0.75,
                           style='custom',
                           editor=InstanceEditor(view_name='selected_filter_view')),
                      id='TableFilterEditorSplit',
                      show_labels=False,
                      layout='split',
                      orientation='horizontal'),
                id='traitsui.qt4.table_editor.TableFilterEditor',
                buttons=['OK', 'Cancel'],
                kind='livemodal',
                resizable=True, width=800, height=400,
                title='Customize filters')

    #-------------------------------------------------------------------------
    #  Private methods:
    #-------------------------------------------------------------------------

    #-- Trait Property getter/setters ----------------------------------------

    @cached_property
    def _get_selected_filter_view(self):
        view = None
        if self.selected_filter:
            model = self.editor.model
            index = model.mapToSource(model.index(0, 0))
            if index.isValid():
                obj = self.editor.items()[index.row()]
            else:
                obj = None
            view = self.selected_filter.edit_view(obj)
        return view

    @cached_property
    def _get_templates(self):
        templates = [f for f in self.editor.factory.filters if f.template]
        templates.extend(self.filters)
        return templates

    #-- Trait Change Handlers ------------------------------------------------

    def _editor_changed(self):
        self.filters = [f.clone_traits() for f in self.editor.factory.filters
                        if not f.template]
        self.selected_template = self.templates[0]

    def _add_button_fired(self):
        """ Create a new filter based on the selected template and select it.
        """
        new_filter = self.selected_template.clone_traits()
        new_filter.template = False
        new_filter.name = new_filter._name = 'New filter'
        self.filters.append(new_filter)
        self.selected_filter = new_filter

    def _remove_button_fired(self):
        """ Delete the currently selected filter.
        """
        if self.selected_template == self.selected_filter:
            self.selected_template = self.templates[0]

        index = self.filters.index(self.selected_filter)
        del self.filters[index]
        if index < len(self.filters):
            self.selected_filter = self.filters[index]
        else:
            self.selected_filter = None

    @on_trait_change('selected_filter:name')
    def _update_filter_list(self):
        """ A hack to make the EnumEditor watching the list of filters refresh
            their text when the name of the selected filter changes.
        """
        filters = self.filters
        self.filters = []
        self.filters = filters<|MERGE_RESOLUTION|>--- conflicted
+++ resolved
@@ -16,13 +16,9 @@
 #  Imports:
 #-------------------------------------------------------------------------
 
-<<<<<<< HEAD
+from __future__ import absolute_import
+
 from pyface.qt import QtCore, QtGui, QtWidgets
-=======
-from __future__ import absolute_import
->>>>>>> f610fbd5
-
-from pyface.qt import QtCore, QtGui
 from pyface.image_resource import ImageResource
 from pyface.timer.api import do_later
 from pyface.ui_traits import Image
@@ -153,11 +149,7 @@
         self.table_view.setModel(self.model)
 
         # Create the vertical header context menu and connect to its signals
-<<<<<<< HEAD
         self.header_menu = QtWidgets.QMenu(self.table_view)
-=======
-        self.header_menu = QtGui.QMenu(self.table_view)
->>>>>>> f610fbd5
         insertable = factory.row_factory is not None and not factory.auto_add
         if factory.editable:
             if insertable:
@@ -171,12 +163,8 @@
                 self.header_menu.addSeparator()
             self.header_menu_up = self.header_menu.addAction('Move item up')
             self.header_menu_up.triggered.connect(self._on_context_move_up)
-<<<<<<< HEAD
-            self.header_menu_down = self.header_menu.addAction('Move item down')
-=======
             self.header_menu_down = self.header_menu.addAction(
                 'Move item down')
->>>>>>> f610fbd5
             self.header_menu_down.triggered.connect(self._on_context_move_down)
 
         # Create the empty space context menu and connect its signals
@@ -195,11 +183,7 @@
         # that it has a valid item to use when constructing its view.
         smodel = self.table_view.selectionModel()
         mode_slot = getattr(self, '_on_%s_selection' % factory.selection_mode)
-<<<<<<< HEAD
-        smodel.selectionChanged[QtCore.QItemSelection, QtCore.QItemSelection].connect(mode_slot)
-=======
         smodel.selectionChanged.connect(mode_slot)
->>>>>>> f610fbd5
         self.table_view.setCurrentIndex(self.model.index(0, 0))
 
         # Create the toolbar if necessary
@@ -229,19 +213,11 @@
             self.control = main_view
         else:
             if factory.orientation == 'horizontal':
-<<<<<<< HEAD
                 self.control = QtWidgets.QSplitter(QtCore.Qt.Horizontal)
-            else: 
+            else:
                 self.control = QtWidgets.QSplitter(QtCore.Qt.Vertical)
             self.control.setSizePolicy(QtWidgets.QSizePolicy.Expanding,
                                        QtWidgets.QSizePolicy.Expanding)
-=======
-                self.control = QtGui.QSplitter(QtCore.Qt.Horizontal)
-            else:
-                self.control = QtGui.QSplitter(QtCore.Qt.Vertical)
-            self.control.setSizePolicy(QtGui.QSizePolicy.Expanding,
-                                       QtGui.QSizePolicy.Expanding)
->>>>>>> f610fbd5
             self.control.addWidget(main_view)
             self.control.setStretchFactor(0, 2)
 
@@ -264,13 +240,8 @@
             self.control.setStretchFactor(1, 1)
 
         # Connect to the click and double click handlers
-<<<<<<< HEAD
-        self.table_view.clicked[QtCore.QModelIndex].connect(self._on_click)
-        self.table_view.doubleClicked[QtCore.QModelIndex].connect(self._on_dclick)
-=======
         self.table_view.clicked.connect(self._on_click)
         self.table_view.doubleClicked.connect(self._on_dclick)
->>>>>>> f610fbd5
 
         # Make sure we listen for 'items' changes as well as complete list
         # replacements
@@ -858,42 +829,23 @@
         """
         editor.setGeometry(option.rect)
 
-<<<<<<< HEAD
+
 class TableView(QtWidgets.QTableView):
     """A QTableView configured to behave as expected by TraitsUI."""
 
     _SELECTION_MAP = {
-        'row':      (QtWidgets.QAbstractItemView.SelectRows,
-                            QtWidgets.QAbstractItemView.SingleSelection),
-        'rows':     (QtWidgets.QAbstractItemView.SelectRows,
-                            QtWidgets.QAbstractItemView.ExtendedSelection),
-        'column':   (QtWidgets.QAbstractItemView.SelectColumns,
-                            QtWidgets.QAbstractItemView.SingleSelection),
-        'columns':  (QtWidgets.QAbstractItemView.SelectColumns,
-                            QtWidgets.QAbstractItemView.ExtendedSelection),
-        'cell':     (QtWidgets.QAbstractItemView.SelectItems,
-                            QtWidgets.QAbstractItemView.SingleSelection),
-        'cells':    (QtWidgets.QAbstractItemView.SelectItems,
-                            QtWidgets.QAbstractItemView.ExtendedSelection)
-=======
-
-class TableView(QtGui.QTableView):
-    """A QTableView configured to behave as expected by TraitsUI."""
-
-    _SELECTION_MAP = {
-        'row': (QtGui.QAbstractItemView.SelectRows,
-                QtGui.QAbstractItemView.SingleSelection),
-        'rows': (QtGui.QAbstractItemView.SelectRows,
-                 QtGui.QAbstractItemView.ExtendedSelection),
-        'column': (QtGui.QAbstractItemView.SelectColumns,
-                   QtGui.QAbstractItemView.SingleSelection),
-        'columns': (QtGui.QAbstractItemView.SelectColumns,
-                    QtGui.QAbstractItemView.ExtendedSelection),
-        'cell': (QtGui.QAbstractItemView.SelectItems,
-                 QtGui.QAbstractItemView.SingleSelection),
-        'cells': (QtGui.QAbstractItemView.SelectItems,
-                  QtGui.QAbstractItemView.ExtendedSelection)
->>>>>>> f610fbd5
+        'row': (QtWidgets.QAbstractItemView.SelectRows,
+                QtWidgets.QAbstractItemView.SingleSelection),
+        'rows': (QtWidgets.QAbstractItemView.SelectRows,
+                 QtWidgets.QAbstractItemView.ExtendedSelection),
+        'column': (QtWidgets.QAbstractItemView.SelectColumns,
+                   QtWidgets.QAbstractItemView.SingleSelection),
+        'columns': (QtWidgets.QAbstractItemView.SelectColumns,
+                    QtWidgets.QAbstractItemView.ExtendedSelection),
+        'cell': (QtWidgets.QAbstractItemView.SelectItems,
+                 QtWidgets.QAbstractItemView.SingleSelection),
+        'cells': (QtWidgets.QAbstractItemView.SelectItems,
+                  QtWidgets.QAbstractItemView.ExtendedSelection)
     }
 
     def __init__(self, editor):
@@ -921,18 +873,10 @@
         # We detect if there are any stretchy sections at all; if not, then
         # we make the last non-fixed-size column stretchy.
         hheader = self.horizontalHeader()
-<<<<<<< HEAD
         resize_mode_map = dict(interactive = QtWidgets.QHeaderView.Interactive,
                                fixed = QtWidgets.QHeaderView.Fixed,
                                stretch = QtWidgets.QHeaderView.Stretch,
                                resize_to_contents = QtWidgets.QHeaderView.ResizeToContents)
-=======
-        resize_mode_map = dict(
-            interactive=QtGui.QHeaderView.Interactive,
-            fixed=QtGui.QHeaderView.Fixed,
-            stretch=QtGui.QHeaderView.Stretch,
-            resize_to_contents=QtGui.QHeaderView.ResizeToContents)
->>>>>>> f610fbd5
         stretchable_columns = []
         for i, column in enumerate(editor.columns):
             hheader.setResizeMode(i, resize_mode_map[column.resize_mode])
@@ -943,12 +887,8 @@
             # to TableColumn
             hheader.setStretchLastSection(True)
         else:
-<<<<<<< HEAD
-            hheader.setResizeMode(stretchable_columns[-1], QtWidgets.QHeaderView.Stretch)
-=======
             hheader.setResizeMode(
-                stretchable_columns[-1], QtGui.QHeaderView.Stretch)
->>>>>>> f610fbd5
+                stretchable_columns[-1], QtWidgets.QHeaderView.Stretch)
             hheader.setStretchLastSection(False)
 
         if factory.show_column_labels:
@@ -1066,13 +1006,8 @@
 
         else:
             parent = self.parent()
-<<<<<<< HEAD
-            if (not self._initial_size and parent and
-                (self.isVisible() or isinstance(parent, QtWidgets.QMainWindow))):
-=======
             if (not self._initial_size and parent and (
-                    self.isVisible() or isinstance(parent, QtGui.QMainWindow))):
->>>>>>> f610fbd5
+                    self.isVisible() or isinstance(parent, QtWidgets.QMainWindow))):
                 self._initial_size = True
                 if self._editor.auto_size:
                     self.resizeColumnsToContents()
@@ -1131,13 +1066,8 @@
                 width += style.pixelMetric(QtWidgets.QStyle.PM_HeaderMarkSize,
                                            option, self)
                 # Add distance between sort indicator and text
-<<<<<<< HEAD
                 width += style.pixelMetric(QtWidgets.QStyle.PM_HeaderMargin, option,
                                            self)
-=======
-                width += style.pixelMetric(
-                    QtGui.QStyle.PM_HeaderMargin, option, self)
->>>>>>> f610fbd5
             return max(base_width, width)
 
         # Or else set width absolutely
