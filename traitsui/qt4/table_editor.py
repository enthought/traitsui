--- conflicted
+++ resolved
@@ -442,11 +442,7 @@
     def set_selection(self, objects=[], notify=True):
         """Sets the current selection to a set of specified objects."""
 
-<<<<<<< HEAD
         if not isinstance(objects, list):
-=======
-        if not isinstance(objects, SequenceTypes):
->>>>>>> fa8fd383
             objects = [objects]
 
         mode = self.factory.selection_mode
@@ -615,7 +611,6 @@
         else:
             indices = [(index.row(), index.column()) for index in indices]
 
-<<<<<<< HEAD
         if self.factory.selection_mode.endswith('s'):
             return indices
         elif len(indices) > 0:
@@ -623,8 +618,6 @@
         else:
             return -1
 
-=======
->>>>>>> fa8fd383
     def _set_selected_indices(self, indices):
         if not isinstance(indices, list):
             indices = [indices]
@@ -663,12 +656,7 @@
             if column.renderer:
                 self.table_view.setItemDelegateForColumn(i, column.renderer)
 
-<<<<<<< HEAD
         self.model.invalidate()
-=======
-        self.model.beginResetModel()
-        self.model.endResetModel()
->>>>>>> fa8fd383
         self.table_view.resizeColumnsToContents()
         if self.auto_size:
             self.table_view.resizeRowsToContents()
