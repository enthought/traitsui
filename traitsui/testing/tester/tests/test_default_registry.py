--- conflicted
+++ resolved
@@ -25,11 +25,4 @@
             self.assertGreaterEqual(
                 len(registry._interaction_registry._target_to_key_to_value),
                 1,
-<<<<<<< HEAD
-            )
-            self.assertGreaterEqual(
-                len(registry._location_registry._target_to_key_to_value),
-                1,
-=======
->>>>>>> 7541da8d
             )