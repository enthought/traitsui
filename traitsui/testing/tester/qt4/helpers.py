#  Copyright (c) 2005-2020, Enthought, Inc.
#  All rights reserved.
#
#  This software is provided without warranty under the terms of the BSD
#  license included in LICENSE.txt and may be redistributed only
#  under the conditions described in the aforementioned license.  The license
#  is also available online at http://www.enthought.com/licenses/BSD.txt
#
#  Thanks for using Enthought open source!
#

from functools import reduce

from pyface.qt import QtCore
from pyface.qt.QtTest import QTest

<<<<<<< HEAD
from traitsui.testing.tester.exceptions import Disabled
from traitsui.qt4.key_event_to_name import key_map as _KEY_MAP

def key_click(widget, key, delay=0):
    if "-" in key:
        *modifiers, key = key.split("-")
    else:
        modifiers = []

    modifier_to_qt = {
        "Ctrl": QtCore.Qt.ControlModifier,
        "Alt": QtCore.Qt.AltModifier,
        "Meta": QtCore.Qt.MetaModifier,
        "Shift": QtCore.Qt.ShiftModifier,
    }
    qt_modifiers = [modifier_to_qt[modifier] for modifier in modifiers]
    qt_modifier = reduce(
        lambda x, y: x | y, qt_modifiers, QtCore.Qt.NoModifier
    )

    mapping = {name: event for event, name in _KEY_MAP.items()}
    if key not in mapping:
        raise ValueError(
            "Unknown key {!r}. Expected one of these: {!r}".format(
                key, sorted(mapping)
            ))
    QTest.keyClick(
        widget,
        mapping[key],
        qt_modifier,
        delay=delay,
    )

## Generic Handlers ############################

def mouse_click_qwidget(wrapper, interaction):
=======

def mouse_click_qwidget(wrapper, action):
>>>>>>> db80b28f
    """ Performs a mouce click on a Qt widget.

    Parameters
    ----------
    wrapper : UIWrapper
        The wrapper object wrapping the Qt widget.
    interaction : instance of traitsui.testing.tester.command.MouseClick
        interaction is unused here, but it is included so that the function
        matches the expected format for a handler.  Note this handler is
        intended to be used with an interaction_class of a MouseClick.
    """
    QTest.mouseClick(
        wrapper.target,
        QtCore.Qt.LeftButton,
        delay=wrapper.delay,
    )

def key_sequence_qwidget(wrapper, interaction):
    if not wrapper.target.isEnabled():
        raise Disabled("{!r} is disabled.".format(wrapper.target))
    QTest.keyClicks(wrapper.target, interaction.sequence, delay=wrapper.delay)


def key_click_qwidget(wrapper, interaction):
    if not wrapper.target.isEnabled():
        raise Disabled("{!r} is disabled.".format(wrapper.target))
    key_click(wrapper.target, interaction.key, delay=wrapper.delay)<|MERGE_RESOLUTION|>--- conflicted
+++ resolved
@@ -14,7 +14,6 @@
 from pyface.qt import QtCore
 from pyface.qt.QtTest import QTest
 
-<<<<<<< HEAD
 from traitsui.testing.tester.exceptions import Disabled
 from traitsui.qt4.key_event_to_name import key_map as _KEY_MAP
 
@@ -51,10 +50,6 @@
 ## Generic Handlers ############################
 
 def mouse_click_qwidget(wrapper, interaction):
-=======
-
-def mouse_click_qwidget(wrapper, action):
->>>>>>> db80b28f
     """ Performs a mouce click on a Qt widget.
 
     Parameters
