#  Copyright (c) 2005-2020, Enthought, Inc.
#  All rights reserved.
#
#  This software is provided without warranty under the terms of the BSD
#  license included in LICENSE.txt and may be redistributed only
#  under the conditions described in the aforementioned license.  The license
#  is also available online at http://www.enthought.com/licenses/BSD.txt
#
#  Thanks for using Enthought open source!
#
from pyface.qt import QtCore, QtGui
from pyface.qt.QtTest import QTest

from traitsui.testing.tester.compat import check_key_compat
from traitsui.testing.tester.exceptions import Disabled
from traitsui.qt4.key_event_to_name import key_map as _KEY_MAP


def key_click(widget, key, delay=0):
    """ Performs a key click of the given key on the given widget after
    a delay.

    Parameters
    ----------
    widget : Qwidget
        The Qt widget to be key clicked.
    key : str
        Standardized (pyface) name for a keyboard event.
        e.g. "Enter", "Tab", "Space", "0", "1", "A", ...
        Note: modifiers (e.g. Shift, Alt, etc. are not currently supported)
    delay : int
        Time delay (in ms) in which the key click will be performed.
    """

    mapping = {name: event for event, name in _KEY_MAP.items()}
    if key not in mapping:
        raise ValueError(
            "Unknown key {!r}. Expected one of these: {!r}".format(
                key, sorted(mapping)
            ))
    QTest.keyClick(
        widget,
        mapping[key],
        QtCore.Qt.NoModifier,
        delay=delay,
    )


def check_q_model_index_valid(index):
    """ Checks if a given QModelIndex is valid.

    Parameters
    ----------
    index : QModelIndex

    Raises
    ------
    LookupError
        If the index is not valid.
    """
    if not index.isValid():
        row = index.row()
        column = index.column()
        raise LookupError(
            "Unabled to locate item with row {!r} and column {!r}.".format(
                row, column,
            )
        )


# Generic Handlers ###########################################################


def displayed_text_qobject(widget):
    ''' Helper function to define handlers for various Qwidgets to handle
    query.DisplayedText interactions.

    Parameters
    ----------
    widget : Qwidget
        The Qwidget object with text to be displayed.  Should be one of the
        following QWidgets: 1) QtGui.QLineEdit 2) QtGui.QTextEdit or
        3) QtGui.QLabel

    Notes
    -----
    Qt SimpleEditors occassionally use QtGui.QTextEdit as their control, and
    other times use QtGui.QLineEdit
    '''
    if isinstance(widget, QtGui.QLineEdit):
        return widget.displayText()
    elif isinstance(widget, QtGui.QTextEdit):
        return widget.toPlainText()
    else:
        return widget.text()


def mouse_click_qwidget(control, delay):
    """ Performs a mouce click on a Qt widget.

    Parameters
    ----------
    control : Qwidget
        The Qt widget to be clicked.
    delay : int
        Time delay (in ms) in which click will be performed.
    """
    QTest.mouseClick(
        control,
        QtCore.Qt.LeftButton,
        delay=delay,
    )


<<<<<<< HEAD
=======
def mouse_click_tab_index(tab_widget, index, delay):
    """ Performs a mouse click on a tab at an index in a QtGui.QTabWidget.

    Parameters
    ----------
    tab_widget : QtGui.QTabWidget
        The tab widget containing the tab to be clicked.
    index : int
        The index of the tab to be clicked.
    delay : int
        Time delay (in ms) in which click will be performed.
    """
    tabbar = tab_widget.tabBar()
    rect = tabbar.tabRect(index)
    QTest.mouseClick(
        tabbar,
        QtCore.Qt.LeftButton,
        QtCore.Qt.NoModifier,
        rect.center(),
        delay=delay,
    )


>>>>>>> 1b2a3933
def mouse_click_qlayout(layout, index, delay):
    """ Performs a mouse click on a widget at an index in a QLayout.

    Parameters
    ----------
    layout : Qlayout
        The layout containing the widget to be clicked
    index : int
        The index of the widget in the layout to be clicked
    """
    if not 0 <= index < layout.count():
        raise IndexError(index)
    widget = layout.itemAt(index).widget()
    QTest.mouseClick(
        widget,
        QtCore.Qt.LeftButton,
        delay=delay,
    )


def mouse_click_item_view(model, view, index, delay):
    """ Perform mouse click on the given QAbstractItemModel (model) and
    QAbstractItemView (view) with the given row and column.

    Parameters
    ----------
    model : QAbstractItemModel
        Model from which QModelIndex will be obtained
    view : QAbstractItemView
        View from which the widget identified by the index will be
        found and key sequence be performed.
    index : QModelIndex

    Raises
    ------
    LookupError
        If the index cannot be located.
        Note that the index error provides more
    """
    check_q_model_index_valid(index)
    rect = view.visualRect(index)
    QTest.mouseClick(
        view.viewport(),
        QtCore.Qt.LeftButton,
        QtCore.Qt.NoModifier,
        rect.center(),
        delay=delay,
    )


def mouse_click_combobox(combobox, index, delay):
    """ Perform a mouse click on a QComboBox at a given index.

    Paramters
    ---------
    combobox : QtGui.ComboBox
        The combobox to be clicked.
    index : int
        The index of the item in the combobox to be clicked.
    delay : int
        Time delay (in ms) in which each key click in the sequence will be
        performed.
    """
    q_model_index = combobox.model().index(index, 0)
    check_q_model_index_valid(q_model_index)
    mouse_click_item_view(
        model=combobox.model(),
        view=combobox.view(),
        index=q_model_index,
        delay=delay,
    )
    # Otherwise the click won't get registered.
    key_click(
        combobox.view().viewport(), key="Enter",
    )


def key_sequence_qwidget(control, interaction, delay):
    """ Performs simulated typing of a sequence of keys on the given widget
    after a delay.

    Parameters
    ----------
    control : Qwidget
        The Qt widget to be acted on.
    interaction : instance of command.KeySequence
        The interaction object holding the sequence of key inputs
        to be simulated being typed
    delay : int
        Time delay (in ms) in which each key click in the sequence will be
        performed.
    """
    if not control.isEnabled():
        raise Disabled("{!r} is disabled.".format(control))
    QTest.keyClicks(control, interaction.sequence, delay=delay)


def key_sequence_textbox(control, interaction, delay):
    """ Performs simulated typing of a sequence of keys on a widget that is
    a textbox. The keys are restricted to values also supported for testing
    wx.TextCtrl.

    Parameters
    ----------
    control : QWidget
        The Qt widget intended to hold text for editing.
        e.g. QLineEdit and QTextEdit
    interaction : instance of command.KeySequence
        The interaction object holding the sequence of key inputs
        to be simulated being typed
    delay : int
        Time delay (in ms) in which each key click in the sequence will be
        performed.
    """
    for key in interaction.sequence:
        check_key_compat(key)
    if not control.hasFocus():
        key_click(widget=control, key="End", delay=0)
    key_sequence_qwidget(control=control, interaction=interaction, delay=delay)


def key_click_qwidget(control, interaction, delay):
    """ Performs simulated typing of a key on the given widget after a delay.

    Parameters
    ----------
    control : Qwidget
        The Qt widget to be acted on.
    interaction : instance of command.KeyClick
        The interaction object holding the key input
        to be simulated being typed
    delay : int
        Time delay (in ms) in which the key click will be performed.
    """
    if not control.isEnabled():
        raise Disabled("{!r} is disabled.".format(control))
    key_click(control, interaction.key, delay=delay)<|MERGE_RESOLUTION|>--- conflicted
+++ resolved
@@ -112,8 +112,6 @@
     )
 
 
-<<<<<<< HEAD
-=======
 def mouse_click_tab_index(tab_widget, index, delay):
     """ Performs a mouse click on a tab at an index in a QtGui.QTabWidget.
 
@@ -137,7 +135,6 @@
     )
 
 
->>>>>>> 1b2a3933
 def mouse_click_qlayout(layout, index, delay):
     """ Performs a mouse click on a widget at an index in a QLayout.
 
