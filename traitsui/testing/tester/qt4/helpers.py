--- conflicted
+++ resolved
@@ -9,14 +9,7 @@
 #  Thanks for using Enthought open source!
 #
 
-<<<<<<< HEAD
-from functools import reduce
-
-from pyface.qt import QtCore
-from pyface.qt import QtGui
-=======
 from pyface.qt import QtCore, QtGui
->>>>>>> 405a0307
 from pyface.qt.QtTest import QTest
 
 from traitsui.testing.tester import command, query
