#  Copyright (c) 2005-2020, Enthought, Inc.
#  All rights reserved.
#
#  This software is provided without warranty under the terms of the BSD
#  license included in LICENSE.txt and may be redistributed only
#  under the conditions described in the aforementioned license.  The license
#  is also available online at http://www.enthought.com/licenses/BSD.txt
#
#  Thanks for using Enthought open source!
#

import unittest
from unittest import mock

<<<<<<< HEAD
#from pyface.gui import GUI
from traits.testing.api import UnittestTools
=======
>>>>>>> db80b28f
from traitsui.tests._tools import (
    is_qt,
    requires_toolkit,
    ToolkitName,
)
from traitsui.testing.tester import command, query
from traitsui.testing.tester.exceptions import Disabled
from traitsui.testing.tester.ui_wrapper import UIWrapper

try:
    from pyface.qt import QtGui
    from traitsui.testing.tester.qt4 import default_registry
except ImportError:
    if is_qt():
        raise


@requires_toolkit([ToolkitName.qt])
<<<<<<< HEAD
class TestInteractorAction(unittest.TestCase, UnittestTools):
=======
class TestInteractions(unittest.TestCase):
>>>>>>> db80b28f

    def test_mouse_click(self):
        button = QtGui.QPushButton()
        click_slot = mock.Mock()
        button.clicked.connect(click_slot)

        wrapper = UIWrapper(
            target=button,
            registries=[default_registry.get_default_registry()],
        )

        wrapper.perform(command.MouseClick())

        self.assertEqual(click_slot.call_count, 1)

    def test_mouse_click_disabled(self):
        button = QtGui.QPushButton()
        button.setEnabled(False)

        click_slot = mock.Mock()
        button.clicked.connect(click_slot)

        wrapper = UIWrapper(
            target=button,
            registries=[default_registry.get_default_registry()],
        )

        # when
        # clicking won't fail, it just does not do anything.
        # This is consistent with the actual UI.
        wrapper.perform(command.MouseClick())

        # then
        self.assertEqual(click_slot.call_count, 0)


    def test_key_sequence(self):
        textbox = QtGui.QLineEdit()
        change_slot = mock.Mock()
        textbox.textEdited.connect(change_slot)

        wrapper = UIWrapper(
            target=textbox,
            registries=[default_registry.get_default_registry()],
        )

        # when
        wrapper.perform(command.KeySequence("abc"))
        # then
        self.assertEqual(textbox.text(), "abc")
        # each keystroke fires a signal
        self.assertEqual(change_slot.call_count, 3)


    def test_key_sequence_disabled(self):
        textbox = QtGui.QLineEdit()
        textbox.setEnabled(False)

        wrapper = UIWrapper(
            target=textbox,
            registries=[default_registry.get_default_registry()],
        )
        
        # then
        # this will fail, because one should not be allowed to set
        # cursor on the widget to type anything
        with self.assertRaises(Disabled):
            wrapper.perform(command.KeySequence("abc"))


    def test_key_click(self):
        textbox = QtGui.QLineEdit()
        change_slot = mock.Mock()
        textbox.editingFinished.connect(change_slot)
        wrapper = UIWrapper(
            target=textbox,
            registries=[default_registry.get_default_registry()],
        )
        # sanity check
        wrapper.perform(command.KeySequence("abc"))
        self.assertEqual(change_slot.call_count, 0)

        wrapper.perform(command.KeyClick("Enter"))
        self.assertEqual(change_slot.call_count, 1)


    def test_key_click_disabled(self):
        textbox = QtGui.QLineEdit()
        textbox.setEnabled(False)
        change_slot = mock.Mock()
        textbox.editingFinished.connect(change_slot)
        wrapper = UIWrapper(
            target=textbox,
            registries=[default_registry.get_default_registry()],
        )

        with self.assertRaises(Disabled):
            wrapper.perform(command.KeyClick("Enter"))
        self.assertEqual(change_slot.call_count, 0)<|MERGE_RESOLUTION|>--- conflicted
+++ resolved
@@ -12,11 +12,7 @@
 import unittest
 from unittest import mock
 
-<<<<<<< HEAD
-#from pyface.gui import GUI
 from traits.testing.api import UnittestTools
-=======
->>>>>>> db80b28f
 from traitsui.tests._tools import (
     is_qt,
     requires_toolkit,
@@ -35,11 +31,7 @@
 
 
 @requires_toolkit([ToolkitName.qt])
-<<<<<<< HEAD
-class TestInteractorAction(unittest.TestCase, UnittestTools):
-=======
 class TestInteractions(unittest.TestCase):
->>>>>>> db80b28f
 
     def test_mouse_click(self):
         button = QtGui.QPushButton()
