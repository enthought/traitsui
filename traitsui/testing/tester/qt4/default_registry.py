--- conflicted
+++ resolved
@@ -13,15 +13,10 @@
 
 from traitsui.testing.tester import command, query
 from traitsui.testing.tester.registry import TargetRegistry
-<<<<<<< HEAD
 from traitsui.testing.tester.qt4 import helpers
 from traitsui.testing.tester.qt4.implementation import (
     button_editor,
     text_editor,
-=======
-from traitsui.testing.tester.qt4.implementation import (
-    button_editor,
->>>>>>> 7541da8d
 )
 
 
@@ -33,9 +28,8 @@
     registry : TargetRegistry
         The default registry containing implementations for TraitsUI editors
         that is qt specific.
-<<<<<<< HEAD
     """
-    registry = get_qobject_registry()
+    registry = TargetRegistry()
 
     # ButtonEditor
     button_editor.register(registry)
@@ -92,11 +86,5 @@
         interaction_class=query.DisplayedText,
         handler=lambda wrapper, _: wrapper.target.text(),
     )
-=======
-    """
-    registry = TargetRegistry()
-
-    button_editor.register(registry)
->>>>>>> 7541da8d
 
     return registry