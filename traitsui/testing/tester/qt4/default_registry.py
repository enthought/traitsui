--- conflicted
+++ resolved
@@ -10,12 +10,7 @@
 #
 
 from traitsui.testing.tester.registry import TargetRegistry
-<<<<<<< HEAD
-from traitsui.testing.tester.qt4.implementation import (
-=======
-from traitsui.testing.tester.qt4 import common_ui_targets
 from traitsui.testing.tester.qt4._traitsui import (
->>>>>>> b7b60378
     button_editor,
     check_list_editor,
     editor_factory,
