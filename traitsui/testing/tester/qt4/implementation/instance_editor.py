#  Copyright (c) 2005-2020, Enthought, Inc.
#  All rights reserved.
#
#  This software is provided without warranty under the terms of the BSD
#  license included in LICENSE.txt and may be redistributed only
#  under the conditions described in the aforementioned license.  The license
#  is also available online at http://www.enthought.com/licenses/BSD.txt
#
#  Thanks for using Enthought open source!
#

from traitsui.testing.tester import command
from traitsui.testing.tester.qt4.helpers import mouse_click_qwidget
from traitsui.testing.tester.registry_helper import register_nested_ui_solvers
from traitsui.qt4.instance_editor import (
    CustomEditor,
    SimpleEditor
)


def _get_nested_ui_simple(target):
    """ Obtains a nested UI within a Simple Instance Editor.

    Parameters
    ----------
    target : instance of SimpleEditor
    """
    if target._dialog_ui is None:
        target._button.click()
    return target._dialog_ui


def _get_nested_ui_custom(target):
    """ Obtains a nested UI within a Custom Instance Editor.

    Parameters
    ----------
    target : instance of CustomEditor
    """
    return target._ui


def register(registry):
    """ Register interactions for the given registry.

    If there are any conflicts, an error will occur.

    Parameters
    ----------
    registry : TargetRegistry
        The registry being registered to.
    """
<<<<<<< HEAD
    registry.register_handler(
        target_class=SimpleEditor,
        interaction_class=command.MouseClick,
        handler=lambda wrapper, _: (
            mouse_click_qwidget(wrapper.target._button, delay=wrapper.delay)
        )
    )
    register_nested_ui_solvers(registry, SimpleEditor, _get_netsed_ui_simple)
    register_nested_ui_solvers(registry, CustomEditor, _get_netsed_ui_custom)
=======
    register_nested_ui_solvers(registry, SimpleEditor, _get_nested_ui_simple)
    register_nested_ui_solvers(registry, CustomEditor, _get_nested_ui_custom)
>>>>>>> ae16c0cb
<|MERGE_RESOLUTION|>--- conflicted
+++ resolved
@@ -50,7 +50,6 @@
     registry : TargetRegistry
         The registry being registered to.
     """
-<<<<<<< HEAD
     registry.register_handler(
         target_class=SimpleEditor,
         interaction_class=command.MouseClick,
@@ -58,9 +57,5 @@
             mouse_click_qwidget(wrapper.target._button, delay=wrapper.delay)
         )
     )
-    register_nested_ui_solvers(registry, SimpleEditor, _get_netsed_ui_simple)
-    register_nested_ui_solvers(registry, CustomEditor, _get_netsed_ui_custom)
-=======
     register_nested_ui_solvers(registry, SimpleEditor, _get_nested_ui_simple)
-    register_nested_ui_solvers(registry, CustomEditor, _get_nested_ui_custom)
->>>>>>> ae16c0cb
+    register_nested_ui_solvers(registry, CustomEditor, _get_nested_ui_custom)