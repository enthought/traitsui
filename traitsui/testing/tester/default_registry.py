--- conflicted
+++ resolved
@@ -25,12 +25,8 @@
         The default registry containing implementations for TraitsUI editors
         that is toolkit specific.
     """
-<<<<<<< HEAD
-
-=======
     # side-effect to determine current toolkit
     from pyface.toolkit import toolkit_object  # noqa
->>>>>>> 7541da8d
     if ETSConfig.toolkit == "null":
         return TargetRegistry()
     else:
