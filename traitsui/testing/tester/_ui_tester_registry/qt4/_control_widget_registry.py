--- conflicted
+++ resolved
@@ -32,11 +32,7 @@
     return wrapper._target.control.isEnabled()
 
 
-<<<<<<< HEAD
-def _handler_is_visible(wrapper, interaction):
-=======
 def _handle_is_visible(wrapper, interaction):
->>>>>>> 8d278b35
     """ Return true if the target's control is visible.
 
     Parameters
@@ -80,10 +76,6 @@
         can_support=_is_target_control_a_qt_widget,
         interaction_to_handler={
             IsEnabled: _handle_is_enabled,
-<<<<<<< HEAD
-            IsVisible: _handler_is_visible,
-=======
             IsVisible: _handle_is_visible,
->>>>>>> 8d278b35
         }
     )