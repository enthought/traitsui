#  Copyright (c) 2005-2020, Enthought, Inc.
#  All rights reserved.
#
#  This software is provided without warranty under the terms of the BSD
#  license included in LICENSE.txt and may be redistributed only
#  under the conditions described in the aforementioned license.  The license
#  is also available online at http://www.enthought.com/licenses/BSD.txt
#
#  Thanks for using Enthought open source!
#
import wx

from traitsui.wx.check_list_editor import CustomEditor
from traitsui.testing.api import Index, MouseClick
from traitsui.testing.tester._ui_tester_registry._common_ui_targets import (
    BaseSourceWithLocation
)
from traitsui.testing.tester._ui_tester_registry._layout import (
    column_major_to_row_major
)
from traitsui.testing.tester._ui_tester_registry.wx import _interaction_helpers


<<<<<<< HEAD
class _IndexedCustomCheckListEditor(BaseSourceWithLocation):
    """ Wrapper for CheckListEditor + locator.Index
=======
class _IndexedCustomCheckListEditor(_BaseSourceWithLocation):
    """ Wrapper for CheckListEditor + Index
>>>>>>> a79d7f38
    """
    source_class = CustomEditor
    locator_class = Index
    handlers = [
        (MouseClick,
            (lambda wrapper, _:
                _interaction_helpers.mouse_click_checkbox_child_in_panel(
                    control=wrapper._target.source.control,
                    index=convert_index(
                        source=wrapper._target.source,
                        index=wrapper._target.location.index
                    ),
                    delay=wrapper.delay))),
    ]


def convert_index(source, index):
    """ Helper function to convert an index for a GridSizer so that the
    index counts over the grid in the correct direction.
    The grid is always populated in row major order, however, the elements
    are assigned to each entry in the grid so that when displayed they appear
    in column major order.
    Sizers are indexed in the order they are populated, so to access
    the correct element we may need to convert a column-major based index
    into a row-major one.

    Parameters
    ----------
    control : CustomEditor
        The Custom CheckList Editor of interest. Its control is the wx.Panel
        containing child objects organized with a wx.GridSizer
    index : int
        the index of interest
    """
    sizer = source.control.GetSizer()
    if isinstance(sizer, wx.BoxSizer):
        return index
    n = len(source.names)
    num_cols = sizer.GetCols()
    num_rows = sizer.GetEffectiveRowsCount()
    return column_major_to_row_major(index, n, num_rows, num_cols)


def register(registry):
    """ Register interactions for the given registry.

    If there are any conflicts, an error will occur.

    Parameters
    ----------
    registry : TargetRegistry
        The registry being registered to.
    """
    _IndexedCustomCheckListEditor.register(registry)<|MERGE_RESOLUTION|>--- conflicted
+++ resolved
@@ -21,13 +21,8 @@
 from traitsui.testing.tester._ui_tester_registry.wx import _interaction_helpers
 
 
-<<<<<<< HEAD
 class _IndexedCustomCheckListEditor(BaseSourceWithLocation):
-    """ Wrapper for CheckListEditor + locator.Index
-=======
-class _IndexedCustomCheckListEditor(_BaseSourceWithLocation):
     """ Wrapper for CheckListEditor + Index
->>>>>>> a79d7f38
     """
     source_class = CustomEditor
     locator_class = Index
