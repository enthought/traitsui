#  Copyright (c) 2005-2020, Enthought, Inc.
#  All rights reserved.
#
#  This software is provided without warranty under the terms of the BSD
#  license included in LICENSE.txt and may be redistributed only
#  under the conditions described in the aforementioned license.  The license
#  is also available online at http://www.enthought.com/licenses/BSD.txt
#
#  Thanks for using Enthought open source!
#

from traitsui.testing.tester.registry import TargetRegistry
from traitsui.testing.tester.wx import common_ui_targets
from traitsui.testing.tester.wx.implementation import (
    button_editor,
<<<<<<< HEAD
    list_editor,
=======
    check_list_editor,
>>>>>>> 26c3025a
    range_editor,
    text_editor,
)


def get_default_registry():
    """ Creates a default registry for UITester that is wx specific.

    Returns
    -------
    registry : TargetRegistry
        The default registry containing implementations for TraitsUI editors
        that is wx specific.
    """
    registry = TargetRegistry()

    common_ui_targets.LocatedTextbox.register(registry)

    # ButtonEditor
    button_editor.register(registry)

    # CheckListEditor
    check_list_editor.register(registry)

    # TextEditor
    text_editor.register(registry)

    # ListEditor
    list_editor.register(registry)
    
    # RangeEditor
    range_editor.register(registry)

    return registry<|MERGE_RESOLUTION|>--- conflicted
+++ resolved
@@ -13,11 +13,8 @@
 from traitsui.testing.tester.wx import common_ui_targets
 from traitsui.testing.tester.wx.implementation import (
     button_editor,
-<<<<<<< HEAD
+    check_list_editor,
     list_editor,
-=======
-    check_list_editor,
->>>>>>> 26c3025a
     range_editor,
     text_editor,
 )
