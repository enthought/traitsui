--- conflicted
+++ resolved
@@ -50,12 +50,10 @@
     # RangeEditor
     range_editor.register(registry)
 
-<<<<<<< HEAD
     # ui_base
     ui_base.register(registry)
-=======
+
     # InstanceEditor
     instance_editor.register(registry)
->>>>>>> 58232f62
 
     return registry