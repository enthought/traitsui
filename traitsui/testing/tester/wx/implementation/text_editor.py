#  Copyright (c) 2005-2020, Enthought, Inc.
#  All rights reserved.
#
#  This software is provided without warranty under the terms of the BSD
#  license included in LICENSE.txt and may be redistributed only
#  under the conditions described in the aforementioned license.  The license
#  is also available online at http://www.enthought.com/licenses/BSD.txt
#
#  Thanks for using Enthought open source!
#

import wx

from traitsui.wx.text_editor import CustomEditor, ReadonlyEditor, SimpleEditor
from traitsui.testing.tester import query
from traitsui.testing.tester.wx.registry_helper import (
    register_editable_textbox_handlers,
)


def readonly_displayed_text_handler(wrapper, interaction):
    ''' Handler for ReadonlyEditor to handle query.DisplayedText interactions.

    Parameters
    ----------
    wrapper : UIWrapper
        the UIWrapper object wrapping the ReadonlyEditor
    interaction : Instance of query.DisplayedText
        This arguiment is not used by this function. It is included so that
        the function matches the standard format for a handler.  The intended
        interaction should always be query.DisplayedText

    Notes
    -----
    wx Readonly Editors occassionally use wx.TextCtrl as their control, and
    other times use wx.StaticText.
    '''
    if isinstance(wrapper.target.control, wx.TextCtrl):
        return wrapper.target.control.GetValue()
    elif isinstance(wrapper.target.control, wx.StaticText):
        return wrapper.target.control.GetLabel()
    raise TypeError("readonly_displayed_text_handler expected a UIWrapper with"
                    " a ReadonlyEditor as a target. ReadonlyEditor control"
                    " should always be either wx.TextCtrl, or wx.StaticText."
                    " {} was found".format(wrapper.target.control))


def register(registry):
    """ Register interactions for the given registry.

    If there are any conflicts, an error will occur.

    Parameters
    ----------
    registry : TargetRegistry
        The registry being registered to.
    """

<<<<<<< HEAD
    handlers = [
        (command.KeyClick,
            (lambda wrapper, interaction: helpers.key_click_text_entry(
                wrapper.target.control, interaction, wrapper.delay))),
        (command.KeySequence,
            (lambda wrapper, interaction: helpers.key_sequence_text_ctrl(
                wrapper.target.control, interaction, wrapper.delay))),
        (command.MouseClick,
            (lambda wrapper, _: helpers.mouse_click_object(
                wrapper.target.control, wrapper.delay))),
    ]

    for target_class in [CustomEditor, SimpleEditor]:
        for interaction_class, handler in handlers:
            registry.register_handler(
                target_class=target_class,
                interaction_class=interaction_class,
                handler=handler,
            )

=======
>>>>>>> 81902cc4
    for target_class in [CustomEditor, SimpleEditor]:
        register_editable_textbox_handlers(
            registry=registry,
            target_class=target_class,
            widget_getter=lambda wrapper: wrapper.target.control,
        )

    registry.register_handler(
        target_class=ReadonlyEditor,
        interaction_class=query.DisplayedText,
        handler=readonly_displayed_text_handler,
    )<|MERGE_RESOLUTION|>--- conflicted
+++ resolved
@@ -55,30 +55,6 @@
     registry : TargetRegistry
         The registry being registered to.
     """
-
-<<<<<<< HEAD
-    handlers = [
-        (command.KeyClick,
-            (lambda wrapper, interaction: helpers.key_click_text_entry(
-                wrapper.target.control, interaction, wrapper.delay))),
-        (command.KeySequence,
-            (lambda wrapper, interaction: helpers.key_sequence_text_ctrl(
-                wrapper.target.control, interaction, wrapper.delay))),
-        (command.MouseClick,
-            (lambda wrapper, _: helpers.mouse_click_object(
-                wrapper.target.control, wrapper.delay))),
-    ]
-
-    for target_class in [CustomEditor, SimpleEditor]:
-        for interaction_class, handler in handlers:
-            registry.register_handler(
-                target_class=target_class,
-                interaction_class=interaction_class,
-                handler=handler,
-            )
-
-=======
->>>>>>> 81902cc4
     for target_class in [CustomEditor, SimpleEditor]:
         register_editable_textbox_handlers(
             registry=registry,
