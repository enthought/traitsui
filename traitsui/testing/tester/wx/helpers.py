#  Copyright (c) 2005-2020, Enthought, Inc.
#  All rights reserved.
#
#  This software is provided without warranty under the terms of the BSD
#  license included in LICENSE.txt and may be redistributed only
#  under the conditions described in the aforementioned license.  The license
#  is also available online at http://www.enthought.com/licenses/BSD.txt
#
#  Thanks for using Enthought open source!
#

import wx

from traitsui.testing.tester.compat import check_key_compat
from traitsui.testing.tester.exceptions import Disabled


def mouse_click_button(control, delay):
    """ Performs a mouce click on a wx button.

    Parameters
    ----------
    control : wxButton
        The wx Object to be clicked.
    delay: int
        Time delay (in ms) in which click will be performed.
    """
    if not control.IsEnabled():
        return
    wx.MilliSleep(delay)
    click_event = wx.CommandEvent(
        wx.wxEVT_COMMAND_BUTTON_CLICKED, control.GetId()
    )
    control.ProcessEvent(click_event)


def mouse_click_checkbox(control, delay):
    """ Performs a mouce click on a wx check box.

    Parameters
    ----------
    control : wxCheckBox
        The wx Object to be clicked.
    delay: int
        Time delay (in ms) in which click will be performed.
    """
    if not control.IsEnabled():
        return
    wx.MilliSleep(delay)
    click_event = wx.CommandEvent(
        wx.wxEVT_COMMAND_CHECKBOX_CLICKED, control.GetId()
    )
    click_event.SetEventObject(control)
    control.SetValue(not control.GetValue())
    control.ProcessWindowEvent(click_event)


def mouse_click_combobox_or_choice(control, index, delay):
    """ Performs a mouce click on either a wx combo box or a wx choice on the
    entry at the given index.

    Parameters
    ----------
    control : wxComboBox or wxChoice
        The wx Object to be clicked.
    index : int
        The index of the item in the combobox/choice to be clicked
    delay: int
        Time delay (in ms) in which click will be performed.
    """
    if not control.IsEnabled():
        return
    wx.MilliSleep(delay)
    if isinstance(control, wx.ComboBox):
        click_event = wx.CommandEvent(
            wx.wxEVT_COMMAND_COMBOBOX_SELECTED, control.GetId()
        )
    elif isinstance(control, wx.Choice):
        click_event = wx.CommandEvent(
            wx.wxEVT_COMMAND_CHOICE_SELECTED, control.GetId()
        )
    else:
        raise TypeError
    click_event.SetEventObject(control)
    click_event.SetString(control.GetString(index))
    control.SetSelection(index)
    control.ProcessWindowEvent(click_event)


def mouse_click_listbox(control, index, delay):
    """Performs a mouce click on a wx list box on the entry at
    the given index.

    Parameters
    ----------
    control : wxListBox
        The wx Object to be clicked.
    index : int
        The index of the item in the list box to be clicked
    delay: int
        Time delay (in ms) in which click will be performed.
    """
    if not control.IsEnabled():
        return
    wx.MilliSleep(delay)
    click_event = wx.CommandEvent(
        wx.wxEVT_COMMAND_LISTBOX_SELECTED, control.GetId()
    )
    click_event.SetEventObject(control)
    control.SetSelection(index)
    control.ProcessWindowEvent(click_event)


def mouse_click_radiobutton(control, delay):
    """ Performs a mouce click on a wx radio button.

    Parameters
    ----------
    control : wxRadioButton
        The wx Object to be clicked.
    delay: int
        Time delay (in ms) in which click will be performed.
    """
    if not control.IsEnabled():
        return
    wx.MilliSleep(delay)
    click_event = wx.CommandEvent(
        wx.wxEVT_COMMAND_RADIOBUTTON_SELECTED, control.GetId()
    )
    click_event.SetEventObject(control)
    control.SetValue(not control.GetValue())
    control.ProcessWindowEvent(click_event)


def mouse_click_object(control, delay):
    """ Performs a mouce click on a wxTextCtrl.

    Parameters
    ----------
    control : wxObject
        The wx Object to be clicked.
    delay: int
        Time delay (in ms) in which click will be performed.
    """
    if not control.IsEnabled():
        return
    if not control.HasFocus():
        control.SetFocus()
    wx.MilliSleep(delay)
    click_event = wx.CommandEvent(
        wx.wxEVT_COMMAND_LEFT_CLICK, control.GetId()
    )
    control.ProcessEvent(click_event)


<<<<<<< HEAD
def mouse_click_checkbox_child_in_panel(control, index, delay):
=======
def mouse_click_notebook_tab_index(control, index, delay=0):
    """ Performs a mouseclick on a Noteboook List Editor on the tab specified
    by index.

    Parameters
    ----------
    control : wx.Window
        The control of the DockWindow
    index : int
        The index of the child object in the Panel to be clicked
    delay : int
        Time delay (in ms) in which click will be performed.
    """
    controls_list = control.GetSizer().GetContents().get_controls()
    wx.MilliSleep(delay)

    # find the boundaries of the tab to be clicked
    bx, by, bdx, bdy = controls_list[index].drag_bounds
    # find the center
    tab_center = wx.Point(bx + bdx//2, by + bdy//2)

    click_down_event = wx.MouseEvent(
        wx.wxEVT_LEFT_DOWN
    )
    click_down_event.SetPosition(tab_center)
    click_up_event = wx.MouseEvent(
        wx.wxEVT_LEFT_UP
    )
    click_up_event.SetPosition(tab_center)
    control.ProcessEvent(click_down_event)
    control.ProcessEvent(click_up_event)


def mouse_click_child_in_panel(control, index, delay):
>>>>>>> 52e1f5cd
    """ Performs a mouce click on a child of a Wx Panel.

    Parameters
    ----------
    control : wx.Panel
        The Panel containing child objects, one of which will be clicked.
    index : int
        The index of the child object in the Panel to be clicked
    delay : int
        Time delay (in ms) in which click will be performed.
    """
    children_list = control.GetSizer().GetChildren()
    if not 0 <= index <= len(children_list) - 1:
        raise IndexError(index)
    obj = children_list[index].GetWindow()
    mouse_click_checkbox(obj, delay)


def mouse_click_radiobutton_child_in_panel(control, index, delay):
    """ Performs a mouce click on a child of a Wx Panel.

    Parameters
    ----------
    control : wx.Panel
        The Panel containing child objects, one of which will be clicked.
    index : int
        The index of the child object in the Panel to be clicked
    delay : int
        Time delay (in ms) in which click will be performed.
    """
    children_list = control.GetSizer().GetChildren()
    if not 0 <= index <= len(children_list) - 1:
        raise IndexError(index)
    obj = children_list[index].GetWindow()
    mouse_click_radiobutton(obj, delay)


def key_click_text_ctrl(control, interaction, delay):
    """ Performs simulated typing of a key on the given wxObject
    after a delay.

    Parameters
    ----------
    control : wxTextCtrl
        The wx Object to be acted on.
    interaction : instance of command.KeyClick
        The interaction object holding the key input
        to be simulated being typed
    delay : int
        Time delay (in ms) in which the key click will be performed.
    """
    if not control.IsEditable():
        raise Disabled("{!r} is disabled.".format(control))
    if not control.HasFocus():
        control.SetFocus()
        control.SetInsertionPointEnd()
    if interaction.key == "Enter":
        wx.MilliSleep(delay)
        event = wx.CommandEvent(wx.EVT_TEXT_ENTER.typeId, control.GetId())
        control.ProcessEvent(event)
    elif interaction.key == "Backspace":
        wx.MilliSleep(delay)
        if control.GetStringSelection():
            control.Remove(*control.GetSelection())
        else:
            pos = control.GetInsertionPoint()
            control.Remove(max(0, pos - 1), pos)
    else:
        check_key_compat(interaction.key)
        wx.MilliSleep(delay)
        control.WriteText(interaction.key)


def key_click_combobox(control, interaction, delay):
    """ Performs simulated typing of a key on the given wxComboBox
    after a delay.

    Parameters
    ----------
    control : wxComboBox
        The wx Object to be acted on.
    interaction : instance of command.KeyClick
        The interaction object holding the key input
        to be simulated being typed
    delay : int
        Time delay (in ms) in which the key click will be performed.
    """
    if not control.IsEditable():
        raise Disabled("{!r} is disabled.".format(control))
    if not control.HasFocus():
        control.SetFocus()
        control.SetInsertionPointEnd()
    if interaction.key == "Enter":
        wx.MilliSleep(delay)
        event = wx.CommandEvent(wx.EVT_TEXT_ENTER.typeId, control.GetId())
        control.ProcessEvent(event)
    elif interaction.key == "Backspace":
        wx.MilliSleep(delay)
        start_sel, end_sel = control.GetTextSelection()
        if start_sel != end_sel:
            control.Remove(start_sel, end_sel)
        else:
            pos = control.GetInsertionPoint()
            control.Remove(max(0, pos - 1), pos)
    else:
        check_key_compat(interaction.key)
        wx.MilliSleep(delay)
        control.WriteText(interaction.key)


def key_sequence_text_ctrl(control, interaction, delay):
    """ Performs simulated typing of a sequence of keys on the given wxObject
    after a delay.

    Parameters
    ----------
    control : wxTextCtrl
        The wx Object to be acted on.
    interaction : instance of command.KeySequence
        The interaction object holding the sequence of key inputs
        to be simulated being typed
    delay : int
        Time delay (in ms) in which each key click in the sequence will be
        performed.
    """
    # fail early
    for char in interaction.sequence:
        check_key_compat(char)

    if not control.IsEditable():
        raise Disabled("{!r} is disabled.".format(control))
    if not control.HasFocus():
        control.SetFocus()
        control.SetInsertionPointEnd()
    for char in interaction.sequence:
        wx.MilliSleep(delay)
        control.WriteText(char)<|MERGE_RESOLUTION|>--- conflicted
+++ resolved
@@ -153,9 +153,6 @@
     control.ProcessEvent(click_event)
 
 
-<<<<<<< HEAD
-def mouse_click_checkbox_child_in_panel(control, index, delay):
-=======
 def mouse_click_notebook_tab_index(control, index, delay=0):
     """ Performs a mouseclick on a Noteboook List Editor on the tab specified
     by index.
@@ -190,7 +187,6 @@
 
 
 def mouse_click_child_in_panel(control, index, delay):
->>>>>>> 52e1f5cd
     """ Performs a mouce click on a child of a Wx Panel.
 
     Parameters
