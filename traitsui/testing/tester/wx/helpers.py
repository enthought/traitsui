--- conflicted
+++ resolved
@@ -11,13 +11,7 @@
 
 import wx
 
-<<<<<<< HEAD
-from traitsui.testing.tester import command, query
 from traitsui.testing.tester.exceptions import Disabled
-from traitsui.testing.tester.registry import TargetRegistry
-=======
-from traitsui.testing.tester.exceptions import Disabled
->>>>>>> d49711f0
 from traitsui.wx.key_event_to_name import key_map as _KEY_MAP
 
 
@@ -53,10 +47,6 @@
             widget.EmulateKeyPress(key_event)
     else:
         wx.MilliSleep(delay)
-<<<<<<< HEAD
-        KEY = mapping[key]
-=======
->>>>>>> d49711f0
         key_event = wx.KeyEvent(wx.wxEVT_CHAR)
         key_event.SetKeyCode(mapping[key])
         widget.EmulateKeyPress(key_event)
