--- conflicted
+++ resolved
@@ -43,30 +43,8 @@
         registry : TargetRegistry
             The registry being registered to.
         """
-<<<<<<< HEAD
-        handlers = [
-            (command.KeySequence,
-                (lambda wrapper, interaction: helpers.key_sequence_text_ctrl(
-                    wrapper.target.textbox, interaction, wrapper.delay))),
-            (command.KeyClick,
-                (lambda wrapper, interaction: helpers.key_click_text_entry(
-                    wrapper.target.textbox, interaction, wrapper.delay))),
-            (command.MouseClick,
-                (lambda wrapper, _: helpers.mouse_click_object(
-                    wrapper.target.textbox, wrapper.delay))),
-            (query.DisplayedText,
-                lambda wrapper, _: wrapper.target.textbox.GetValue()),
-        ]
-        for interaction_class, handler in handlers:
-            registry.register_handler(
-                target_class=cls,
-                interaction_class=interaction_class,
-                handler=handler,
-            )
-=======
         registry_helper.register_editable_textbox_handlers(
             registry=registry,
             target_class=cls,
             widget_getter=lambda wrapper: wrapper.target.textbox,
-        )
->>>>>>> 81902cc4
+        )