--- conflicted
+++ resolved
@@ -13,11 +13,6 @@
 #
 #------------------------------------------------------------------------------
 
-<<<<<<< HEAD
-from functools import partial
-from contextlib import contextmanager
-=======
->>>>>>> 2193cf95
 import sys
 import threading
 import traceback
@@ -26,12 +21,7 @@
 from contextlib import contextmanager
 from unittest import skip
 
-<<<<<<< HEAD
-import nose
-
-=======
 from nose import SkipTest
->>>>>>> 2193cf95
 from traits.etsconfig.api import ETSConfig
 import traits.trait_notifiers
 
@@ -127,18 +117,7 @@
     Some tests handle both wx and Qt in one go, but many things are not
     defined in the null backend. Use this decorator to skip the test.
     """
-<<<<<<< HEAD
-
-    if _is_current_backend('null'):
-        # preserve original name so that it appears in the report
-        orig_name = test_func.__name__
-
-        def test_func(self=None):
-            raise nose.SkipTest
-        test_func.__name__ = orig_name
-
-    return test_func
-=======
+
     @wraps(test_func)
     def wrapper(*args, **kwargs):
         if _is_current_backend('null'):
@@ -146,7 +125,6 @@
         else:
             return test_func(*args, **kwargs)
     return wrapper
->>>>>>> 2193cf95
 
 
 def count_calls(func):
@@ -338,8 +316,6 @@
 
     def destroy_wrapped():
         print 'Destroying:', node
-        #print 'Stack is'
-        #traceback.print_stack()
         _destroy_method()
         print 'Destroyed:', node
 
