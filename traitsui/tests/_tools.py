--- conflicted
+++ resolved
@@ -138,35 +138,14 @@
 _TOLERANCE_MILLISECS = 5000
 
 
-<<<<<<< HEAD
-def process_cascade_events(allow_user_events=True):
-=======
 def process_cascade_events():
->>>>>>> 9496d4a4
     """ Process all events, including events posted by the processed events.
 
     Use this function with caution, as an infinite cascade of events will
     cause this function to enter an infinite loop.
-<<<<<<< HEAD
-
-    Parameters
-    ----------
-    allow_user_events : bool
-        If allow_user_events is ``False`` then user generated events are not
-        processed.
     """
     if is_current_backend_qt4():
         from pyface.qt import QtCore
-        if allow_user_events:
-            events = QtCore.QEventLoop.AllEvents
-        else:
-            events = QtCore.QEventLoop.ExcludeUserInputEvents
-
-=======
-    """
-    if is_current_backend_qt4():
-        from pyface.qt import QtCore
->>>>>>> 9496d4a4
         start = None
 
         # Qt won't raise if there are still events to be processed before
@@ -178,19 +157,11 @@
         while start is None or duration_millisecs >= _TOLERANCE_MILLISECS - 1:
             start = time.time()
             QtCore.QCoreApplication.processEvents(
-<<<<<<< HEAD
-                events, _TOLERANCE_MILLISECS
-            )
-            duration_millisecs = (time.time() - start) * 1000
-    else:
-        GUI.process_events(allow_user_events=allow_user_events)
-=======
                 QtCore.QEventLoop.AllEvents, _TOLERANCE_MILLISECS
             )
             duration_millisecs = (time.time() - start) * 1000
     else:
         GUI.process_events()
->>>>>>> 9496d4a4
 
 
 @contextmanager
