--- conflicted
+++ resolved
@@ -115,11 +115,7 @@
         # preserve original name so that it appears in the report
         orig_name = test_func.__name__
 
-<<<<<<< HEAD
         def test_func(self=None):
-=======
-        def test_func():
->>>>>>> 8931370f
             raise nose.SkipTest
         test_func.__name__ = orig_name
 
@@ -184,6 +180,7 @@
     elif is_current_backend_qt4():
         return ui_control.size().width(), ui_control.size().height()
 
+
 def set_value(editor, value):
     """ Set the value on the control managed by the editor.
 
@@ -194,6 +191,7 @@
     elif is_current_backend_qt4():
         editor.control.setText(value)
         editor.update_object()
+
 
 @contextmanager
 def dispose_ui_after(function, timeout, *args, **kwargs):
