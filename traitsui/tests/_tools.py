--- conflicted
+++ resolved
@@ -19,13 +19,7 @@
 import traceback
 from functools import partial
 from contextlib import contextmanager
-<<<<<<< HEAD
-from unittest import skip, TestSuite
-
-from nose import SkipTest
-=======
-from unittest import skipIf
->>>>>>> bf5b6884
+from unittest import skipIf, TestSuite
 
 from pyface.toolkit import toolkit_object
 from traits.etsconfig.api import ETSConfig
