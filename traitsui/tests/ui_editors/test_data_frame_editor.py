--- conflicted
+++ resolved
@@ -60,31 +60,14 @@
 
 
 def sample_data():
-<<<<<<< HEAD
     df = DataFrame(DATA, index=['one', 'two', 'three', 'four'],
-=======
-    data = [[0, 1, 2],
-            [3, 4, 5],
-            [6, 7, 8],
-            [9, 10, 11]]
-    df = DataFrame(data, index=['one', 'two', 'three', 'four'],
->>>>>>> c32ba78c
                    columns=['X', 'Y', 'Z'])
     viewer = DataFrameViewer(data=df)
     return viewer
 
 
 def sample_data_numerical_index():
-<<<<<<< HEAD
-    df = DataFrame(DATA, index=range(1,5),
-=======
-    data = [[0, 1, 2],
-            [3, 4, 5],
-            [6, 7, 8],
-            [9, 10, 11]]
-    df = DataFrame(data, index=range(1, 5),
->>>>>>> c32ba78c
-                   columns=['X', 'Y', 'Z'])
+    df = DataFrame(DATA, index=range(1,5), columns=['X', 'Y', 'Z'])
     viewer = DataFrameViewer(data=df)
     return viewer
 
