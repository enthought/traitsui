# (C) Copyright 2004-2021 Enthought, Inc., Austin, TX
# All rights reserved.
#
# This software is provided without warranty under the terms of the BSD
# license included in LICENSE.txt and may be redistributed only under
# the conditions described in the aforementioned license. The license
# is also available online at http://www.enthought.com/licenses/BSD.txt
#
# Thanks for using Enthought open source!

import unittest
from unittest.mock import Mock

from traits.api import HasTraits, Instance, Int, List, Str, Tuple

from traitsui.api import (
    Action,
    EvalTableFilter,
    Item,
    ObjectColumn,
    TableEditor,
    View,
)
from traitsui.tests._tools import (
    BaseTestMixin,
    requires_toolkit,
    ToolkitName,
)
from traitsui.testing.api import (
    Cell,
    Disabled,
    DisplayedText,
    KeySequence,
    KeyClick,
    MouseClick,
    MouseDClick,
    Selected,
    SelectedIndices,
    UITester,
)


class ListItem(HasTraits):
    """Items to visualize in a table editor"""

    value = Str()
    other_value = Int()


class ObjectListWithSelection(HasTraits):
    values = List(Instance(ListItem))
    selected = Instance(ListItem)
    selections = List(Instance(ListItem))
    selected_index = Int()
    selected_indices = List(Int)
    selected_column = Str()
    selected_columns = List(Str)
    selected_cell = Tuple(Instance(ListItem), Str)
    selected_cells = List(Tuple(Instance(ListItem), Str))
    selected_cell_index = Tuple(Int, Int)
    selected_cell_indices = List(Tuple(Int, Int))


class ObjectList(HasTraits):
    values = List(Instance(ListItem))


simple_view = View(
    Item(
        "values",
        show_label=False,
        editor=TableEditor(
            columns=[
                ObjectColumn(name="value"),
                ObjectColumn(name="other_value"),
            ]
        ),
    ),
    buttons=["OK"],
)

filtered_view = View(
    Item(
        "values",
        show_label=False,
        editor=TableEditor(
            sortable=False,
            columns=[
                ObjectColumn(name="value"),
                ObjectColumn(name="other_value"),
            ],
            filter=EvalTableFilter(expression="other_value > 4"),
        ),
    ),
    buttons=["OK"],
)

select_row_view = View(
    Item(
        "values",
        show_label=False,
        editor=TableEditor(
            sortable=False,
            columns=[
                ObjectColumn(name="value"),
                ObjectColumn(name="other_value"),
            ],
            selection_mode="row",
            selected="selected",
        ),
    ),
    buttons=["OK"],
)

select_rows_view = View(
    Item(
        "values",
        show_label=False,
        editor=TableEditor(
            sortable=False,
            columns=[ObjectColumn(name="value")],
            selection_mode="rows",
            selected="selections",
        ),
    ),
    buttons=["OK"],
)

select_row_index_view = View(
    Item(
        "values",
        show_label=False,
        editor=TableEditor(
            sortable=False,
            columns=[
                ObjectColumn(name="value"),
                ObjectColumn(name="other_value"),
            ],
            selection_mode="row",
            selected_indices="selected_index",
        ),
    ),
    buttons=["OK"],
)

select_row_indices_view = View(
    Item(
        "values",
        show_label=False,
        editor=TableEditor(
            sortable=False,
            columns=[
                ObjectColumn(name="value"),
                ObjectColumn(name="other_value"),
            ],
            selection_mode="rows",
            selected_indices="selected_indices",
        ),
    ),
    buttons=["OK"],
)

select_column_view = View(
    Item(
        "values",
        show_label=False,
        editor=TableEditor(
            sortable=False,
            columns=[
                ObjectColumn(name="value"),
                ObjectColumn(name="other_value"),
            ],
            selection_mode="column",
            selected="selected_column",
        ),
    ),
    buttons=["OK"],
)

select_columns_view = View(
    Item(
        "values",
        show_label=False,
        editor=TableEditor(
            sortable=False,
            columns=[
                ObjectColumn(name="value"),
                ObjectColumn(name="other_value"),
            ],
            selection_mode="columns",
            selected="selected_columns",
        ),
    ),
    buttons=["OK"],
)

select_column_index_view = View(
    Item(
        "values",
        show_label=False,
        editor=TableEditor(
            sortable=False,
            columns=[
                ObjectColumn(name="value"),
                ObjectColumn(name="other_value"),
            ],
            selection_mode="column",
            selected_indices="selected_index",
        ),
    ),
    buttons=["OK"],
)

select_column_indices_view = View(
    Item(
        "values",
        show_label=False,
        editor=TableEditor(
            sortable=False,
            columns=[
                ObjectColumn(name="value"),
                ObjectColumn(name="other_value"),
            ],
            selection_mode="columns",
            selected_indices="selected_indices",
        ),
    ),
    buttons=["OK"],
)

select_cell_view = View(
    Item(
        "values",
        show_label=False,
        editor=TableEditor(
            sortable=False,
            columns=[
                ObjectColumn(name="value"),
                ObjectColumn(name="other_value"),
            ],
            selection_mode="cell",
            selected="selected_cell",
        ),
    ),
    buttons=["OK"],
)

select_cells_view = View(
    Item(
        "values",
        show_label=False,
        editor=TableEditor(
            sortable=False,
            columns=[
                ObjectColumn(name="value"),
                ObjectColumn(name="other_value"),
            ],
            selection_mode="cells",
            selected="selected_cells",
        ),
    ),
    buttons=["OK"],
)

select_cell_index_view = View(
    Item(
        "values",
        show_label=False,
        editor=TableEditor(
            sortable=False,
            columns=[
                ObjectColumn(name="value"),
                ObjectColumn(name="other_value"),
            ],
            selection_mode="cell",
            selected_indices="selected_cell_index",
        ),
    ),
    buttons=["OK"],
)

select_cell_indices_view = View(
    Item(
        "values",
        show_label=False,
        editor=TableEditor(
            sortable=False,
            columns=[
                ObjectColumn(name="value"),
                ObjectColumn(name="other_value"),
            ],
            selection_mode="cells",
            selected_indices="selected_cell_indices",
        ),
    ),
    buttons=["OK"],
)

edit_on_first_click_false_view = View(
    Item(
        "values",
        show_label=False,
        editor=TableEditor(
            sortable=False,
            columns=[
                ObjectColumn(name="value"),
                ObjectColumn(name="other_value"),
            ],
            selection_mode="row",
            selected="selected",
            edit_on_first_click=False
        ),
    ),
    buttons=["OK"],
)


@requires_toolkit([ToolkitName.qt])
class TestTableEditor(BaseTestMixin, unittest.TestCase):
    def setUp(self):
        BaseTestMixin.setUp(self)

    def tearDown(self):
        BaseTestMixin.tearDown(self)

    def test_table_editor(self):
        object_list = ObjectListWithSelection(
            values=[ListItem(value=str(i ** 2)) for i in range(10)]
        )
        tester = UITester()
        with tester.create_ui(object_list, dict(view=simple_view)):
            pass

<<<<<<< HEAD
=======
        with reraise_exceptions(), create_ui(
            object_list, dict(view=simple_view)
        ):
            process_cascade_events()

    @requires_toolkit([ToolkitName.qt, ToolkitName.wx])
>>>>>>> ad05b19b
    def test_filtered_table_editor(self):
        object_list = ObjectListWithSelection(
            values=[ListItem(other_value=i ** 2) for i in range(10)]
        )
        tester = UITester()
        with tester.create_ui(object_list, dict(view=filtered_view)) as ui:
            values = tester.find_by_name(ui, "values")
            filter = values._target.filter
            num_filtered_indices = len(values._target.filtered_indices)
            self.assertIsNotNone(filter)
            self.assertEqual(num_filtered_indices, 7)

<<<<<<< HEAD
=======
        with reraise_exceptions(), create_ui(
            object_list, dict(view=filtered_view)
        ) as ui:
            process_cascade_events()

            filter = ui.get_editors("values")[0].filter

            process_cascade_events()

        self.assertIsNotNone(filter)

    @requires_toolkit([ToolkitName.qt, ToolkitName.wx])
>>>>>>> ad05b19b
    def test_table_editor_select_row(self):
        object_list = ObjectListWithSelection(
            values=[ListItem(value=str(i ** 2)) for i in range(10)]
        )

<<<<<<< HEAD
        tester = UITester()
        with tester.create_ui(object_list, dict(view=select_row_view)) as ui:
            # click the first cell in the 6th row to select the row
            values_table = tester.find_by_name(ui, "values")
            row6_cell = values_table.locate(Cell(5, 0))
            row6_cell.perform(MouseClick())
            selected = values_table.inspect(Selected())
=======
        with reraise_exceptions(), create_ui(
            object_list, dict(view=select_row_view)
        ) as ui:
            editor = ui.get_editors("values")[0]
            process_cascade_events()
            if is_qt():
                selected = editor.selected
            elif is_wx():
                selected = editor.selected_row
>>>>>>> ad05b19b

        self.assertEqual(selected, [object_list.values[5]])
        self.assertIs(selected[0], object_list.values[5])
        self.assertIs(object_list.selected, selected[0])

    def test_table_editor_select_rows(self):
        object_list = ObjectListWithSelection(
            values=[ListItem(value=str(i ** 2)) for i in range(10)]
        )
        object_list.selections = object_list.values[5:7]

<<<<<<< HEAD
        tester = UITester()
        with tester.create_ui(object_list, dict(view=select_rows_view)) as ui:
            values_table = tester.find_by_name(ui, "values")
            selected = values_table.inspect(Selected())
=======
        with reraise_exceptions(), create_ui(
            object_list, dict(view=select_rows_view)
        ) as ui:
            editor = ui.get_editors("values")[0]
            process_cascade_events()
            if is_qt():
                selected = editor.selected
            elif is_wx():
                selected = editor.selected_rows

            process_cascade_events()
>>>>>>> ad05b19b

        self.assertEqual(selected, object_list.values[5:7])

    def test_table_editor_select_row_index(self):
        object_list = ObjectListWithSelection(
            values=[ListItem(value=str(i ** 2)) for i in range(10)]
        )
        object_list.selected_index = 5

<<<<<<< HEAD
        tester = UITester()
        with tester.create_ui(object_list, dict(view=select_row_index_view)) \
                as ui:
            values_table = tester.find_by_name(ui, "values")
            values_table.locate(Cell(5, 0)).perform(MouseClick())
            selected = values_table.inspect(SelectedIndices())
=======
        with reraise_exceptions(), create_ui(
            object_list, dict(view=select_row_index_view)
        ) as ui:
            editor = ui.get_editors("values")[0]
            process_cascade_events()
            if is_qt():
                selected = editor.selected_indices
            elif is_wx():
                selected = editor.selected_row_index

            process_cascade_events()
>>>>>>> ad05b19b

        self.assertEqual(selected, [5])

    def test_table_editor_select_row_indices(self):
        object_list = ObjectListWithSelection(
            values=[ListItem(value=str(i ** 2)) for i in range(10)]
        )
        object_list.selected_indices = [5, 7, 8]

        view = select_row_indices_view
<<<<<<< HEAD
        tester = UITester()
        with tester.create_ui(object_list, dict(view=view)) as ui:
            values_table = tester.find_by_name(ui, "values")
            selected = values_table.inspect(SelectedIndices())
=======
        with reraise_exceptions(), create_ui(
            object_list, dict(view=view)
        ) as ui:
            editor = ui.get_editors("values")[0]
            process_cascade_events()
            if is_qt():
                selected = editor.selected_indices
            elif is_wx():
                selected = editor.selected_row_indices

            process_cascade_events()
>>>>>>> ad05b19b

        self.assertEqual(selected, [5, 7, 8])

    def test_table_editor_select_column(self):
        object_list = ObjectListWithSelection(
            values=[ListItem(value=str(i ** 2)) for i in range(10)]
        )

<<<<<<< HEAD
        tester = UITester()
        with tester.create_ui(object_list, dict(view=select_column_view)) \
                as ui:
            values_table = tester.find_by_name(ui, "values")
            # click a cell in the first column (the "value" column)
            first_cell = values_table.locate(Cell(0, 0))
            first_cell.perform(MouseClick())
=======
        with reraise_exceptions(), create_ui(
            object_list, dict(view=select_column_view)
        ) as ui:
            editor = ui.get_editors("values")[0]
            process_cascade_events()
            if is_qt():
                selected = editor.selected
            elif is_wx():
                selected = editor.selected_column
>>>>>>> ad05b19b

            selected = values_table.inspect(Selected())

        self.assertEqual(selected, ["value"])
        self.assertIs(selected[0], "value")
        self.assertIs(selected[0], object_list.selected_column)

    def test_table_editor_select_columns(self):
        object_list = ObjectListWithSelection(
            values=[ListItem(value=str(i ** 2)) for i in range(10)]
        )
        object_list.selected_columns = ["value", "other_value"]

<<<<<<< HEAD
        tester = UITester()
        with tester.create_ui(object_list, dict(view=select_columns_view)) \
                as ui:
            values_table = tester.find_by_name(ui, "values")
            selected = values_table.inspect(Selected())
=======
        with reraise_exceptions(), create_ui(
            object_list, dict(view=select_columns_view)
        ) as ui:
            editor = ui.get_editors("values")[0]
            process_cascade_events()
            if is_qt():
                selected = editor.selected
            elif is_wx():
                selected = editor.selected_columns

            process_cascade_events()
>>>>>>> ad05b19b

        self.assertEqual(selected, ["value", "other_value"])

    def test_table_editor_select_column_index(self):
        object_list = ObjectListWithSelection(
            values=[ListItem(value=str(i ** 2)) for i in range(10)]
        )

        view = select_column_index_view
<<<<<<< HEAD
        tester = UITester()
        with tester.create_ui(object_list, dict(view=view)) as ui:
            # click a cell in the index 1 column
            values_table = tester.find_by_name(ui, "values")
            col1_cell = values_table.locate(Cell(0, 1))
            col1_cell.perform(MouseClick())
=======
        with reraise_exceptions(), create_ui(
            object_list, dict(view=view)
        ) as ui:
            editor = ui.get_editors("values")[0]
            process_cascade_events()
            if is_qt():
                selected = editor.selected_indices
            elif is_wx():
                selected = editor.selected_column_index
>>>>>>> ad05b19b

            selected = values_table.inspect(SelectedIndices())

        self.assertEqual(selected, [1])

    def test_table_editor_select_column_indices(self):
        object_list = ObjectListWithSelection(
            values=[ListItem(value=str(i ** 2)) for i in range(10)]
        )
        object_list.selected_indices = [0, 1]

        view = select_column_indices_view
<<<<<<< HEAD
        tester = UITester()
        with tester.create_ui(object_list, dict(view=view)) as ui:
            values_table = tester.find_by_name(ui, "values")
            selected = values_table.inspect(SelectedIndices())
=======
        with reraise_exceptions(), create_ui(
            object_list, dict(view=view)
        ) as ui:
            editor = ui.get_editors("values")[0]
            process_cascade_events()
            if is_qt():
                selected = editor.selected_indices
            elif is_wx():
                selected = editor.selected_column_indices

            process_cascade_events()
>>>>>>> ad05b19b

        self.assertEqual(selected, [0, 1])

    def test_table_editor_select_cell(self):
        object_list = ObjectListWithSelection(
            values=[ListItem(value=str(i ** 2)) for i in range(10)]
        )

<<<<<<< HEAD
        tester = UITester()
        with tester.create_ui(object_list, dict(view=select_cell_view)) as ui:
            # click the cell at (5,0)
            values_table = tester.find_by_name(ui, "values")
            cell_5_0 = values_table.locate(Cell(5, 0))
            cell_5_0.perform(MouseClick())
=======
        with reraise_exceptions(), create_ui(
            object_list, dict(view=select_cell_view)
        ) as ui:
            editor = ui.get_editors("values")[0]
            process_cascade_events()
            if is_qt():
                selected = editor.selected
            elif is_wx():
                selected = editor.selected_cell
>>>>>>> ad05b19b

            selected = values_table.inspect(Selected())

        self.assertEqual(selected, [(object_list.values[5], "value")])
        self.assertIs(selected[0], object_list.selected_cell)

    def test_table_editor_modify_cell_with_tester(self):
        object_list = ObjectListWithSelection(
            values=[ListItem(value=str(i ** 2)) for i in range(10)]
        )
        tester = UITester()
        with tester.create_ui(object_list, dict(view=select_row_view)) as ui:
            wrapper = tester.find_by_name(ui, "values").locate(Cell(5, 0))
            wrapper.perform(MouseClick())             # activate edit mode
            wrapper.perform(KeySequence("abc"))
            self.assertEqual(object_list.selected.value, "abc")

            # second column refers to an Int type
            original = object_list.selected.other_value
            wrapper = tester.find_by_name(ui, "values").locate(Cell(5, 1))
            wrapper.perform(MouseClick())
            wrapper.perform(KeySequence("abc"))       # invalid
            self.assertEqual(object_list.selected.other_value, original)

            for _ in range(3):
                wrapper.perform(KeyClick("Backspace"))
            wrapper.perform(KeySequence("12"))  # now ok
            self.assertEqual(object_list.selected.other_value, 12)

    def test_table_editor_check_display_with_tester(self):
        object_list = ObjectListWithSelection(
            values=[ListItem(other_value=0)]
        )
        tester = UITester()
        with tester.create_ui(object_list, dict(view=select_row_view)) as ui:
            wrapper = tester.find_by_name(ui, "values").locate(Cell(0, 1))

            actual = wrapper.inspect(DisplayedText())
            self.assertEqual(actual, "0")

            object_list.values[0].other_value = 123

            actual = wrapper.inspect(DisplayedText())
            self.assertEqual(actual, "123")

    def test_table_editor_escape_retain_edit(self):
        object_list = ObjectListWithSelection(
            values=[ListItem(other_value=0)]
        )
        tester = UITester()
        with tester.create_ui(object_list, dict(view=select_row_view)) as ui:
            cell = tester.find_by_name(ui, "values").locate(Cell(0, 1))

            cell.perform(MouseClick())
            cell.perform(KeySequence("123"))
            cell.perform(KeyClick("Esc"))  # exit edit mode, did not revert

            self.assertEqual(object_list.values[0].other_value, 123)

    def test_table_editor_select_cells(self):
        object_list = ObjectListWithSelection(
            values=[ListItem(value=str(i ** 2)) for i in range(10)]
        )
        object_list.selected_cells = [
            (object_list.values[5], "value"),
            (object_list.values[6], "other value"),
            (object_list.values[8], "value"),
        ]

<<<<<<< HEAD
        tester = UITester()
        with tester.create_ui(object_list, dict(view=select_cells_view)) as ui:
            values_table = tester.find_by_name(ui, "values")
            selected = values_table.inspect(Selected())
=======
        with reraise_exceptions(), create_ui(
            object_list, dict(view=select_cells_view)
        ) as ui:
            editor = ui.get_editors("values")[0]
            process_cascade_events()
            if is_qt():
                selected = editor.selected
            elif is_wx():
                selected = editor.selected_cells

            process_cascade_events()
>>>>>>> ad05b19b

        self.assertEqual(
            selected,
            [
                (object_list.values[5], "value"),
                (object_list.values[6], "other value"),
                (object_list.values[8], "value"),
            ],
        )

    def test_table_editor_select_cell_index(self):
        object_list = ObjectListWithSelection(
            values=[ListItem(value=str(i ** 2)) for i in range(10)]
        )

        view = select_cell_index_view
<<<<<<< HEAD
        tester = UITester()
        with tester.create_ui(object_list, dict(view=view)) as ui:
            # click the cell at (5,1)
            values_table = tester.find_by_name(ui, "values")
            cell_5_1 = values_table.locate(Cell(5, 1))
            cell_5_1.perform(MouseClick())
            selected = values_table.inspect(SelectedIndices())
=======
        with reraise_exceptions(), create_ui(
            object_list, dict(view=view)
        ) as ui:
            editor = ui.get_editors("values")[0]
            process_cascade_events()
            if is_qt():
                selected = editor.selected_indices
            elif is_wx():
                selected = editor.selected_cell_index

            process_cascade_events()
>>>>>>> ad05b19b

        self.assertEqual(selected, [(5, 1)])

    def test_table_editor_select_cell_indices(self):
        object_list = ObjectListWithSelection(
            values=[ListItem(value=str(i ** 2)) for i in range(10)]
        )
        object_list.selected_cell_indices = [(5, 0), (6, 1), (8, 0)]

        view = select_cell_indices_view
<<<<<<< HEAD
        tester = UITester()
        with tester.create_ui(object_list, dict(view=view)) as ui:
            values_table = tester.find_by_name(ui, "values")
            selected = values_table.inspect(SelectedIndices())
=======
        with reraise_exceptions(), create_ui(
            object_list, dict(view=view)
        ) as ui:
            editor = ui.get_editors("values")[0]
            process_cascade_events()
            if is_qt():
                selected = editor.selected_indices
            elif is_wx():
                selected = editor.selected_cell_indices

            process_cascade_events()
>>>>>>> ad05b19b

        self.assertEqual(selected, [(5, 0), (6, 1), (8, 0)])

    def test_progress_column(self):
        from traitsui.extras.progress_column import ProgressColumn

        progress_view = View(
            Item(
                "values",
                show_label=False,
                editor=TableEditor(
                    columns=[
                        ObjectColumn(name="value"),
                        ProgressColumn(name="other_value"),
                    ]
                ),
            ),
            buttons=["OK"],
        )
        object_list = ObjectList(
            values=[ListItem(value=str(i ** 2)) for i in range(10)]
        )
        tester = UITester()
        with tester.create_ui(object_list, dict(view=progress_view)):
            pass

<<<<<<< HEAD
=======
        with reraise_exceptions(), create_ui(
            object_list, dict(view=progress_view)
        ):
            process_cascade_events()

    @requires_toolkit([ToolkitName.qt])
>>>>>>> ad05b19b
    def test_on_perform_action(self):
        # A test for issue #741, where actions with an on_perform function set
        # would get called twice
        object_list = ObjectList(
            values=[ListItem(value=str(i ** 2)) for i in range(10)]
        )
        mock_function = Mock()
        action = Action(on_perform=mock_function)

<<<<<<< HEAD
        tester = UITester()
        with tester.create_ui(object_list, dict(view=simple_view)) as ui:
            editor = tester.find_by_name(ui, "values")._target
=======
        with reraise_exceptions(), create_ui(
            object_list, dict(view=simple_view)
        ) as ui:
            editor = ui.get_editors("values")[0]
            process_cascade_events()
>>>>>>> ad05b19b
            editor.set_menu_context(None, None, None)
            editor.perform(action)
        mock_function.assert_called_once()

    def test_edit_on_first_click_false(self):
        object_list = ObjectListWithSelection(
            values=[ListItem(value=str(i ** 2)) for i in range(10)]
        )
        tester = UITester()
        with tester.create_ui(
                object_list,
                dict(view=edit_on_first_click_false_view)
        ) as ui:
            wrapper = tester.find_by_name(ui, "values").locate(Cell(5, 0))
            # single click will not activate edit mode
            wrapper.perform(MouseClick())
            with self.assertRaises(Disabled):
                wrapper.perform(KeySequence("abc"))

            # double click will activate edit mode
            wrapper.perform(MouseDClick())
            wrapper.perform(KeySequence("abc"))
            self.assertEqual(object_list.values[5].value, "abc")<|MERGE_RESOLUTION|>--- conflicted
+++ resolved
@@ -331,15 +331,6 @@
         with tester.create_ui(object_list, dict(view=simple_view)):
             pass
 
-<<<<<<< HEAD
-=======
-        with reraise_exceptions(), create_ui(
-            object_list, dict(view=simple_view)
-        ):
-            process_cascade_events()
-
-    @requires_toolkit([ToolkitName.qt, ToolkitName.wx])
->>>>>>> ad05b19b
     def test_filtered_table_editor(self):
         object_list = ObjectListWithSelection(
             values=[ListItem(other_value=i ** 2) for i in range(10)]
@@ -352,27 +343,11 @@
             self.assertIsNotNone(filter)
             self.assertEqual(num_filtered_indices, 7)
 
-<<<<<<< HEAD
-=======
-        with reraise_exceptions(), create_ui(
-            object_list, dict(view=filtered_view)
-        ) as ui:
-            process_cascade_events()
-
-            filter = ui.get_editors("values")[0].filter
-
-            process_cascade_events()
-
-        self.assertIsNotNone(filter)
-
-    @requires_toolkit([ToolkitName.qt, ToolkitName.wx])
->>>>>>> ad05b19b
     def test_table_editor_select_row(self):
         object_list = ObjectListWithSelection(
             values=[ListItem(value=str(i ** 2)) for i in range(10)]
         )
 
-<<<<<<< HEAD
         tester = UITester()
         with tester.create_ui(object_list, dict(view=select_row_view)) as ui:
             # click the first cell in the 6th row to select the row
@@ -380,17 +355,6 @@
             row6_cell = values_table.locate(Cell(5, 0))
             row6_cell.perform(MouseClick())
             selected = values_table.inspect(Selected())
-=======
-        with reraise_exceptions(), create_ui(
-            object_list, dict(view=select_row_view)
-        ) as ui:
-            editor = ui.get_editors("values")[0]
-            process_cascade_events()
-            if is_qt():
-                selected = editor.selected
-            elif is_wx():
-                selected = editor.selected_row
->>>>>>> ad05b19b
 
         self.assertEqual(selected, [object_list.values[5]])
         self.assertIs(selected[0], object_list.values[5])
@@ -402,24 +366,10 @@
         )
         object_list.selections = object_list.values[5:7]
 
-<<<<<<< HEAD
         tester = UITester()
         with tester.create_ui(object_list, dict(view=select_rows_view)) as ui:
             values_table = tester.find_by_name(ui, "values")
             selected = values_table.inspect(Selected())
-=======
-        with reraise_exceptions(), create_ui(
-            object_list, dict(view=select_rows_view)
-        ) as ui:
-            editor = ui.get_editors("values")[0]
-            process_cascade_events()
-            if is_qt():
-                selected = editor.selected
-            elif is_wx():
-                selected = editor.selected_rows
-
-            process_cascade_events()
->>>>>>> ad05b19b
 
         self.assertEqual(selected, object_list.values[5:7])
 
@@ -429,26 +379,12 @@
         )
         object_list.selected_index = 5
 
-<<<<<<< HEAD
         tester = UITester()
         with tester.create_ui(object_list, dict(view=select_row_index_view)) \
                 as ui:
             values_table = tester.find_by_name(ui, "values")
             values_table.locate(Cell(5, 0)).perform(MouseClick())
             selected = values_table.inspect(SelectedIndices())
-=======
-        with reraise_exceptions(), create_ui(
-            object_list, dict(view=select_row_index_view)
-        ) as ui:
-            editor = ui.get_editors("values")[0]
-            process_cascade_events()
-            if is_qt():
-                selected = editor.selected_indices
-            elif is_wx():
-                selected = editor.selected_row_index
-
-            process_cascade_events()
->>>>>>> ad05b19b
 
         self.assertEqual(selected, [5])
 
@@ -459,24 +395,10 @@
         object_list.selected_indices = [5, 7, 8]
 
         view = select_row_indices_view
-<<<<<<< HEAD
         tester = UITester()
         with tester.create_ui(object_list, dict(view=view)) as ui:
             values_table = tester.find_by_name(ui, "values")
             selected = values_table.inspect(SelectedIndices())
-=======
-        with reraise_exceptions(), create_ui(
-            object_list, dict(view=view)
-        ) as ui:
-            editor = ui.get_editors("values")[0]
-            process_cascade_events()
-            if is_qt():
-                selected = editor.selected_indices
-            elif is_wx():
-                selected = editor.selected_row_indices
-
-            process_cascade_events()
->>>>>>> ad05b19b
 
         self.assertEqual(selected, [5, 7, 8])
 
@@ -485,7 +407,6 @@
             values=[ListItem(value=str(i ** 2)) for i in range(10)]
         )
 
-<<<<<<< HEAD
         tester = UITester()
         with tester.create_ui(object_list, dict(view=select_column_view)) \
                 as ui:
@@ -493,17 +414,6 @@
             # click a cell in the first column (the "value" column)
             first_cell = values_table.locate(Cell(0, 0))
             first_cell.perform(MouseClick())
-=======
-        with reraise_exceptions(), create_ui(
-            object_list, dict(view=select_column_view)
-        ) as ui:
-            editor = ui.get_editors("values")[0]
-            process_cascade_events()
-            if is_qt():
-                selected = editor.selected
-            elif is_wx():
-                selected = editor.selected_column
->>>>>>> ad05b19b
 
             selected = values_table.inspect(Selected())
 
@@ -517,25 +427,11 @@
         )
         object_list.selected_columns = ["value", "other_value"]
 
-<<<<<<< HEAD
         tester = UITester()
         with tester.create_ui(object_list, dict(view=select_columns_view)) \
                 as ui:
             values_table = tester.find_by_name(ui, "values")
             selected = values_table.inspect(Selected())
-=======
-        with reraise_exceptions(), create_ui(
-            object_list, dict(view=select_columns_view)
-        ) as ui:
-            editor = ui.get_editors("values")[0]
-            process_cascade_events()
-            if is_qt():
-                selected = editor.selected
-            elif is_wx():
-                selected = editor.selected_columns
-
-            process_cascade_events()
->>>>>>> ad05b19b
 
         self.assertEqual(selected, ["value", "other_value"])
 
@@ -545,24 +441,12 @@
         )
 
         view = select_column_index_view
-<<<<<<< HEAD
         tester = UITester()
         with tester.create_ui(object_list, dict(view=view)) as ui:
             # click a cell in the index 1 column
             values_table = tester.find_by_name(ui, "values")
             col1_cell = values_table.locate(Cell(0, 1))
             col1_cell.perform(MouseClick())
-=======
-        with reraise_exceptions(), create_ui(
-            object_list, dict(view=view)
-        ) as ui:
-            editor = ui.get_editors("values")[0]
-            process_cascade_events()
-            if is_qt():
-                selected = editor.selected_indices
-            elif is_wx():
-                selected = editor.selected_column_index
->>>>>>> ad05b19b
 
             selected = values_table.inspect(SelectedIndices())
 
@@ -575,24 +459,10 @@
         object_list.selected_indices = [0, 1]
 
         view = select_column_indices_view
-<<<<<<< HEAD
         tester = UITester()
         with tester.create_ui(object_list, dict(view=view)) as ui:
             values_table = tester.find_by_name(ui, "values")
             selected = values_table.inspect(SelectedIndices())
-=======
-        with reraise_exceptions(), create_ui(
-            object_list, dict(view=view)
-        ) as ui:
-            editor = ui.get_editors("values")[0]
-            process_cascade_events()
-            if is_qt():
-                selected = editor.selected_indices
-            elif is_wx():
-                selected = editor.selected_column_indices
-
-            process_cascade_events()
->>>>>>> ad05b19b
 
         self.assertEqual(selected, [0, 1])
 
@@ -601,24 +471,12 @@
             values=[ListItem(value=str(i ** 2)) for i in range(10)]
         )
 
-<<<<<<< HEAD
         tester = UITester()
         with tester.create_ui(object_list, dict(view=select_cell_view)) as ui:
             # click the cell at (5,0)
             values_table = tester.find_by_name(ui, "values")
             cell_5_0 = values_table.locate(Cell(5, 0))
             cell_5_0.perform(MouseClick())
-=======
-        with reraise_exceptions(), create_ui(
-            object_list, dict(view=select_cell_view)
-        ) as ui:
-            editor = ui.get_editors("values")[0]
-            process_cascade_events()
-            if is_qt():
-                selected = editor.selected
-            elif is_wx():
-                selected = editor.selected_cell
->>>>>>> ad05b19b
 
             selected = values_table.inspect(Selected())
 
@@ -688,24 +546,10 @@
             (object_list.values[8], "value"),
         ]
 
-<<<<<<< HEAD
         tester = UITester()
         with tester.create_ui(object_list, dict(view=select_cells_view)) as ui:
             values_table = tester.find_by_name(ui, "values")
             selected = values_table.inspect(Selected())
-=======
-        with reraise_exceptions(), create_ui(
-            object_list, dict(view=select_cells_view)
-        ) as ui:
-            editor = ui.get_editors("values")[0]
-            process_cascade_events()
-            if is_qt():
-                selected = editor.selected
-            elif is_wx():
-                selected = editor.selected_cells
-
-            process_cascade_events()
->>>>>>> ad05b19b
 
         self.assertEqual(
             selected,
@@ -722,7 +566,6 @@
         )
 
         view = select_cell_index_view
-<<<<<<< HEAD
         tester = UITester()
         with tester.create_ui(object_list, dict(view=view)) as ui:
             # click the cell at (5,1)
@@ -730,19 +573,6 @@
             cell_5_1 = values_table.locate(Cell(5, 1))
             cell_5_1.perform(MouseClick())
             selected = values_table.inspect(SelectedIndices())
-=======
-        with reraise_exceptions(), create_ui(
-            object_list, dict(view=view)
-        ) as ui:
-            editor = ui.get_editors("values")[0]
-            process_cascade_events()
-            if is_qt():
-                selected = editor.selected_indices
-            elif is_wx():
-                selected = editor.selected_cell_index
-
-            process_cascade_events()
->>>>>>> ad05b19b
 
         self.assertEqual(selected, [(5, 1)])
 
@@ -753,24 +583,10 @@
         object_list.selected_cell_indices = [(5, 0), (6, 1), (8, 0)]
 
         view = select_cell_indices_view
-<<<<<<< HEAD
         tester = UITester()
         with tester.create_ui(object_list, dict(view=view)) as ui:
             values_table = tester.find_by_name(ui, "values")
             selected = values_table.inspect(SelectedIndices())
-=======
-        with reraise_exceptions(), create_ui(
-            object_list, dict(view=view)
-        ) as ui:
-            editor = ui.get_editors("values")[0]
-            process_cascade_events()
-            if is_qt():
-                selected = editor.selected_indices
-            elif is_wx():
-                selected = editor.selected_cell_indices
-
-            process_cascade_events()
->>>>>>> ad05b19b
 
         self.assertEqual(selected, [(5, 0), (6, 1), (8, 0)])
 
@@ -797,15 +613,6 @@
         with tester.create_ui(object_list, dict(view=progress_view)):
             pass
 
-<<<<<<< HEAD
-=======
-        with reraise_exceptions(), create_ui(
-            object_list, dict(view=progress_view)
-        ):
-            process_cascade_events()
-
-    @requires_toolkit([ToolkitName.qt])
->>>>>>> ad05b19b
     def test_on_perform_action(self):
         # A test for issue #741, where actions with an on_perform function set
         # would get called twice
@@ -815,17 +622,9 @@
         mock_function = Mock()
         action = Action(on_perform=mock_function)
 
-<<<<<<< HEAD
         tester = UITester()
         with tester.create_ui(object_list, dict(view=simple_view)) as ui:
             editor = tester.find_by_name(ui, "values")._target
-=======
-        with reraise_exceptions(), create_ui(
-            object_list, dict(view=simple_view)
-        ) as ui:
-            editor = ui.get_editors("values")[0]
-            process_cascade_events()
->>>>>>> ad05b19b
             editor.set_menu_context(None, None, None)
             editor.perform(action)
         mock_function.assert_called_once()
