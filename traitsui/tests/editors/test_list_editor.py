# (C) Copyright 2004-2021 Enthought, Inc., Austin, TX
# All rights reserved.
#
# This software is provided without warranty under the terms of the BSD
# license included in LICENSE.txt and may be redistributed only under
# the conditions described in the aforementioned license. The license
# is also available online at http://www.enthought.com/licenses/BSD.txt
#
# Thanks for using Enthought open source!
import shutil
import tempfile
import unittest

from pyface.toolkit import toolkit_object
from traits.api import (
    Directory, HasStrictTraits, Instance, Int, List, Str, TraitError
)

from traitsui.api import Item, ListEditor, View
from traitsui.testing.api import (
    DisplayedText,
    Index,
    KeyClick,
    KeySequence,
    LocationNotSupported,
    MouseClick,
    Textbox,
    UITester
)
from traitsui.tests._tools import (
    requires_toolkit,
    ToolkitName,
)

ModalDialogTester = toolkit_object(
    "util.modal_dialog_tester:ModalDialogTester"
)


# 'Person' class:
class Person(HasStrictTraits):

    # Trait definitions:
    name = Str()
    age = Int()

    # Traits view definition:
    traits_view = View(
        'name', 'age',
        width=0.18,
        buttons=['OK', 'Cancel']
    )


def get_people():
    # Sample data:
    return [
        Person(name='Dave', age=39),
        Person(name='Mike', age=28),
        Person(name='Joe', age=34),
        Person(name='Tom', age=22),
        Person(name='Dick', age=63),
        Person(name='Harry', age=46),
        Person(name='Sally', age=43),
        Person(name='Fields', age=31)
    ]


# 'ListTraitTest' class:
class ListTraitTest(HasStrictTraits):

    # Trait definitions:
    people = List(Instance(Person, ()))
    num_columns = Int(1)
    style = Str("custom")

    # Traits view definitions:
    def default_traits_view(self):
        view = View(
            Item(
                'people',
                label='List',
                id='list',
                style=self.style,
                editor=ListEditor(style=self.style, columns=self.num_columns),
            ),
            resizable=True
        )
        return view


class Phonebook(HasStrictTraits):
    people = List(Instance(Person))


notebook_view = View(
    Item(
        "people",
        style="custom",
        editor=ListEditor(use_notebook=True),
    )
)


@requires_toolkit([ToolkitName.qt, ToolkitName.wx])
class TestCustomListEditor(unittest.TestCase):

    def test_locate_element_and_edit(self):
        # varying the number of columns in the view tests the logic for
        # getting the correct nested ui
        for col in range(1, 5):
            obj = ListTraitTest(people=get_people(), num_columns=col)
            tester = UITester()
            with tester.create_ui(obj) as ui:
                # sanity check
                self.assertEqual(obj.people[7].name, "Fields")
                people_list = tester.find_by_name(ui, "people")
                item = people_list.locate(Index(7))
                name_field = item.find_by_name("name")
                for _ in range(6):
                    name_field.perform(KeyClick("Backspace"))
                name_field.perform(KeySequence("David"))
                displayed = name_field.inspect(DisplayedText())
                self.assertEqual(obj.people[7].name, "David")
                self.assertEqual(displayed, obj.people[7].name)

    def test_useful_err_message(self):
        obj = ListTraitTest(people=get_people())
        tester = UITester()
        with tester.create_ui(obj) as ui:
            with self.assertRaises(LocationNotSupported) as exc:
                people_list = tester.find_by_name(ui, "people")
                people_list.locate(Textbox())
            self.assertIn(Index, exc.exception.supported)

    def test_index_out_of_range(self):
        obj = ListTraitTest(people=get_people())
        tester = UITester()
        with tester.create_ui(obj) as ui:
            people_list = tester.find_by_name(ui, "people")
            with self.assertRaises(IndexError):
                people_list.locate(Index(10))


@requires_toolkit([ToolkitName.qt, ToolkitName.wx])
class TestSimpleListEditor(unittest.TestCase):

    def test_locate_element_and_edit(self):
        obj = ListTraitTest(people=get_people(), style="simple")
        tester = UITester()
        with tester.create_ui(obj) as ui:
            # sanity check
            self.assertEqual(obj.people[7].name, "Fields")
            people_list = tester.find_by_name(ui, "people")
            item = people_list.locate(Index(7))
            item.perform(MouseClick())
            name_field = item.find_by_name("name")
            for _ in range(6):
                name_field.perform(KeyClick("Backspace"))
            name_field.perform(KeySequence("David"))
            displayed = name_field.inspect(DisplayedText())
            self.assertEqual(obj.people[7].name, "David")
            self.assertEqual(displayed, obj.people[7].name)

    def test_useful_err_message(self):
        obj = ListTraitTest(people=get_people(), style="simple")
        tester = UITester()
        with tester.create_ui(obj) as ui:
            with self.assertRaises(LocationNotSupported) as exc:
                people_list = tester.find_by_name(ui, "people")
                people_list.locate(Textbox())
            self.assertIn(Index, exc.exception.supported)

    def test_index_out_of_range(self):
        obj = ListTraitTest(people=get_people(), style="simple")
        tester = UITester()
        with tester.create_ui(obj) as ui:
            people_list = tester.find_by_name(ui, "people")
            with self.assertRaises(IndexError):
                people_list.locate(Index(10))

    # regression test for enthought/traitsui#1154
    @requires_toolkit([ToolkitName.qt])
    def test_add_item_fails(self):

        class Foo(HasStrictTraits):
            dirs = List(Directory(exists=True))

        obj = Foo()
        tester = UITester(auto_process_events=False)
        with tester.create_ui(obj) as ui:
            dirs_list_editor = tester.find_by_name(ui, "dirs")

            def trigger_error():
                try:
                    dirs_list_editor._target.add_empty()
                except TraitError:
                    return False
                return True

            mdtester = ModalDialogTester(trigger_error)
            mdtester.open_and_run(lambda x: x.close())
            # we want an error dialog to open, but don't want to raise a
            # TraitError and crash the full application
            self.assertTrue(mdtester.dialog_was_opened)
            self.assertTrue(mdtester.result)

            self.assertEqual(len(obj.dirs), 0)

<<<<<<< HEAD
    def test_default_factory(self):
        temp_dir = tempfile.mkdtemp()

        def test_callable():    
            return temp_dir

        class Foo(HasStrictTraits):
            dirs = List(Directory(exists=True))
            view = View(
                Item(
                    "dirs",
                    editor=ListEditor(default_factory=test_callable)
                )
            )

        obj = Foo()
        tester = UITester()
        with tester.create_ui(obj) as ui:
            dirs_list_editor = tester.find_by_name(ui, "dirs")
            # should not raise error (see above test_add_item_fails)
            dirs_list_editor._target.add_empty()
            self.assertEqual(len(obj.dirs), 1)

        shutil.rmtree(temp_dir)
        

=======
>>>>>>> 199d6f2a

@requires_toolkit([ToolkitName.qt, ToolkitName.wx])
class TestNotebookListEditor(unittest.TestCase):

    def test_modify_person_name(self):
        phonebook = Phonebook(
            people=get_people(),
        )
        tester = UITester()
        with tester.create_ui(phonebook, dict(view=notebook_view)) as ui:
            list_ = tester.find_by_name(ui, "people")
            list_.locate(Index(1)).perform(MouseClick())
            name_field = list_.locate(Index(1)).find_by_name("name")
            for _ in range(4):
                name_field.perform(KeyClick("Backspace"))
            name_field.perform(KeySequence("Pete"))

            self.assertEqual(phonebook.people[1].name, "Pete")

    def test_get_person_name(self):
        person1 = Person()
        person2 = Person(name="Mary")
        phonebook = Phonebook(
            people=[person1, person2],
        )
        tester = UITester()
        with tester.create_ui(phonebook, dict(view=notebook_view)) as ui:
            list_ = tester.find_by_name(ui, "people")
            list_.locate(Index(1)).perform(MouseClick())
            name_field = list_.locate(Index(1)).find_by_name("name")
            actual = name_field.inspect(DisplayedText())
            self.assertEqual(actual, "Mary")

    def test_index_out_of_bound(self):
        phonebook = Phonebook(
            people=[],
        )
        tester = UITester()
        with tester.create_ui(phonebook, dict(view=notebook_view)) as ui:
            with self.assertRaises(IndexError):
                tester.find_by_name(ui, "people").\
                    locate(Index(0)).\
                    perform(MouseClick())<|MERGE_RESOLUTION|>--- conflicted
+++ resolved
@@ -207,7 +207,6 @@
 
             self.assertEqual(len(obj.dirs), 0)
 
-<<<<<<< HEAD
     def test_default_factory(self):
         temp_dir = tempfile.mkdtemp()
 
@@ -232,10 +231,7 @@
             self.assertEqual(len(obj.dirs), 1)
 
         shutil.rmtree(temp_dir)
-        
-
-=======
->>>>>>> 199d6f2a
+
 
 @requires_toolkit([ToolkitName.qt, ToolkitName.wx])
 class TestNotebookListEditor(unittest.TestCase):
