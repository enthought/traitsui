#------------------------------------------------------------------------------
#
#  Copyright (c) 2014, Enthought, Inc.
#  All rights reserved.
#
#  This software is provided without warranty under the terms of the BSD
#  license included in enthought/LICENSE.txt and may be redistributed only
#  under the conditions described in the aforementioned license.  The license
#  is also available online at http://www.enthought.com/licenses/BSD.txt
#
#------------------------------------------------------------------------------
import unittest

from traits.api import Float, Int, HasStrictTraits, Str, Tuple, ValidatedTuple
from traits.testing.api import UnittestTools

<<<<<<< HEAD
from traitsui.tests._tools import (
    dispose_ui_after, get_traitsui_editor, set_value, skip_if_null)
=======
from __future__ import division, print_function, unicode_literals, absolute_import
>>>>>>> 8931370f


<<<<<<< HEAD
class DummyModel(HasStrictTraits):
=======
from traits.has_traits import HasTraits
from traits.trait_types import Int, Tuple
from traitsui.item import Item
from traitsui.view import View
>>>>>>> 8931370f

    value_range = ValidatedTuple(
        Int(0), Int(1), fvalidate=lambda x: x[0] < x[1])

    data = Tuple(Float, Float, Str)


<<<<<<< HEAD
class TestTupleEditor(UnittestTools, unittest.TestCase):

    @skip_if_null
    def setUp(self):
        from traitsui.api import TupleEditor
        self.tuple_editor = TupleEditor

    def test_value_update(self):
        # Regression test for #179
        dummy_model = DummyModel()
        with dispose_ui_after(dummy_model.edit_traits, 5):
            with self.assertTraitChanges(dummy_model, 'data', count=1):
                dummy_model.data = (3, 4.6, 'nono')
=======
    tup = Tuple(Int, Int)

    traits_view = View(
        Item(label="Enter 4 and 6, then press OK"),
        Item('tup'),
        buttons=['OK']
    )


@skip_if_not_qt4
def test_qt_tuple_editor():
    # Behavior: when editing the text of a tuple editor,
    # value get updated immediately.
>>>>>>> 8931370f

    def test_ui_creation(self):
        dummy_model = DummyModel()
        with dispose_ui_after(dummy_model.edit_traits, 5) as ui:
            editor = get_traitsui_editor(ui, 'data')
            self.assertIsInstance(editor.factory, self.tuple_editor)
            self.assertEqual(editor.value, (0.0, 0.0, ''))
            self.assertEqual(
                editor._ts.trait_get(
                    ['f0', 'f1', 'f2', 'invalid0', 'invalid1', 'invalid2']),
                {'f0': 0.0, 'f1': 0.0, 'f2': ''})

            editor = get_traitsui_editor(ui, 'value_range')
            self.assertIsInstance(editor.factory, self.tuple_editor)
            self.assertEqual(editor.value, (0, 1))
            self.assertEqual(
                editor._ts.trait_get(['f0', 'f1', 'invalid0', 'invalid1']),
                {'f0': 0, 'f1': 1, 'invalid0': False, 'invalid1': False})

    def test_ui_invalid_due_to_custom_validation(self):
        dummy_model = DummyModel()
        with dispose_ui_after(dummy_model.edit_traits, 5) as ui:
            editor = get_traitsui_editor(ui, 'value_range')
            fields_ui = editor._ui
            f0_editor = get_traitsui_editor(fields_ui, 'f0')
            f1_editor = get_traitsui_editor(fields_ui, 'f1')

            set_value(f0_editor, '5')  # 5 < 1 -> invalid
            self.assertTrue(f0_editor.in_error_state())
            self.assertIsNone(f1_editor.in_error_state())
            self.assertEqual(editor.value, (0, 1))

<<<<<<< HEAD
            set_value(f0_editor, '-3')  # -3 < 1 -> valid
            self.assertIsNone(f0_editor.in_error_state())
            self.assertIsNone(f1_editor.in_error_state())
            self.assertEqual(editor.value, (-3, 1))
=======
        # if all went well, the tuple trait has been updated and its value is 4
        assert val.tup == (4, 6)
>>>>>>> 8931370f

            set_value(f1_editor, '-4')  # -3 < -4 -> invalid
            self.assertIsNone(f0_editor.in_error_state())
            self.assertTrue(f1_editor.in_error_state())
            self.assertEqual(editor.value, (-3, 1))

            set_value(f1_editor, '0')  # -3 < 0 -> valid
            self.assertIsNone(f0_editor.in_error_state())
            self.assertIsNone(f1_editor.in_error_state())
            self.assertEqual(editor.value, (-3, 0))

    def test_ui_invalid_due_to_field_validation(self):
        dummy_model = DummyModel()
        with dispose_ui_after(dummy_model.edit_traits, 5) as ui:
            editor = get_traitsui_editor(ui, 'data')
            fields_ui = editor._ui
            f0_editor = get_traitsui_editor(fields_ui, 'f0')
            f1_editor = get_traitsui_editor(fields_ui, 'f1')
            f2_editor = get_traitsui_editor(fields_ui, 'f2')

            set_value(f1_editor, 'nono')  # str -> invalid
            self.assertFalse(f0_editor.in_error_state())
            self.assertTrue(f1_editor.in_error_state())
            self.assertFalse(f2_editor.in_error_state())
            self.assertEqual(editor.value, (0.0, 0.0, ''))

            editor = get_traitsui_editor(ui, 'value_range')
            fields_ui = editor._ui
            f0_editor = get_traitsui_editor(fields_ui, 'f0')
            f1_editor = get_traitsui_editor(fields_ui, 'f1')

            set_value(f1_editor, '0.2')  # float -> invalid
            self.assertTrue(f1_editor.in_error_state())
            self.assertFalse(f0_editor.in_error_state())
            self.assertEqual(editor.value, (0, 1))

    def test_when_editor_is_used_with_vertical_layout(self):

        class VSimple(HasStrictTraits):

            value_range = ValidatedTuple(
                Int(0), Int(1), cols=1, fvalidate=lambda x: x[0] < x[1])

        dummy_model = VSimple()
        with dispose_ui_after(dummy_model.edit_traits, 5) as ui:
            editor = get_traitsui_editor(ui, 'value_range')
            self.assertIsInstance(editor.factory, self.tuple_editor)
            self.assertEqual(editor.value, (0, 1))
            self.assertEqual(
                editor._ts.trait_get(['f0', 'f1', 'invalid0', 'invalid1']),
                {'f0': 0, 'f1': 1, 'invalid0': False, 'invalid1': False})

    def test_when_editor_is_used_with_horizontal_layout(self):

        class HSimple(HasStrictTraits):

            value_range = ValidatedTuple(
                Int(0), Int(1), cols=2, fvalidate=lambda x: x[0] < x[1])

        dummy_model = HSimple()
        with dispose_ui_after(dummy_model.edit_traits, 5) as ui:
            editor = get_traitsui_editor(ui, 'value_range')
            self.assertIsInstance(editor.factory, self.tuple_editor)
            self.assertEqual(editor.value, (0, 1))
            self.assertEqual(
                editor._ts.trait_get(['f0', 'f1', 'invalid0', 'invalid1']),
                {'f0': 0, 'f1': 1, 'invalid0': False, 'invalid1': False})

    def test_when_editor_is_used_in_the_view(self):
        from traitsui.api import Item, View

        class SimpleWithView(HasStrictTraits):

            value_range = ValidatedTuple(
                Int(0), Int(1), fvalidate=lambda x: x[0] < x[1])

            view = View(Item('value_range', editor=self.tuple_editor()))

        dummy_model = SimpleWithView()
        with dispose_ui_after(dummy_model.edit_traits, 5) as ui:
            editor = get_traitsui_editor(ui, 'value_range')
            self.assertIsInstance(editor.factory, self.tuple_editor)
            self.assertEqual(editor.value, (0, 1))
            self.assertEqual(
                editor._ts.trait_get(['f0', 'f1', 'invalid0', 'invalid1']),
                {'f0': 0, 'f1': 1, 'invalid0': False, 'invalid1': False})

            fields_ui = editor._ui
            f0_editor = get_traitsui_editor(fields_ui, 'f0')
            f1_editor = get_traitsui_editor(fields_ui, 'f1')

            set_value(f1_editor, '-4')  # 0 < -4 -> invalid
            self.assertFalse(f0_editor.invalid)
            self.assertTrue(f1_editor.invalid)
            self.assertEqual(editor.value, (0, 1))

    def test_when_validation_method_is_provided_in_the_view(self):
        from traitsui.api import Item, View

        class SimpleWithView(HasStrictTraits):

            value_range = Tuple(Int(0), Int(1))

            view = View(
                Item(
                    'value_range',
                    editor=self.tuple_editor(
                        fvalidate=lambda x: x[0] < x[1])))

        dummy_model = SimpleWithView()
        with dispose_ui_after(dummy_model.edit_traits, 5) as ui:
            editor = get_traitsui_editor(ui, 'value_range')
            self.assertIsInstance(editor.factory, self.tuple_editor)
            self.assertEqual(editor.value, (0, 1))
            self.assertEqual(
                editor._ts.trait_get(['f0', 'f1', 'invalid0', 'invalid1']),
                {'f0': 0, 'f1': 1, 'invalid0': False, 'invalid1': False})

            fields_ui = editor._ui
            f0_editor = get_traitsui_editor(fields_ui, 'f0')
            f1_editor = get_traitsui_editor(fields_ui, 'f1')

            set_value(f1_editor, '-4')  # 0 < -4 -> invalid
            self.assertFalse(f0_editor.invalid)
            self.assertTrue(f1_editor.invalid)
            self.assertEqual(editor.value, (0, 1))

    def test_when_validation_in_trait_overrides_view(self):
        from traitsui.api import Item, View

        class SimpleWithView(HasStrictTraits):

            value_range = ValidatedTuple(
                Int(0), Int(1), fvalidate=lambda x: x[0] < x[1])

            view = View(
                Item(
                    'value_range',
                    editor=self.tuple_editor(
                        fvalidate=lambda x: x[0] == x[1])))

        dummy_model = SimpleWithView()
        with dispose_ui_after(dummy_model.edit_traits, 5) as ui:
            editor = get_traitsui_editor(ui, 'value_range')
            self.assertIsInstance(editor.factory, self.tuple_editor)
            self.assertEqual(editor.value, (0, 1))
            self.assertEqual(
                editor._ts.trait_get(['f0', 'f1', 'invalid0', 'invalid1']),
                {'f0': 0, 'f1': 1, 'invalid0': False, 'invalid1': False})

            fields_ui = editor._ui
            f0_editor = get_traitsui_editor(fields_ui, 'f0')
            f1_editor = get_traitsui_editor(fields_ui, 'f1')

            set_value(f1_editor, '-4')  # 0 < -4 -> invalid
            self.assertFalse(f0_editor.invalid)
            self.assertTrue(f1_editor.invalid)
            self.assertEqual(editor.value, (0, 1))

    def test_invalid_state_reset_on_model_change(self):
        dummy_model = DummyModel()
        with dispose_ui_after(dummy_model.edit_traits, 5) as ui:
            editor = get_traitsui_editor(ui, 'value_range')
            fields_ui = editor._ui
            f0_editor = get_traitsui_editor(fields_ui, 'f0')
            f1_editor = get_traitsui_editor(fields_ui, 'f1')

            # given
            set_value(f1_editor, '-4')  # 0 < -4 -> invalid
            self.assertIsNone(f0_editor.in_error_state())
            self.assertTrue(f1_editor.in_error_state())
            self.assertEqual(editor.value, (0, 1))

            # when
            dummy_model.value_range = (2, 7)

            # then
            self.assertEqual(
                editor._ts.trait_get(['f0', 'f1', 'invalid0', 'invalid1']),
                {'f0': 2, 'f1': 7, 'invalid0': False, 'invalid1': False})


if __name__ == '__main__':
    unittest.main()<|MERGE_RESOLUTION|>--- conflicted
+++ resolved
@@ -9,27 +9,20 @@
 #  is also available online at http://www.enthought.com/licenses/BSD.txt
 #
 #------------------------------------------------------------------------------
+from __future__ import (
+    division, print_function, unicode_literals, absolute_import)
+
 import unittest
 
 from traits.api import Float, Int, HasStrictTraits, Str, Tuple, ValidatedTuple
 from traits.testing.api import UnittestTools
-
-<<<<<<< HEAD
 from traitsui.tests._tools import (
     dispose_ui_after, get_traitsui_editor, set_value, skip_if_null)
-=======
-from __future__ import division, print_function, unicode_literals, absolute_import
->>>>>>> 8931370f
-
-
-<<<<<<< HEAD
-class DummyModel(HasStrictTraits):
-=======
-from traits.has_traits import HasTraits
-from traits.trait_types import Int, Tuple
 from traitsui.item import Item
 from traitsui.view import View
->>>>>>> 8931370f
+
+
+class DummyModel(HasStrictTraits):
 
     value_range = ValidatedTuple(
         Int(0), Int(1), fvalidate=lambda x: x[0] < x[1])
@@ -37,7 +30,6 @@
     data = Tuple(Float, Float, Str)
 
 
-<<<<<<< HEAD
 class TestTupleEditor(UnittestTools, unittest.TestCase):
 
     @skip_if_null
@@ -51,21 +43,6 @@
         with dispose_ui_after(dummy_model.edit_traits, 5):
             with self.assertTraitChanges(dummy_model, 'data', count=1):
                 dummy_model.data = (3, 4.6, 'nono')
-=======
-    tup = Tuple(Int, Int)
-
-    traits_view = View(
-        Item(label="Enter 4 and 6, then press OK"),
-        Item('tup'),
-        buttons=['OK']
-    )
-
-
-@skip_if_not_qt4
-def test_qt_tuple_editor():
-    # Behavior: when editing the text of a tuple editor,
-    # value get updated immediately.
->>>>>>> 8931370f
 
     def test_ui_creation(self):
         dummy_model = DummyModel()
@@ -98,15 +75,10 @@
             self.assertIsNone(f1_editor.in_error_state())
             self.assertEqual(editor.value, (0, 1))
 
-<<<<<<< HEAD
             set_value(f0_editor, '-3')  # -3 < 1 -> valid
             self.assertIsNone(f0_editor.in_error_state())
             self.assertIsNone(f1_editor.in_error_state())
             self.assertEqual(editor.value, (-3, 1))
-=======
-        # if all went well, the tuple trait has been updated and its value is 4
-        assert val.tup == (4, 6)
->>>>>>> 8931370f
 
             set_value(f1_editor, '-4')  # -3 < -4 -> invalid
             self.assertIsNone(f0_editor.in_error_state())
@@ -176,7 +148,6 @@
                 {'f0': 0, 'f1': 1, 'invalid0': False, 'invalid1': False})
 
     def test_when_editor_is_used_in_the_view(self):
-        from traitsui.api import Item, View
 
         class SimpleWithView(HasStrictTraits):
 
