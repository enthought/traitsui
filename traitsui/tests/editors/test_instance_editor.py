# (C) Copyright 2004-2021 Enthought, Inc., Austin, TX
# All rights reserved.
#
# This software is provided without warranty under the terms of the BSD
# license included in LICENSE.txt and may be redistributed only under
# the conditions described in the aforementioned license. The license
# is also available online at http://www.enthought.com/licenses/BSD.txt
#
# Thanks for using Enthought open source!

import unittest

from pyface.toolkit import toolkit_object
<<<<<<< HEAD
from traits.api import HasTraits, Instance, List, Str
=======
from traits.api import HasTraits, Instance, List, Str, String
>>>>>>> 1179859b
from traitsui.api import InstanceEditor, Item, View
from traitsui.tests._tools import (
    BaseTestMixin,
    requires_toolkit,
    ToolkitName,
)

from traitsui.testing.api import (
    DisplayedText,
    Index,
<<<<<<< HEAD
    KeySequence,
    MouseClick,
    SelectedText,
=======
    IsEnabled,
    KeyClick,
    KeySequence,
    MouseClick,
    SelectedText,
    TargetByName,
>>>>>>> 1179859b
    UITester
)

ModalDialogTester = toolkit_object(
    "util.modal_dialog_tester:ModalDialogTester"
)
no_modal_dialog_tester = ModalDialogTester.__name__ == "Unimplemented"


class EditedInstance(HasTraits):
    value = Str()
    traits_view = View(Item("value"), buttons=["OK"])


class NamedInstance(HasTraits):
    name = Str()
    value = Str()
    traits_view = View(Item("value"), buttons=["OK"])


class ObjectWithInstance(HasTraits):
    inst = Instance(EditedInstance, args=())

<<<<<<< HEAD

class ObjectWithList(HasTraits):
    inst_list = List(Instance(NamedInstance))
    inst = Instance(NamedInstance, args=())

    def _inst_list_default(self):
        return [
            NamedInstance(name=value, value=value)
            for value in ['one', 'two', 'three']
        ]


simple_view = View(Item("inst"), buttons=["OK"])
custom_view = View(Item("inst", style='custom'), buttons=["OK"])
selection_view = View(
    Item(
        "inst",
        editor=InstanceEditor(name='inst_list'),
        style='custom',
    ),
    buttons=["OK"],
)
modal_view = View(
    Item("inst", style="simple", editor=InstanceEditor(kind="modal"))
)
=======

class ObjectWithList(HasTraits):
    inst_list = List(Instance(NamedInstance))
    inst = Instance(NamedInstance, ())

    def _inst_list_default(self):
        return [
            NamedInstance(name=value, value=value)
            for value in ['one', 'two', 'three']
        ]


simple_view = View(Item("inst"), buttons=["OK"])
custom_view = View(Item("inst", style='custom'), buttons=["OK"])
selection_view = View(
    Item(
        "inst",
        editor=InstanceEditor(name='inst_list'),
        style='custom',
    ),
    buttons=["OK"],
)
modal_view = View(
    Item("inst", style="simple", editor=InstanceEditor(kind="modal"))
)


class ValidatedEditedInstance(HasTraits):
    some_string = String("A", maxlen=3)

    traits_view = View(Item('some_string'))


class ObjectWithValidatedInstance(HasTraits):
    something = Instance(ValidatedEditedInstance, args=())

    traits_view = View(
        Item(
            'something',
            editor=InstanceEditor(),
            style='custom'
        ),
        buttons=["OK", "Cancel"],
    )


class ObjectWithValidatedList(HasTraits):
    inst_list = List(Instance(HasTraits))
    inst = Instance(HasTraits, ())

    def _inst_list_default(self):
        return [
            ValidatedEditedInstance(some_string=value)
            for value in ['a', 'b', 'c']
        ]
>>>>>>> 1179859b


@requires_toolkit([ToolkitName.qt, ToolkitName.wx])
class TestInstanceEditor(BaseTestMixin, unittest.TestCase):

    def setUp(self):
        BaseTestMixin.setUp(self)

    def tearDown(self):
        BaseTestMixin.tearDown(self)

    def test_simple_editor(self):
        obj = ObjectWithInstance()
        tester = UITester()
        with tester.create_ui(obj, {'view': simple_view}) as ui:
            instance = tester.find_by_name(ui, "inst")
            instance.perform(MouseClick())
            value_txt = instance.find_by_name("value")
            value_txt.perform(KeySequence("abc"))
            self.assertEqual(obj.inst.value, "abc")

    def test_custom_editor(self):
        obj = ObjectWithInstance()
        tester = UITester()
        with tester.create_ui(obj, {'view': custom_view}) as ui:
            value_txt = tester.find_by_name(ui, "inst").find_by_name("value")
            value_txt.perform(KeySequence("abc"))
            self.assertEqual(obj.inst.value, "abc")

    def test_custom_editor_with_selection(self):
        obj = ObjectWithList()
        tester = UITester()
        with tester.create_ui(obj, {'view': selection_view}) as ui:
            # test that the current object is None
            self.assertIsNone(obj.inst)

            # test that the displayed text is correct
            instance = tester.find_by_name(ui, "inst")
            text = instance.inspect(SelectedText())
            self.assertEqual(text, obj.inst_list[0].name)

            # test that changing selection works
<<<<<<< HEAD
=======
            instance = tester.find_by_name(ui, "inst")
>>>>>>> 1179859b
            instance.locate(Index(1)).perform(MouseClick())
            self.assertIs(obj.inst, obj.inst_list[1])

            # test that the displayed text is correct
            text = instance.inspect(SelectedText())
            self.assertEqual(text, obj.inst_list[1].name)

            # test editing the view works
            value_txt = instance.find_by_name("value")
            value_txt.perform(KeySequence("abc"))
            self.assertEqual(obj.inst.value, "twoabc")

    def test_custom_editor_with_selection_initialized(self):
        obj = ObjectWithList()
        obj.inst = obj.inst_list[1]
        tester = UITester()
        with tester.create_ui(obj, {'view': selection_view}) as ui:
            # test that the current object is the correct one
            self.assertIs(obj.inst, obj.inst_list[1])

            # test that the displayed text is correct
            instance = tester.find_by_name(ui, "inst")
            text = instance.inspect(SelectedText())
            self.assertEqual(text, obj.inst.name)

    def test_custom_editor_resynch_editor(self):
        edited_inst = EditedInstance(value='hello')
        obj = ObjectWithInstance(inst=edited_inst)
        tester = UITester()
        with tester.create_ui(obj, {'view': custom_view}) as ui:
            value_txt = tester.find_by_name(ui, "inst").find_by_name("value")
            displayed = value_txt.inspect(DisplayedText())
            self.assertEqual(displayed, "hello")
            edited_inst.value = "bye"
            displayed = value_txt.inspect(DisplayedText())
            self.assertEqual(displayed, "bye")

    def test_simple_editor_resynch_editor(self):
        edited_inst = EditedInstance(value='hello')
        obj = ObjectWithInstance(inst=edited_inst)
        tester = UITester()
        with tester.create_ui(obj, {'view': simple_view}) as ui:
            instance = tester.find_by_name(ui, "inst")
            instance.perform(MouseClick())

            value_txt = instance.find_by_name("value")
            displayed = value_txt.inspect(DisplayedText())
            self.assertEqual(displayed, "hello")
            edited_inst.value = "bye"
            displayed = value_txt.inspect(DisplayedText())
            self.assertEqual(displayed, "bye")

    def test_simple_editor_parent_closed(self):
        obj = ObjectWithInstance()
        tester = UITester()
        with tester.create_ui(obj, {'view': simple_view}) as ui:
            instance = tester.find_by_name(ui, "inst")
            instance.perform(MouseClick())

    @unittest.skipIf(no_modal_dialog_tester, "ModalDialogTester unavailable")
    def test_simple_editor_modal(self):
        # Test launching the instance editor with kind set to 'modal'
        obj = ObjectWithInstance()
        ui_tester = UITester()

        with ui_tester.create_ui(obj, dict(view=modal_view)) as ui:

            def click_button():
                ui_tester.find_by_name(ui, "inst").perform(MouseClick())

            def when_opened(tester):
                with tester.capture_error():
                    try:
                        dialog_ui = tester.get_dialog_widget()._ui
                        # If auto_process_events was not set to false, this
                        # will block due to deadlocks with ModalDialogTester.
                        ui_tester = UITester(auto_process_events=False)
                        value = ui_tester.find_by_name(dialog_ui, "value")
                        value.perform(KeySequence("Hello"))
                        self.assertEqual(obj.inst.value, "")
                        ok_button = ui_tester.find_by_id(dialog_ui, "OK")
                        ok_button.perform(MouseClick())
                    finally:
                        # If the block above fails, the dialog will block
                        # forever. Close it regardless.
                        if tester.get_dialog_widget() is not None:
                            tester.close(accept=True)

            mdtester = ModalDialogTester(click_button)
            mdtester.open_and_run(when_opened=when_opened)
            self.assertTrue(mdtester.dialog_was_opened)
            self.assertEqual(obj.inst.value, "Hello")

    # A regression test for issue enthought/traitsui#1501
    def test_propagate_errors(self):
        obj = ObjectWithValidatedInstance()
        ui_tester = UITester()
        with ui_tester.create_ui(obj) as ui:
            something_ui = ui_tester.find_by_name(ui, "something")
            some_string_field = something_ui.locate(
                TargetByName('some_string')
            )
            some_string_field.perform(KeySequence("abcd"))
            some_string_field.perform(KeyClick("Enter"))

            ok_button = ui_tester.find_by_id(ui, "OK")

            instance_editor_ui = something_ui._target._ui
            instance_editor_ui_parent = something_ui._target._ui.parent
            self.assertNotEqual(
                instance_editor_ui, ui
            )
            self.assertEqual(
                instance_editor_ui_parent, ui
            )

            self.assertEqual(
                instance_editor_ui.errors, ui.errors
            )
            self.assertFalse(ok_button.inspect(IsEnabled()))

    def test_propagate_errors_switch_selection(self):
        obj = ObjectWithValidatedList()
        ui_tester = UITester()
        with ui_tester.create_ui(obj, {'view': selection_view}) as ui:
            something_ui = ui_tester.find_by_name(ui, "inst")

            something_ui.locate(Index(0)).perform(MouseClick())

            some_string_field = something_ui.locate(
                TargetByName('some_string')
            )
            some_string_field.perform(KeySequence("bcde"))
            some_string_field.perform(KeyClick("Enter"))

            ok_button = ui_tester.find_by_id(ui, "OK")

            instance_editor_ui = something_ui._target._ui
            instance_editor_ui_parent = something_ui._target._ui.parent
            self.assertNotEqual(
                instance_editor_ui, ui
            )
            self.assertEqual(
                instance_editor_ui_parent, ui
            )

            self.assertEqual(
                instance_editor_ui.errors, ui.errors
            )
            self.assertFalse(ok_button.inspect(IsEnabled()))

            # change to a different selected that is not in an error state
            something_ui.locate(Index(1)).perform(MouseClick())

            self.assertTrue(ok_button.inspect(IsEnabled()))<|MERGE_RESOLUTION|>--- conflicted
+++ resolved
@@ -11,11 +11,7 @@
 import unittest
 
 from pyface.toolkit import toolkit_object
-<<<<<<< HEAD
-from traits.api import HasTraits, Instance, List, Str
-=======
 from traits.api import HasTraits, Instance, List, Str, String
->>>>>>> 1179859b
 from traitsui.api import InstanceEditor, Item, View
 from traitsui.tests._tools import (
     BaseTestMixin,
@@ -26,18 +22,12 @@
 from traitsui.testing.api import (
     DisplayedText,
     Index,
-<<<<<<< HEAD
-    KeySequence,
-    MouseClick,
-    SelectedText,
-=======
     IsEnabled,
     KeyClick,
     KeySequence,
     MouseClick,
     SelectedText,
     TargetByName,
->>>>>>> 1179859b
     UITester
 )
 
@@ -61,7 +51,6 @@
 class ObjectWithInstance(HasTraits):
     inst = Instance(EditedInstance, args=())
 
-<<<<<<< HEAD
 
 class ObjectWithList(HasTraits):
     inst_list = List(Instance(NamedInstance))
@@ -87,32 +76,6 @@
 modal_view = View(
     Item("inst", style="simple", editor=InstanceEditor(kind="modal"))
 )
-=======
-
-class ObjectWithList(HasTraits):
-    inst_list = List(Instance(NamedInstance))
-    inst = Instance(NamedInstance, ())
-
-    def _inst_list_default(self):
-        return [
-            NamedInstance(name=value, value=value)
-            for value in ['one', 'two', 'three']
-        ]
-
-
-simple_view = View(Item("inst"), buttons=["OK"])
-custom_view = View(Item("inst", style='custom'), buttons=["OK"])
-selection_view = View(
-    Item(
-        "inst",
-        editor=InstanceEditor(name='inst_list'),
-        style='custom',
-    ),
-    buttons=["OK"],
-)
-modal_view = View(
-    Item("inst", style="simple", editor=InstanceEditor(kind="modal"))
-)
 
 
 class ValidatedEditedInstance(HasTraits):
@@ -143,7 +106,6 @@
             ValidatedEditedInstance(some_string=value)
             for value in ['a', 'b', 'c']
         ]
->>>>>>> 1179859b
 
 
 @requires_toolkit([ToolkitName.qt, ToolkitName.wx])
@@ -186,10 +148,6 @@
             self.assertEqual(text, obj.inst_list[0].name)
 
             # test that changing selection works
-<<<<<<< HEAD
-=======
-            instance = tester.find_by_name(ui, "inst")
->>>>>>> 1179859b
             instance.locate(Index(1)).perform(MouseClick())
             self.assertIs(obj.inst, obj.inst_list[1])
 
