--- conflicted
+++ resolved
@@ -11,14 +11,10 @@
 import platform
 import unittest
 
-<<<<<<< HEAD
-from traits.api import HasTraits, Float, Int
-from traits.testing.api import UnittestTools
-=======
 from pyface.constant import OK
 from pyface.toolkit import toolkit_object
 from traits.api import HasTraits, Float, Int, Range
->>>>>>> 360ca467
+from traits.testing.api import UnittestTools
 from traitsui.api import Item, RangeEditor, UItem, View
 from traitsui.testing.api import (
     DisplayedText,
