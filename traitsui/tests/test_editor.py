--- conflicted
+++ resolved
@@ -939,13 +939,6 @@
     # regression test for enthought/traitsui#1543
     @requires_toolkit([ToolkitName.qt])
     @unittest.skipIf(no_modal_dialog_tester, "ModalDialogTester unavailable")
-<<<<<<< HEAD
-=======
-    @unittest.skipIf(
-        is_mac_os,
-        "There is a separate issue on OSX. See enthought/traitsui#1550",
-    )
->>>>>>> ad05b19b
     def test_editor_error_msg(self):
         from pyface.qt import QtCore, QtGui
 
