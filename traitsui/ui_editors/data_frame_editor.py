--- conflicted
+++ resolved
@@ -183,12 +183,8 @@
                     selected=self._target_name(self.factory.selected),
                     selected_row=self._target_name(self.factory.selected_row),
                     selectable=self.factory.selectable,
-<<<<<<< HEAD
                     multi_select=self.factory.multi_select,
-                    activated=self._target_name(self.factory.selected),
-=======
                     activated=self._target_name(self.factory.activated),
->>>>>>> 8fbe6c73
                     activated_row=self._target_name(self.factory.activated_row),  # noqa
                     clicked=self._target_name(self.factory.clicked),
                     dclicked=self._target_name(self.factory.dclicked),
