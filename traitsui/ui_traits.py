#------------------------------------------------------------------------------
#
#  Copyright (c) 2005, Enthought, Inc.
#  All rights reserved.
#
#  This software is provided without warranty under the terms of the BSD
#  license included in enthought/LICENSE.txt and may be redistributed only
#  under the conditions described in the aforementioned license.  The license
#  is also available online at http://www.enthought.com/licenses/BSD.txt
#
#  Thanks for using Enthought open source!
#
#  Author: David C. Morrill
#  Date:   10/14/2004
#
#------------------------------------------------------------------------------

""" Defines common traits used within the traits.ui package.
"""

#-------------------------------------------------------------------------
#  Imports:
#-------------------------------------------------------------------------

from __future__ import absolute_import

<<<<<<< HEAD
from pyface.ui_traits import (Alignment, Border, HasBorder, HasMargin, Image,
                             Margin, Position, convert_bitmap, convert_image)
=======
from traits.api import (
    Any,
    Delegate,
    Enum,
    Expression,
    Float,
    HasStrictTraits,
    Instance,
    List,
    Range,
    Str,
    Trait,
    TraitError,
    TraitPrefixList,
    TraitType)
>>>>>>> d3d15e31

from traits.api import (Any, Delegate, Enum, Expression, Float, HasStrictTraits,
    List, Range, Str, Trait, TraitError, TraitPrefixList, TraitType)

#-------------------------------------------------------------------------
#  Trait definitions:
#-------------------------------------------------------------------------

# Orientation trait:
Orientation = Trait('vertical',
                    TraitPrefixList('vertical', 'horizontal'))

# Styles for user interface elements:
EditorStyle = style_trait = Trait(
    'simple',
    TraitPrefixList(
        'simple',
        'custom',
        'text',
        'readonly'),
    cols=4)

# Group layout trait:
Layout = Trait('normal',
               TraitPrefixList('normal', 'split', 'tabbed', 'flow', 'fold'))

# Trait for the default object being edited:
AnObject = Expression('object')

# The default dock style to use:
DockStyle = dock_style_trait = Enum('fixed', 'horizontal', 'vertical', 'tab',
                                    desc="the default docking style to use")

# The category of elements dragged out of the view:
ExportType = Str(desc='the category of elements dragged out of the view')

# Delegate a trait value to the object's **container** trait:
ContainerDelegate = container_delegate = Delegate('container',
                                                  listenable=False)

# An identifier for the external help context:
HelpId = help_id_trait = Str(desc="the external help context identifier")

# A button to add to a view:
AButton = Any
#AButton = Trait( '', Str, Instance( 'traitsui.menu.Action' ) )

# The set of buttons to add to the view:
Buttons = List(AButton,
               desc='the action buttons to add to the bottom of the view')

# View trait specified by name or instance:
AView = Any
#AView = Trait( '', Str, Instance( 'traitsui.view.View' ) )

# FIXME: on AButton and AView: TraitCompound handlers with deferred-import
# Instance traits are just broken. The Instance trait tries to update the
# top-level CTrait's fast_validate table when the import is resolved. However,
# sometimes the CTrait gets copied for unknown reasons and the copy's
# fast_validate table is not updated although the TraitCompound's slow_validates
# table is modified.

#-------------------------------------------------------------------------
#  'StatusItem' class:
#-------------------------------------------------------------------------


class StatusItem(HasStrictTraits):

    # The name of the trait the status information will be synched with:
    name = Str('status')

    # The width of the status field. The possible values are:
    #
    #   - abs( width )  > 1.0: Width of the field in pixels = abs( width )
    #   - abs( width ) <= 1.0: Relative width of the field when compared to
    #                          the other relative width fields.
    width = Float(0.5)

    def __init__(self, value=None, **traits):
        """ Initializes the item object.
        """
        super(StatusItem, self).__init__(**traits)

        if value is not None:
            self.name = value

#-------------------------------------------------------------------------
#  'ViewStatus' trait:
#-------------------------------------------------------------------------


class ViewStatus(TraitType):
    """ Defines a trait whose value must be a single StatusItem instance or a
        list of StatusItem instances.
    """

    # Define the default value for the trait:
    default_value = None

    # A description of the type of value this trait accepts:
    info_text = ('None, a string, a single StatusItem instance, or a list or '
                 'tuple of strings and/or StatusItem instances')

    def validate(self, object, name, value):
        """ Validates that a specified value is valid for this trait.
        """
        if isinstance(value, basestring):
            return [StatusItem(name=value)]

        if isinstance(value, StatusItem):
            return [value]

        if value is None:
            return value

        result = []
        if isinstance(value, SequenceTypes):
            for item in value:
                if isinstance(item, basestring):
                    result.append(StatusItem(name=item))
                elif isinstance(item, StatusItem):
                    result.append(item)
                else:
                    break
            else:
                return result

        self.error(object, name, value)

<<<<<<< HEAD
=======
#-------------------------------------------------------------------------
#  'Image' trait:
#-------------------------------------------------------------------------

image_resource_cache = {}
image_bitmap_cache = {}


def convert_image(value, level=3):
    """ Converts a specified value to an ImageResource if possible.
    """
    global image_resource_cache

    if not isinstance(value, basestring):
        return value

    key = value
    is_traits_image = (value[:1] == '@')
    if not is_traits_image:
        search_path = get_resource_path(level)
        key = '%s[%s]' % (value, search_path)

    result = image_resource_cache.get(key)
    if result is None:
        if is_traits_image:
            try:
                from .image.image import ImageLibrary

                result = ImageLibrary.image_resource(value)
            except:
                result = None
        else:
            from pyface.image_resource import ImageResource
            result = ImageResource(value, search_path=[search_path])

        image_resource_cache[key] = result

    return result


def convert_bitmap(image_resource):
    """ Converts an ImageResource to a bitmap using a cache.
    """
    global image_bitmap_cache

    bitmap = image_bitmap_cache.get(image_resource)
    if (bitmap is None) and (image_resource is not None):
        #try:
        image_bitmap_cache[ image_resource ] = bitmap = \
            image_resource.create_bitmap()
        #except:
        #    pass

    return bitmap


class Image(TraitType):
    """ Defines a trait whose value must be a PyFace ImageResource or a string
        that can be converted to one.
    """

    # Define the default value for the trait:
    default_value = None

    # A description of the type of value this trait accepts:
    info_text = 'an ImageResource or string that can be used to define one'

    def __init__(self, value=None, **metadata):
        """ Creates an Image trait.

        Parameters
        ----------
        value : string or ImageResource
            The default value for the Image, either an ImageResource object,
            or a string from which an ImageResource object can be derived.
        """
        super(Image, self).__init__(convert_image(value), **metadata)

    def validate(self, object, name, value):
        """ Validates that a specified value is valid for this trait.
        """
        from pyface.image_resource import ImageResource

        if value is None:
            return None

        new_value = convert_image(value, 4)
        if isinstance(new_value, ImageResource):
            return new_value

        self.error(object, name, value)

    def create_editor(self):
        """ Returns the default UI editor for the trait.
        """
        from .editors.api import ImageEditor
        return ImageEditor()
>>>>>>> d3d15e31

#-------------------------------------------------------------------------
#  'ATheme' trait:
#-------------------------------------------------------------------------


def convert_theme(value, level=3):
    """ Converts a specified value to a Theme if possible.
    """
    if not isinstance(value, basestring):
        return value

    if (value[:1] == '@') and (value.find(':') >= 2):
        try:
            from .image.image import ImageLibrary

            info = ImageLibrary.image_info(value)
        except:
            info = None

        if info is not None:
            return info.theme

    from .theme import Theme
    return Theme(image=convert_image(value, level + 1))


class ATheme(TraitType):
    """ Defines a trait whose value must be a traits UI Theme or a string that
        can be converted to one.
    """

    # Define the default value for the trait:
    default_value = None

    # A description of the type of value this trait accepts:
    info_text = 'a Theme or string that can be used to define one'

    def __init__(self, value=None, **metadata):
        """ Creates an ATheme trait.

        Parameters
        ----------
        value : string or Theme
            The default value for the ATheme, either a Theme object, or a
            string from which a Theme object can be derived.
        """
        super(ATheme, self).__init__(convert_theme(value), **metadata)

    def validate(self, object, name, value):
        """ Validates that a specified value is valid for this trait.
        """
        from .theme import Theme

        if value is None:
            return None

        new_value = convert_theme(value, 4)
        if isinstance(new_value, Theme):
            return new_value

        self.error(object, name, value)

<<<<<<< HEAD
#-------------------------------------------------------------------------------
=======
#-------------------------------------------------------------------------
#  'BasePMB' class:
#-------------------------------------------------------------------------


class BaseMB(HasStrictTraits):

    def __init__(self, *args, **traits):
        """ Initializes the object.
        """
        n = len(args)
        if n > 0:
            if n == 1:
                left = right = top = bottom = args[0]
            elif n == 2:
                left = right = args[0]
                top = bottom = args[1]
            elif n == 4:
                left, right, top, bottom = args
            else:
                raise TraitError('0, 1, 2 or 4 arguments expected, but %d '
                                 'specified' % n)
            self.set(left=left, right=right, top=top, bottom=bottom)

        super(BaseMB, self).__init__(**traits)

#-------------------------------------------------------------------------
#  'Margin' class:
#-------------------------------------------------------------------------


class Margin(BaseMB):

    # The amount of padding/margin at the top:
    top = Range(-32, 32, 0)

    # The amount of padding/margin at the bottom:
    bottom = Range(-32, 32, 0)

    # The amount of padding/margin on the left:
    left = Range(-32, 32, 0)

    # The amount of padding/margin on the right:
    right = Range(-32, 32, 0)

#-------------------------------------------------------------------------
#  'Border' class:
#-------------------------------------------------------------------------


class Border(BaseMB):

    # The amount of border at the top:
    top = Range(0, 32, 0)

    # The amount of border at the bottom:
    bottom = Range(0, 32, 0)

    # The amount of border on the left:
    left = Range(0, 32, 0)

    # The amount of border on the right:
    right = Range(0, 32, 0)

#-------------------------------------------------------------------------
#  'HasMargin' trait:
#-------------------------------------------------------------------------


class HasMargin(TraitType):
    """ Defines a trait whose value must be a Margin object or an integer or
        tuple value that can be converted to one.
    """

    # The desired value class:
    klass = Margin

    # Define the default value for the trait:
    default_value = Margin(0)

    # A description of the type of value this trait accepts:
    info_text = (
        'a Margin instance, or an integer in the range from -32 to 32 '
        'or a tuple with 1, 2 or 4 integers in that range that can be '
        'used to define one')

    def validate(self, object, name, value):
        """ Validates that a specified value is valid for this trait.
        """
        if isinstance(value, int):
            try:
                value = self.klass(value)
            except:
                self.error(object, name, value)
        elif isinstance(value, tuple):
            try:
                value = self.klass(*value)
            except:
                self.error(object, name, value)

        if isinstance(value, self.klass):
            return value

        self.error(object, name, value)

    def get_default_value(self):
        """ Returns a tuple of the form: ( default_value_type, default_value )
            which describes the default value for this trait.
        """
        dv = self.default_value
        dvt = self.default_value_type
        if dvt < 0:
            if isinstance(dv, int):
                dv = self.klass(dv)
            elif isinstance(dv, tuple):
                dv = self.klass(*dv)

            if not isinstance(dv, self.klass):
                return super(HasMargin, self).get_default_value()

            self.default_value_type = dvt = 7
            dv = (self.klass, (), dv.get())

        return (dvt, dv)

#-------------------------------------------------------------------------
#  'HasBorder' trait:
#-------------------------------------------------------------------------


class HasBorder(HasMargin):
    """ Defines a trait whose value must be a Border object or an integer
        or tuple value that can be converted to one.
    """

    # The desired value class:
    klass = Border

    # Define the default value for the trait:
    default_value = Border(0)

    # A description of the type of value this trait accepts:
    info_text = (
        'a Border instance, or an integer in the range from 0 to 32 '
        'or a tuple with 1, 2 or 4 integers in that range that can be '
        'used to define one')

#-------------------------------------------------------------------------
>>>>>>> d3d15e31
#  Other trait definitions:
#-------------------------------------------------------------------------

<<<<<<< HEAD
=======
# The position of an image relative to its associated text:
Position = Enum('left', 'right', 'above', 'below')

# The alignment of text within a control:
Alignment = Enum('default', 'left', 'center', 'right')

>>>>>>> d3d15e31
# The spacing between two items:
Spacing = Range(-32, 32, 3)

#-------------------------------------------------------------------------
#  Other definitions:
#-------------------------------------------------------------------------

# Types that represent sequences:
<<<<<<< HEAD
SequenceTypes = ( tuple, list )
=======
SequenceTypes = (tuple, list)
>>>>>>> d3d15e31
<|MERGE_RESOLUTION|>--- conflicted
+++ resolved
@@ -24,27 +24,8 @@
 
 from __future__ import absolute_import
 
-<<<<<<< HEAD
 from pyface.ui_traits import (Alignment, Border, HasBorder, HasMargin, Image,
                              Margin, Position, convert_bitmap, convert_image)
-=======
-from traits.api import (
-    Any,
-    Delegate,
-    Enum,
-    Expression,
-    Float,
-    HasStrictTraits,
-    Instance,
-    List,
-    Range,
-    Str,
-    Trait,
-    TraitError,
-    TraitPrefixList,
-    TraitType)
->>>>>>> d3d15e31
-
 from traits.api import (Any, Delegate, Enum, Expression, Float, HasStrictTraits,
     List, Range, Str, Trait, TraitError, TraitPrefixList, TraitType)
 
@@ -174,106 +155,6 @@
 
         self.error(object, name, value)
 
-<<<<<<< HEAD
-=======
-#-------------------------------------------------------------------------
-#  'Image' trait:
-#-------------------------------------------------------------------------
-
-image_resource_cache = {}
-image_bitmap_cache = {}
-
-
-def convert_image(value, level=3):
-    """ Converts a specified value to an ImageResource if possible.
-    """
-    global image_resource_cache
-
-    if not isinstance(value, basestring):
-        return value
-
-    key = value
-    is_traits_image = (value[:1] == '@')
-    if not is_traits_image:
-        search_path = get_resource_path(level)
-        key = '%s[%s]' % (value, search_path)
-
-    result = image_resource_cache.get(key)
-    if result is None:
-        if is_traits_image:
-            try:
-                from .image.image import ImageLibrary
-
-                result = ImageLibrary.image_resource(value)
-            except:
-                result = None
-        else:
-            from pyface.image_resource import ImageResource
-            result = ImageResource(value, search_path=[search_path])
-
-        image_resource_cache[key] = result
-
-    return result
-
-
-def convert_bitmap(image_resource):
-    """ Converts an ImageResource to a bitmap using a cache.
-    """
-    global image_bitmap_cache
-
-    bitmap = image_bitmap_cache.get(image_resource)
-    if (bitmap is None) and (image_resource is not None):
-        #try:
-        image_bitmap_cache[ image_resource ] = bitmap = \
-            image_resource.create_bitmap()
-        #except:
-        #    pass
-
-    return bitmap
-
-
-class Image(TraitType):
-    """ Defines a trait whose value must be a PyFace ImageResource or a string
-        that can be converted to one.
-    """
-
-    # Define the default value for the trait:
-    default_value = None
-
-    # A description of the type of value this trait accepts:
-    info_text = 'an ImageResource or string that can be used to define one'
-
-    def __init__(self, value=None, **metadata):
-        """ Creates an Image trait.
-
-        Parameters
-        ----------
-        value : string or ImageResource
-            The default value for the Image, either an ImageResource object,
-            or a string from which an ImageResource object can be derived.
-        """
-        super(Image, self).__init__(convert_image(value), **metadata)
-
-    def validate(self, object, name, value):
-        """ Validates that a specified value is valid for this trait.
-        """
-        from pyface.image_resource import ImageResource
-
-        if value is None:
-            return None
-
-        new_value = convert_image(value, 4)
-        if isinstance(new_value, ImageResource):
-            return new_value
-
-        self.error(object, name, value)
-
-    def create_editor(self):
-        """ Returns the default UI editor for the trait.
-        """
-        from .editors.api import ImageEditor
-        return ImageEditor()
->>>>>>> d3d15e31
 
 #-------------------------------------------------------------------------
 #  'ATheme' trait:
@@ -337,170 +218,10 @@
 
         self.error(object, name, value)
 
-<<<<<<< HEAD
 #-------------------------------------------------------------------------------
-=======
-#-------------------------------------------------------------------------
-#  'BasePMB' class:
-#-------------------------------------------------------------------------
-
-
-class BaseMB(HasStrictTraits):
-
-    def __init__(self, *args, **traits):
-        """ Initializes the object.
-        """
-        n = len(args)
-        if n > 0:
-            if n == 1:
-                left = right = top = bottom = args[0]
-            elif n == 2:
-                left = right = args[0]
-                top = bottom = args[1]
-            elif n == 4:
-                left, right, top, bottom = args
-            else:
-                raise TraitError('0, 1, 2 or 4 arguments expected, but %d '
-                                 'specified' % n)
-            self.set(left=left, right=right, top=top, bottom=bottom)
-
-        super(BaseMB, self).__init__(**traits)
-
-#-------------------------------------------------------------------------
-#  'Margin' class:
-#-------------------------------------------------------------------------
-
-
-class Margin(BaseMB):
-
-    # The amount of padding/margin at the top:
-    top = Range(-32, 32, 0)
-
-    # The amount of padding/margin at the bottom:
-    bottom = Range(-32, 32, 0)
-
-    # The amount of padding/margin on the left:
-    left = Range(-32, 32, 0)
-
-    # The amount of padding/margin on the right:
-    right = Range(-32, 32, 0)
-
-#-------------------------------------------------------------------------
-#  'Border' class:
-#-------------------------------------------------------------------------
-
-
-class Border(BaseMB):
-
-    # The amount of border at the top:
-    top = Range(0, 32, 0)
-
-    # The amount of border at the bottom:
-    bottom = Range(0, 32, 0)
-
-    # The amount of border on the left:
-    left = Range(0, 32, 0)
-
-    # The amount of border on the right:
-    right = Range(0, 32, 0)
-
-#-------------------------------------------------------------------------
-#  'HasMargin' trait:
-#-------------------------------------------------------------------------
-
-
-class HasMargin(TraitType):
-    """ Defines a trait whose value must be a Margin object or an integer or
-        tuple value that can be converted to one.
-    """
-
-    # The desired value class:
-    klass = Margin
-
-    # Define the default value for the trait:
-    default_value = Margin(0)
-
-    # A description of the type of value this trait accepts:
-    info_text = (
-        'a Margin instance, or an integer in the range from -32 to 32 '
-        'or a tuple with 1, 2 or 4 integers in that range that can be '
-        'used to define one')
-
-    def validate(self, object, name, value):
-        """ Validates that a specified value is valid for this trait.
-        """
-        if isinstance(value, int):
-            try:
-                value = self.klass(value)
-            except:
-                self.error(object, name, value)
-        elif isinstance(value, tuple):
-            try:
-                value = self.klass(*value)
-            except:
-                self.error(object, name, value)
-
-        if isinstance(value, self.klass):
-            return value
-
-        self.error(object, name, value)
-
-    def get_default_value(self):
-        """ Returns a tuple of the form: ( default_value_type, default_value )
-            which describes the default value for this trait.
-        """
-        dv = self.default_value
-        dvt = self.default_value_type
-        if dvt < 0:
-            if isinstance(dv, int):
-                dv = self.klass(dv)
-            elif isinstance(dv, tuple):
-                dv = self.klass(*dv)
-
-            if not isinstance(dv, self.klass):
-                return super(HasMargin, self).get_default_value()
-
-            self.default_value_type = dvt = 7
-            dv = (self.klass, (), dv.get())
-
-        return (dvt, dv)
-
-#-------------------------------------------------------------------------
-#  'HasBorder' trait:
-#-------------------------------------------------------------------------
-
-
-class HasBorder(HasMargin):
-    """ Defines a trait whose value must be a Border object or an integer
-        or tuple value that can be converted to one.
-    """
-
-    # The desired value class:
-    klass = Border
-
-    # Define the default value for the trait:
-    default_value = Border(0)
-
-    # A description of the type of value this trait accepts:
-    info_text = (
-        'a Border instance, or an integer in the range from 0 to 32 '
-        'or a tuple with 1, 2 or 4 integers in that range that can be '
-        'used to define one')
-
-#-------------------------------------------------------------------------
->>>>>>> d3d15e31
 #  Other trait definitions:
 #-------------------------------------------------------------------------
 
-<<<<<<< HEAD
-=======
-# The position of an image relative to its associated text:
-Position = Enum('left', 'right', 'above', 'below')
-
-# The alignment of text within a control:
-Alignment = Enum('default', 'left', 'center', 'right')
-
->>>>>>> d3d15e31
 # The spacing between two items:
 Spacing = Range(-32, 32, 3)
 
@@ -508,9 +229,4 @@
 #  Other definitions:
 #-------------------------------------------------------------------------
 
-# Types that represent sequences:
-<<<<<<< HEAD
-SequenceTypes = ( tuple, list )
-=======
-SequenceTypes = (tuple, list)
->>>>>>> d3d15e31
+SequenceTypes = (tuple, list)