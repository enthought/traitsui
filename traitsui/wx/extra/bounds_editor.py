--- conflicted
+++ resolved
@@ -97,14 +97,9 @@
         # Set-up the layout:
         panel.SetSizerAndFit(sizer)
 
-<<<<<<< HEAD
-    def update_low_on_enter(self, value):
-=======
-
     def update_low_on_enter(self, event):
         if isinstance(event, wx.FocusEvent):
             event.Skip()
->>>>>>> 8da1976d
         try:
             try:
                 low = eval(unicode(self._label_lo.GetValue()).strip())
