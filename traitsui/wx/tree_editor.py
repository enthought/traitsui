--- conflicted
+++ resolved
@@ -895,23 +895,14 @@
         not_handled = True
         nids = self._tree.GetSelections()
 
-<<<<<<< HEAD
         selected = [self._get_node_data(nid)[2] for nid in nids if nid.IsOk()]
-=======
-        selected = []
         first = True
->>>>>>> 0af220f3
         for nid in nids:
             if not nid.IsOk():
                 continue
 
             # If there is a real selection, get the associated object:
-<<<<<<< HEAD
-            expanded, node, sel_object = self._get_node_data(nid)
-=======
             expanded, sel_node, sel_object = self._get_node_data(nid)
-            selected.append(sel_object)
->>>>>>> 0af220f3
 
             # Try to inform the node specific handler of the selection,
             # if there are multiple selections, we only care about the
