#------------------------------------------------------------------------------
#
#  Copyright (c) 2005, Enthought, Inc.
#  All rights reserved.
#
#  This software is provided without warranty under the terms of the BSD
#  license included in enthought/LICENSE.txt and may be redistributed only
#  under the conditions described in the aforementioned license.  The license
#  is also available online at http://www.enthought.com/licenses/BSD.txt
#
#  Thanks for using Enthought open source!
#
#  Author: David C. Morrill
#  Date:   10/21/2004
#
#------------------------------------------------------------------------------

""" Defines file editors for the wxPython user interface toolkit.
"""

#-------------------------------------------------------------------------
#  Imports:
#-------------------------------------------------------------------------

import wx

from os.path \
    import abspath, splitext, isfile, exists

from traits.api \
    import List, Str, Event, Any, on_trait_change, TraitError

# FIXME: ToolkitEditorFactory is a proxy class defined here just for backward
# compatibility. The class has been moved to the
# traitsui.editors.file_editor file.
from traitsui.editors.file_editor \
    import ToolkitEditorFactory

from text_editor \
    import SimpleEditor as SimpleTextEditor

from helper \
    import TraitsUIPanel, PopupControl

#-------------------------------------------------------------------------
#  Trait definitions:
#-------------------------------------------------------------------------

# Wildcard filter:
filter_trait = List(Str)

#-------------------------------------------------------------------------
#  'SimpleEditor' class:
#-------------------------------------------------------------------------


class SimpleEditor(SimpleTextEditor):
    """ Simple style of file editor, consisting of a text field and a **Browse**
        button that opens a file-selection dialog box. The user can also drag
        and drop a file onto this control.
    """

    # The history control (used if the factory 'entries' > 0):
    history = Any

    # The popup file control (an Instance( PopupFile )):
    popup = Any

    #-------------------------------------------------------------------------
    #  Finishes initializing the editor by creating the underlying toolkit
    #  widget:
    #-------------------------------------------------------------------------

    def init(self, parent):
        """ Finishes initializing the editor by creating the underlying toolkit
            widget.
        """
        self.control = panel = TraitsUIPanel(parent, -1)
        sizer = wx.BoxSizer(wx.HORIZONTAL)
        factory = self.factory

        if factory.entries > 0:
            from history_control import HistoryControl

            self.history = HistoryControl(entries=factory.entries,
                                          auto_set=factory.auto_set)
            control = self.history.create_control(panel)
            pad = 3
            button = wx.Button(panel, -1, '...',
                               size=wx.Size(28, -1))
        else:
            if factory.enter_set:
                control = wx.TextCtrl(panel, -1, '',
                                      style=wx.TE_PROCESS_ENTER)
                wx.EVT_TEXT_ENTER(panel, control.GetId(), self.update_object)
            else:
                control = wx.TextCtrl(panel, -1, '')

            wx.EVT_KILL_FOCUS(control, self.update_object)

            if factory.auto_set:
                wx.EVT_TEXT(panel, control.GetId(), self.update_object)

            bmp = wx.ArtProvider.GetBitmap(wx.ART_FOLDER_OPEN,
                                           size=(15, 15))
            button = wx.BitmapButton(panel, -1, bitmap=bmp)

            pad = 8

        self._file_name = control
        sizer.Add(control, 1, wx.EXPAND | wx.ALIGN_CENTER)
        sizer.Add(button, 0, wx.LEFT | wx.ALIGN_CENTER, pad)
        wx.EVT_BUTTON(panel, button.GetId(), self.show_file_dialog)
        panel.SetDropTarget(FileDropTarget(self))
        panel.SetSizerAndFit(sizer)
        self._button = button

        self.set_tooltip(control)

    def dispose(self):
        """ Disposes of the contents of an editor.
        """
        panel = self.control
        wx.EVT_BUTTON(panel, self._button.GetId(), None)
        self._button = None

        if self.history is not None:
            self.history.dispose()
            self.history = None
        else:
            factory = self.factory
            control, self._file_name = self._file_name, None
            wx.EVT_KILL_FOCUS(control, None)
            wx.EVT_TEXT_ENTER(panel, control.GetId(), None)
            wx.EVT_TEXT(panel, control.GetId(), None)

        super(SimpleEditor, self).dispose()

    #-------------------------------------------------------------------------
    #  Handles the history 'value' trait being changed:
    #-------------------------------------------------------------------------

    @on_trait_change('history:value')
    def _history_value_changed(self, value):
        """ Handles the history 'value' trait being changed.
        """
        if not self._no_update:
            self._update(value)

    #-------------------------------------------------------------------------
    #  Handles the user changing the contents of the edit control:
    #-------------------------------------------------------------------------

    def update_object(self, event):
        """ Handles the user changing the contents of the edit control.
        """
<<<<<<< HEAD
        self._update(self._file_name.GetValue())
=======
        if isinstance(event, wx.FocusEvent):
            event.Skip()
        self._update( self._file_name.GetValue() )
>>>>>>> 8da1976d

    #-------------------------------------------------------------------------
    #  Updates the editor when the object trait changes external to the editor:
    #-------------------------------------------------------------------------

    def update_editor(self):
        """ Updates the editor when the object trait changes externally to the
            editor.
        """
        if self.history is not None:
            self._no_update = True
            self.history.value = self.str_value
            self._no_update = False
        else:
            self._file_name.SetValue(self.str_value)

    #-------------------------------------------------------------------------
    #  Displays the pop-up file dialog:
    #-------------------------------------------------------------------------

    def show_file_dialog(self, event):
        """ Displays the pop-up file dialog.
        """
        if self.history is not None:
            self.popup = self._create_file_popup()
        else:
            dlg = self._create_file_dialog()
            rc = (dlg.ShowModal() == wx.ID_OK)
            file_name = abspath(dlg.GetPath())
            dlg.Destroy()
            if rc:
                if self.factory.truncate_ext:
                    file_name = splitext(file_name)[0]

                self.value = file_name
                self.update_editor()

    #-------------------------------------------------------------------------
    #  Returns the editor's control for indicating error status:
    #-------------------------------------------------------------------------

    def get_error_control(self):
        """ Returns the editor's control for indicating error status.
        """
        return self._file_name

    #-- Traits Event Handlers ------------------------------------------------

    @on_trait_change('popup:value')
    def _popup_value_changed(self, file_name):
        """ Handles the popup value being changed.
        """
        if self.factory.truncate_ext:
            file_name = splitext(file_name)[0]

        self.value = file_name
        self._no_update = True
        self.history.set_value(self.str_value)
        self._no_update = False

    @on_trait_change('popup:closed')
    def _popup_closed_changed(self):
        """ Handles the popup control being closed.
        """
        self.popup = None

    #-- UI preference save/restore interface ---------------------------------

    def restore_prefs(self, prefs):
        """ Restores any saved user preference information associated with the
            editor.
        """
        if self.history is not None:
            self.history.history = \
                prefs.get('history', [])[: self.factory.entries]

    def save_prefs(self):
        """ Returns any user preference information associated with the editor.
        """
        if self.history is not None:
            return {'history': self.history.history[:]}

        return None

    #-- Private Methods ------------------------------------------------------

    def _create_file_dialog(self):
        """ Creates the correct type of file dialog.
        """
        if len(self.factory.filter) > 0:
            wildcard = '|'.join(self.factory.filter[:])
        else:
            wildcard = 'All Files (*.*)|*.*'

        if self.factory.dialog_style == 'save':
            style = wx.FD_SAVE
        elif self.factory.dialog_style == 'open':
            style = wx.FD_OPEN
        else:
            style = wx.FD_DEFAULT_STYLE

        dlg = wx.FileDialog(self.control,
                            message='Select a File',
                            wildcard=wildcard,
                            style=style)

        dlg.SetFilename(self._get_value())

        return dlg

    def _create_file_popup(self):
        """ Creates the correct type of file popup.
        """
        return PopupFile(control=self.control,
                         file_name=self.str_value,
                         filter=self.factory.filter,
                         height=300)

    def _update(self, file_name):
        """ Updates the editor value with a specified file name.
        """
        try:
            if self.factory.truncate_ext:
                file_name = splitext(file_name)[0]

            self.value = file_name
        except TraitError as excp:
            pass

    def _get_value(self):
        """ Returns the current file name from the edit control.
        """
        if self.history is not None:
            return self.history.value

        return self._file_name.GetValue()

#-------------------------------------------------------------------------
#  'CustomEditor' class:
#-------------------------------------------------------------------------


class CustomEditor(SimpleTextEditor):
    """ Custom style of file editor, consisting of a file system tree view.
    """

    # Is the file editor scrollable? This value overrides the default.
    scrollable = True

    # Wildcard filter to apply to the file dialog:
    filter = filter_trait

    # Event fired when the file system view should be rebuilt:
    reload = Event

    # Event fired when the user double-clicks a file:
    dclick = Event

    #-------------------------------------------------------------------------
    #  Finishes initializing the editor by creating the underlying toolkit
    #  widget:
    #-------------------------------------------------------------------------

    def init(self, parent):
        """ Finishes initializing the editor by creating the underlying toolkit
            widget.
        """
        style = self.get_style()
        factory = self.factory
        if (len(factory.filter) > 0) or (factory.filter_name != ''):
            style |= wx.DIRCTRL_SHOW_FILTERS

        self.control = wx.GenericDirCtrl(parent, style=style)
        self._tree = tree = self.control.GetTreeCtrl()
        id = tree.GetId()
        wx.EVT_TREE_SEL_CHANGED(tree, id, self.update_object)
        wx.EVT_TREE_ITEM_ACTIVATED(tree, id, self._on_dclick)
        wx.EVT_TREE_ITEM_GETTOOLTIP(tree, id, self._on_tooltip)

        self.filter = factory.filter
        self.sync_value(factory.filter_name, 'filter', 'from', is_list=True)
        self.sync_value(factory.reload_name, 'reload', 'from')
        self.sync_value(factory.dclick_name, 'dclick', 'to')

        self.set_tooltip()

    def dispose(self):
        """ Disposes of the contents of an editor.
        """
        tree, self._tree = self._tree, None
        id = tree.GetId()

        wx.EVT_TREE_SEL_CHANGED(tree, id, None)
        wx.EVT_TREE_ITEM_ACTIVATED(tree, id, None)

        super(CustomEditor, self).dispose()

    #-------------------------------------------------------------------------
    #  Handles the user changing the contents of the edit control:
    #-------------------------------------------------------------------------

    def update_object(self, event):
        """ Handles the user changing the contents of the edit control.
        """
        if self.control is not None:
            path = self.control.GetPath()
            if self.factory.allow_dir or isfile(path):
                if self.factory.truncate_ext:
                    path = splitext(path)[0]

                self.value = path

    #-------------------------------------------------------------------------
    #  Updates the editor when the object trait changes external to the editor:
    #-------------------------------------------------------------------------

    def update_editor(self):
        """ Updates the editor when the object trait changes externally to the
            editor.
        """
        if exists(self.str_value):
            self.control.SetPath(self.str_value)

    #-------------------------------------------------------------------------
    #  Returns the basic style to use for the control:
    #-------------------------------------------------------------------------

    def get_style(self):
        """ Returns the basic style to use for the control.
        """
        return wx.DIRCTRL_EDIT_LABELS

    #-------------------------------------------------------------------------
    #  Returns the editor's control for indicating error status:
    #-------------------------------------------------------------------------

    def get_error_control(self):
        """ Returns the editor's control for indicating error status.
        """
        return self._tree

    #-------------------------------------------------------------------------
    #  Handles the 'filter' trait being changed:
    #-------------------------------------------------------------------------

    def _filter_changed(self):
        """ Handles the 'filter' trait being changed.
        """
        self.control.SetFilter('|'.join(self.filter[:]))

    #-------------------------------------------------------------------------
    #  Handles the user double-clicking on a file name:
    #-------------------------------------------------------------------------

    def _on_dclick(self, event):
        """ Handles the user double-clicking on a file name.
        """
        self.dclick = self.control.GetPath()

    #-------------------------------------------------------------------------
    #  Handles the user hovering on a file name for a tooltip:
    #-------------------------------------------------------------------------

    def _on_tooltip(self, event):
        """ Handles the user hovering on a file name for a tooltip.
        """
        text = self._tree.GetItemText(event.GetItem())
        event.SetToolTip(text)

    #-------------------------------------------------------------------------
    #  Handles the 'reload' trait being changed:
    #-------------------------------------------------------------------------

    def _reload_changed(self):
        """ Handles the 'reload' trait being changed.
        """
        self.control.ReCreateTree()

#-------------------------------------------------------------------------
#  'PopupFile' class:
#-------------------------------------------------------------------------


class PopupFile(PopupControl):

    # The initially specified file name:
    file_name = Str

    # The file name filter to support:
    filter = filter_trait

    # Override of PopupControl trait to make the popup resizable:
    resizable = True

    #-- PopupControl Method Overrides ----------------------------------------

    def create_control(self, parent):
        """ Creates the file control and gets it ready for use.
        """
        style = self.get_style()
        if len(self.filter) > 0:
            style |= wx.DIRCTRL_SHOW_FILTERS

        self._files = files = wx.GenericDirCtrl(parent, style=style,
                                                filter='|'.join(self.filter))
        files.SetPath(self.file_name)
        self._tree = tree = files.GetTreeCtrl()
        wx.EVT_TREE_SEL_CHANGED(tree, tree.GetId(), self._select_file)

    def dispose(self):
        wx.EVT_TREE_SEL_CHANGED(self._tree, self._tree.GetId(), None)
        self._tree = self._files = None

    def get_style(self):
        """ Returns the base style for this type of popup.
        """
        return wx.DIRCTRL_EDIT_LABELS

    def is_valid(self, path):
        """ Returns whether or not the path is valid.
        """
        return isfile(path)

    #-- Private Methods ------------------------------------------------------

    def _select_file(self, event):
        """ Handles a file being selected in the file control.
        """
        path = self._files.GetPath()

        # We have to make sure the selected path is different than the original
        # path because when a filter is changed we get called with the currently
        # selected path, even though no file was actually selected by the user.
        # So we only count it if it is a different path.
        #
        # We also check the last character of the path, because under Windows
        # we get a call when the filter is changed for each drive letter. If the
        # drive is not available, it can take the 'isfile' call a long time to
        # time out, so we attempt to ignore them by doing a quick test to see
        # if it could be a valid file name, and ignore it if it is not:
        if ((path != abspath(self.file_name)) and
            (path[-1:] not in ('/\\')) and
                self.is_valid(path)):
            self.value = path

#-------------------------------------------------------------------------
#  'FileDropTarget' class:
#-------------------------------------------------------------------------


class FileDropTarget(wx.FileDropTarget):
    """ A target for a drag and drop operation, which accepts a file.
    """

    def __init__(self, editor):
        wx.FileDropTarget.__init__(self)
        self.editor = editor

    def OnDropFiles(self, x, y, file_names):
        self.editor.value = file_names[-1]
        self.editor.update_editor()

        return True

### EOF #######################################################################<|MERGE_RESOLUTION|>--- conflicted
+++ resolved
@@ -154,13 +154,9 @@
     def update_object(self, event):
         """ Handles the user changing the contents of the edit control.
         """
-<<<<<<< HEAD
-        self._update(self._file_name.GetValue())
-=======
         if isinstance(event, wx.FocusEvent):
             event.Skip()
-        self._update( self._file_name.GetValue() )
->>>>>>> 8da1976d
+        self._update(self._file_name.GetValue())
 
     #-------------------------------------------------------------------------
     #  Updates the editor when the object trait changes external to the editor:
