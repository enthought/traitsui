# -------------------------------------------------------------------------
#
#  Copyright (c) 2007, Enthought, Inc.
#  All rights reserved.
#
#  This software is provided without warranty under the terms of the BSD
#  license included in LICENSE.txt and may be redistributed only
#  under the conditions described in the aforementioned license.  The license
#  is also available online at http://www.enthought.com/licenses/BSD.txt
#
#  Thanks for using Enthought open source!
#
#  Author: David C. Morrill
#  Date:   07/14/2008
#
# -------------------------------------------------------------------------

""" Traits UI simple, scrubber-based integer or float value editor.
"""


import wx

from math import log10, pow

from traits.api import (
    Any,
    BaseRange,
    BaseEnum,
    Str,
    Float,
    TraitError,
    on_trait_change,
)

from traitsui.api import View, Item, EnumEditor

# FIXME: ScrubberEditor is a proxy class defined here just for backward
# compatibility (represents the editor factory for scrubber editors).
# The class has been moved to traitsui.editors.scrubber_editor
from traitsui.editors.scrubber_editor import ScrubberEditor

from traitsui.wx.editor import Editor

from pyface.timer.api import do_after

from .constants import ErrorColor

from .image_slice import paint_parent

from .helper import disconnect, disconnect_no_id, BufferDC


class _ScrubberEditor(Editor):
    """ Traits UI simple, scrubber-based integer or float value editor.
    """

    #: The low end of the slider range:
    low = Any()

    #: The high end of the slider range:
    high = Any()

    #: The smallest allowed increment:
    increment = Float()

    #: The current text being displayed:
    text = Str()

    #: The mapping to use (only for Enum's):
    mapping = Any()

    # -- Class Variables ------------------------------------------------------

    text_styles = {
        "left": wx.TE_LEFT,
        "center": wx.TE_CENTRE,
        "right": wx.TE_RIGHT,
    }

    def init(self, parent):
        """ Finishes initializing the editor by creating the underlying toolkit
            widget.
        """
        factory = self.factory

        # Establish the range of the slider:
        low_name = high_name = ""
        low, high = factory.low, factory.high
        if high <= low:
            low = high = None
            handler = self.object.trait(self.name).handler
            if isinstance(handler, BaseRange):
                low_name, high_name = handler._low_name, handler._high_name

                if low_name == "":
                    low = handler._low

                if high_name == "":
                    high = handler._high

            elif isinstance(handler, BaseEnum):
                if handler.name == "":
                    self.mapping = handler.values
                else:
                    self.sync_value(handler.name, "mapping", "from")

                low, high = 0, self.high

        # Create the control:
        self.control = control = wx.Window(
            parent,
            -1,
            size=wx.Size(50, 18),
            style=wx.FULL_REPAINT_ON_RESIZE | wx.TAB_TRAVERSAL,
        )

        # Set up the painting event handlers:
        control.Bind(wx.EVT_ERASE_BACKGROUND, self._erase_background)
        control.Bind(wx.EVT_PAINT, self._on_paint)
        control.Bind(wx.EVT_SET_FOCUS, self._set_focus)

        # Set up mouse event handlers:
        control.Bind(wx.EVT_LEAVE_WINDOW, self._leave_window)
        control.Bind(wx.EVT_ENTER_WINDOW, self._enter_window)
        control.Bind(wx.EVT_LEFT_DOWN, self._left_down)
        control.Bind(wx.EVT_LEFT_UP, self._left_up)
        control.Bind(wx.EVT_MOTION, self._motion)
        control.Bind(wx.EVT_MOUSEWHEEL, self._mouse_wheel)

        # Set up the control resize handler:
        control.Bind(wx.EVT_SIZE, self._resize)

        # Set the tooltip:
        self._can_set_tooltip = not self.set_tooltip()

        # Save the values we calculated:
        self.trait_set(low=low, high=high)
        self.sync_value(low_name, "low", "from")
        self.sync_value(high_name, "high", "from")

        # Force a reset (in case low = high = None, which won't cause a
        # notification to fire):
        self._reset_scrubber()

    def dispose(self):
        """ Disposes of the contents of an editor.
        """
        # Remove all of the wx event handlers:
        disconnect_no_id(
            self.control,
            wx.EVT_ERASE_BACKGROUND,
            wx.EVT_PAINT,
            wx.EVT_SET_FOCUS,
            wx.EVT_LEAVE_WINDOW,
            wx.EVT_ENTER_WINDOW,
            wx.EVT_LEFT_DOWN,
            wx.EVT_LEFT_UP,
            wx.EVT_MOTION,
            wx.EVT_MOUSEWHEEL,
            wx.EVT_SIZE,
        )

        # Disconnect the pop-up text event handlers:
        self._disconnect_text()

        super(_ScrubberEditor, self).dispose()

    def update_editor(self):
        """ Updates the editor when the object trait changes externally to the
            editor.
        """
        self.text = self.string_value(self.value)
        self._text_size = None
        self._refresh()

        self._enum_completed()

    def update_object(self, value):
        """ Updates the object when the scrubber value changes.
        """
        if self.mapping is not None:
            value = self.mapping[int(value)]

        if value != self.value:
            try:
                self.value = value
                self.update_editor()
            except TraitError:
                value = int(value)
                if value != self.value:
                    self.value = value
                    self.update_editor()

    def error(self, excp):
        """ Handles an error that occurs while setting the object's trait value.
        """
        pass

    # -- Trait Event Handlers -------------------------------------------------

    def _mapping_changed(self, mapping):
        """ Handles the Enum mapping being changed.
        """
        self.high = len(mapping) - 1

    # -- Private Methods ------------------------------------------------------

    @on_trait_change("low, high")
    def _reset_scrubber(self):
        """ Sets the the current tooltip.
        """
        low, high = self.low, self.high
        if self._can_set_tooltip:
            if self.mapping is not None:
                tooltip = "[%s]" % (", ".join(self.mapping))
                if len(tooltip) > 80:
                    tooltip = ""
            elif high is None:
                tooltip = ""
                if low is not None:
                    tooltip = "[%g..]" % low
            elif low is None:
                tooltip = "[..%g]" % high
            else:
                tooltip = "[%g..%g]" % (low, high)

            self.control.SetToolTip(tooltip)

        # Establish the slider increment:
        increment = self.factory.increment
        if increment <= 0.0:
            if (low is None) or (high is None) or isinstance(low, int):
                increment = 1.0
            else:
                increment = pow(10, round(log10((high - low) / 100.0)))

        self.increment = increment

        self.update_editor()

    def _get_text_bounds(self):
        """ Get the window bounds of where the current text should be
            displayed.
        """
        tdx, tdy, descent, leading = self._get_text_size()
        wdx, wdy = self.control.GetClientSize()
        ty = ((wdy - (tdy - descent)) // 2) - 1
        alignment = self.factory.alignment
        if alignment == "left":
            tx = 0
        elif alignment == "center":
            tx = (wdx - tdx) // 2
        else:
            tx = wdx - tdx

        return (tx, ty, tdx, tdy)

    def _get_text_size(self):
        """ Returns the text size information for the window.
        """
        if self._text_size is None:
            self._text_size = self.control.GetFullTextExtent(
                self.text.strip() or "M"
            )

        return self._text_size

    def _refresh(self):
        """ Refreshes the contents of the control.
        """
        if self.control is not None:
            self.control.Refresh()

    def _set_scrubber_position(self, event, delta):
        """ Calculates a new scrubber value for a specified mouse position
            change.
        """
        clicks = 3
        increment = self.increment
        if event.ShiftDown():
            increment *= 10.0
            clicks = 7
        elif event.ControlDown():
            increment /= 10.0

        value = self._value + (delta / clicks) * increment

        if self.low is not None:
            value = max(value, self.low)

        if self.high is not None:
            value = min(value, self.high)

        self.update_object(value)

    def _delayed_click(self):
        """ Handle a delayed click response.
        """
        self._pending = False

    def _pop_up_editor(self):
        """ Pop-up a text control to allow the user to enter a value using
            the keyboard.
        """
        self.control.SetCursor(wx.Cursor(wx.CURSOR_ARROW))

        if self.mapping is not None:
            self._pop_up_enum()
        else:
            self._pop_up_text()

    def _pop_up_enum(self):
        self._ui = self.object.edit_traits(
            view=View(
                Item(
                    self.name,
                    id="drop_down",
                    show_label=False,
                    padding=-4,
                    editor=EnumEditor(name="editor.mapping"),
                ),
                kind="subpanel",
            ),
            parent=self.control,
            context={"object": self.object, "editor": self},
        )

        dx, dy = self.control.GetSize()
        drop_down = self._ui.info.drop_down.control
        drop_down.SetSize(0, 0, dx, dy)
        drop_down.SetFocus()
        drop_down.Bind(wx.EVT_KILL_FOCUS, self._enum_completed)

    def _pop_up_text(self):
        control = self.control
        self._text = text = wx.TextCtrl(
            control,
            -1,
            str(self.value),
            size=control.GetSize(),
            style=self.text_styles[self.factory.alignment]
            | wx.TE_PROCESS_ENTER,
        )
        text.SetSelection(-1, -1)
        text.SetFocus()
        control.Bind(wx.EVT_TEXT_ENTER, self._text_completed, id=text.GetId())
        text.Bind(wx.EVT_KILL_FOCUS, self._text_completed)
        text.Bind(wx.EVT_KILL_FOCUS, self._left_down)
        text.Bind(wx.EVT_ENTER_WINDOW, self._enter_text)
        text.Bind(wx.EVT_LEAVE_WINDOW, self._leave_text)
        text.Bind(wx.EVT_CHAR, self._key_entered)

    def _destroy_text(self):
        """ Destroys the current text control.
        """
        self._ignore_focus = self._in_text_window

        self._disconnect_text()

        self.control.DestroyChildren()

        self._text = None

    def _disconnect_text(self):
        """ Disconnects the event handlers for the pop up text editor.
        """
        if self._text is not None:
            disconnect(self._text, wx.EVT_TEXT_ENTER)
            disconnect_no_id(
                self._text,
                wx.EVT_KILL_FOCUS,
                wx.EVT_ENTER_WINDOW,
                wx.EVT_LEAVE_WINDOW,
                wx.EVT_CHAR,
            )

    def _init_value(self):
        """ Initializes the current value when the user begins a drag or moves
            the mouse wheel.
        """
        if self.mapping is not None:
            try:
                self._value = list(self.mapping).index(self.value)
            except:
                self._value = 0
        else:
            self._value = self.value

    # --- wxPython Event Handlers ---------------------------------------------

    def _erase_background(self, event):
        """ Do not erase the background here (do it in the 'on_paint' handler).
        """
        pass

    def _on_paint(self, event):
        """ Paint the background using the associated ImageSlice object.
        """
        control = self.control
        dc = BufferDC(control)

        # Draw the background:
        factory = self.factory
        color = factory.color_
        if self._x is not None:
            if factory.active_color_ is not None:
                color = factory.active_color_
        elif self._hover:
            if factory.hover_color_ is not None:
                color = factory.hover_color_

        if color is None:
            paint_parent(dc, control)
            brush = wx.TRANSPARENT_BRUSH
        else:
            brush = wx.Brush(color)

        color = factory.border_color_
        if color is not None:
            pen = wx.Pen(color)
        else:
            pen = wx.TRANSPARENT_PEN

        if (pen != wx.TRANSPARENT_PEN) or (brush != wx.TRANSPARENT_BRUSH):
            wdx, wdy = control.GetClientSize()
            dc.SetBrush(brush)
            dc.SetPen(pen)
            dc.DrawRectangle(0, 0, wdx, wdy)

        # Draw the current text value:
        dc.SetBackgroundMode(wx.TRANSPARENT)
        dc.SetTextForeground(factory.text_color_)
        dc.SetFont(control.GetFont())
        tx, ty, tdx, tdy = self._get_text_bounds()
        dc.DrawText(self.text, tx, ty)

        # Copy the buffer contents to the display:
        dc.copy()

    def _resize(self, event):
        """ Handles the control being resized.
        """
        if self._text is not None:
            self._text.SetSize(self.control.GetSize())

    def _set_focus(self, event):
        """ Handle the control getting the keyboard focus.
        """
        if (
            (not self._ignore_focus)
            and (self._x is None)
            and (self._text is None)
        ):
            self._pop_up_editor()
        event.Skip()

    def _enter_window(self, event):
        """ Handles the mouse entering the window.
        """
<<<<<<< HEAD

        self._hover = True

        self.control.SetCursor(wx.Cursor(wx.CURSOR_HAND))
        
        if not self._ignore_focus and (type(self.control.FindFocus()) != wx._core.TextCtrl):
=======
        self._hover = True

        self.control.SetCursor(wx.Cursor(wx.CURSOR_HAND))

        if not self._ignore_focus:
>>>>>>> 57fd3a60
            self._ignore_focus = True
            self.control.SetFocus()
        self._ignore_focus = False
        if self._x is not None:
            if self.factory.active_color_ != self.factory.color_:
                self.control.Refresh()
        elif self.factory.hover_color_ != self.factory.color_:
            self.control.Refresh()

    def _leave_window(self, event):
        """ Handles the mouse leaving the window.
        """
        self._hover = False

        if self.factory.hover_color_ != self.factory.color_:
            self.control.Refresh()

    def _left_down(self, event):
        """ Handles the left mouse being pressed.
        """
        self._x, self._y = event.GetX(), event.GetY()
        self._pending = True

        self._init_value()

        self.control.CaptureMouse()

        if self.factory.active_color_ != self.factory.hover_color_:
            self.control.Refresh()

        do_after(200, self._delayed_click)

    def _left_up(self, event):
        """ Handles the left mouse button being released.
        """
        self.control.ReleaseMouse()
        if self._pending:
            self._pop_up_editor()

        self._x = self._y = self._value = self._pending = None

        if self._hover or (self.factory.active_color_ != self.factory.color_):
            self.control.Refresh()

    def _motion(self, event):
        """ Handles the mouse moving.
        """
        if self._x is not None:
            x, y = event.GetX(), event.GetY()
            dx = x - self._x
            adx = abs(dx)
            dy = y - self._y
            ady = abs(dy)
            if self._pending:
                if (adx + ady) < 3:
                    return
                self._pending = False

            if adx > ady:
                delta = dx
            else:
                delta = -dy

            self._set_scrubber_position(event, delta)

    def _mouse_wheel(self, event):
        """ Handles the mouse wheel moving.
        """
        if self._hover:
            self._init_value()
            clicks = 3
            if event.ShiftDown():
                clicks = 7
            delta = clicks * (event.GetWheelRotation() // event.GetWheelDelta())
            self._set_scrubber_position(event, delta)

    def _update_value(self, event):
        """ Updates the object value from the current text control value.
        """
        control = event.GetEventObject()
        try:
            self.update_object(float(control.GetValue()))

            return True

        except TraitError:
            control.SetBackgroundColour(ErrorColor)
            control.Refresh()

            return False

    def _enter_text(self, event):
        """ Handles the mouse entering the pop-up text control.
        """
        self._in_text_window = True

    def _leave_text(self, event):
        """ Handles the mouse leaving the pop-up text control.
        """
        self._in_text_window = False

    def _text_completed(self, event):
        """ Handles the user pressing the 'Enter' key in the text control.
        """
        if isinstance(event, wx.FocusEvent):
            event.Skip()
        if self._update_value(event):
            self._destroy_text()

    def _enum_completed(self, event=None):
        """ Handles the Enum drop-down control losing focus.
        """
        if self._ui is not None:
            self._ignore_focus = True
            disconnect_no_id(
                self._ui.info.drop_down.control, wx.EVT_KILL_FOCUS
            )
            self._ui.dispose()
            del self._ui

    def _key_entered(self, event):
        """ Handles individual key strokes while the text control is active.
        """
        key_code = event.GetKeyCode()
        if key_code == wx.WXK_ESCAPE:
            self._destroy_text()
            return

        if key_code == wx.WXK_TAB:
            if self._update_value(event):
                if event.ShiftDown():
                    self.control.Navigate(0)
                else:
                    self.control.Navigate()
            return

        event.Skip()<|MERGE_RESOLUTION|>--- conflicted
+++ resolved
@@ -458,23 +458,15 @@
     def _enter_window(self, event):
         """ Handles the mouse entering the window.
         """
-<<<<<<< HEAD
-
         self._hover = True
 
         self.control.SetCursor(wx.Cursor(wx.CURSOR_HAND))
         
         if not self._ignore_focus and (type(self.control.FindFocus()) != wx._core.TextCtrl):
-=======
-        self._hover = True
-
-        self.control.SetCursor(wx.Cursor(wx.CURSOR_HAND))
-
-        if not self._ignore_focus:
->>>>>>> 57fd3a60
             self._ignore_focus = True
             self.control.SetFocus()
         self._ignore_focus = False
+        
         if self._x is not None:
             if self.factory.active_color_ != self.factory.color_:
                 self.control.Refresh()
